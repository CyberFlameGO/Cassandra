--- conflicted
+++ resolved
@@ -49,46 +49,6 @@
         <packageUrl regex="true">^pkg:maven/com\.google\.guava/guava@.*$</packageUrl>
         <cve>CVE-2020-8908</cve>
     </suppress>
-    <!-- netty's http stuff is not applicable here -->
-    <suppress>
-        <packageUrl regex="true">^pkg:maven/io\.netty/netty\-all@.*$</packageUrl>
-        <cve>CVE-2021-21290</cve>
-        <cve>CVE-2021-21295</cve>
-        <cve>CVE-2021-21409</cve>
-        <cve>CVE-2021-37136</cve>
-        <cve>CVE-2021-37137</cve>
-        <cve>CVE-2021-43797</cve>
-        <cve>CVE-2022-24823</cve>
-    </suppress>
-<<<<<<< HEAD
-=======
-
-    <!-- https://issues.apache.org/jira/browse/CASSANDRA-14183 -->
-    <suppress>
-        <packageUrl regex="true">^pkg:maven/ch\.qos\.logback/logback\-core@.*$</packageUrl>
-        <cve>CVE-2017-5929</cve>
-    </suppress>
-    <suppress>
-        <packageUrl regex="true">^pkg:maven/ch\.qos\.logback/logback\-classic@.*$</packageUrl>
-        <cve>CVE-2017-5929</cve>
-    </suppress>
-
-    <!-- this was fixed in 3.0.22 -->
-    <suppress>
-        <packageUrl regex="true">^pkg:maven/com\.datastax\.cassandra/cassandra\-driver\-core@.*$</packageUrl>
-        <cve>CVE-2019-2684</cve>
-        <cve>CVE-2020-13946</cve>
-        <cve>CVE-2020-17516</cve>
-        <cve>CVE-2021-44521</cve>
-    </suppress>
-
-    <!-- https://issues.apache.org/jira/browse/CASSANDRA-14760 -->
-    <suppress>
-        <packageUrl regex="true">^pkg:maven/com\.google\.guava/guava@.*$</packageUrl>
-        <cve>CVE-2018-10237</cve>
-        <cve>CVE-2020-8908</cve>
-    </suppress>
-
     <!-- https://issues.apache.org/jira/browse/CASSANDRA-18146 -->
     <suppress>
         <packageUrl regex="true">^pkg:maven/org\.apache\.commons.*$</packageUrl>
@@ -106,18 +66,17 @@
         <packageUrl regex="true">^pkg:maven/commons-codec/.*$</packageUrl>
         <cve>CVE-2021-37533</cve>
     </suppress>
-
-    <!-- https://issues.apache.org/jira/browse/CASSANDRA-16606 -->
+    <!-- netty's http stuff is not applicable here -->
     <suppress>
-        <packageUrl regex="true">^pkg:maven/org\.apache\.thrift/libthrift@.*$</packageUrl>
-        <cve>CVE-2015-3254</cve>
-        <cve>CVE-2016-5397</cve>
-        <cve>CVE-2018-1320</cve>
-        <cve>CVE-2018-11798</cve>
-        <cve>CVE-2019-0205</cve>
+        <packageUrl regex="true">^pkg:maven/io\.netty/netty\-all@.*$</packageUrl>
+        <cve>CVE-2021-21290</cve>
+        <cve>CVE-2021-21295</cve>
+        <cve>CVE-2021-21409</cve>
+        <cve>CVE-2021-37136</cve>
+        <cve>CVE-2021-37137</cve>
+        <cve>CVE-2021-43797</cve>
+        <cve>CVE-2022-24823</cve>
     </suppress>
-
->>>>>>> d32c52ab
     <!-- https://issues.apache.org/jira/browse/CASSANDRA-17966 -->
     <suppress>
         <packageUrl regex="true">^pkg:maven/com\.fasterxml\.jackson\.core/jackson\-databind@.*$</packageUrl>
