--- conflicted
+++ resolved
@@ -17,12 +17,7 @@
  */
 package org.apache.cassandra.db;
 
-<<<<<<< HEAD
-import java.io.File;
-import java.io.IOException;
-=======
 import java.io.*;
->>>>>>> 1dbbf604
 import java.util.*;
 import java.util.concurrent.Callable;
 import java.util.concurrent.Executors;
@@ -39,7 +34,9 @@
 import org.apache.cassandra.config.ColumnDefinition;
 import org.apache.cassandra.config.Config.DiskFailurePolicy;
 import org.apache.cassandra.config.DatabaseDescriptor;
+import org.apache.cassandra.config.IndexType;
 import org.apache.cassandra.db.Directories.DataDirectory;
+import org.apache.cassandra.db.index.SecondaryIndex;
 import org.apache.cassandra.db.marshal.UTF8Type;
 import org.apache.cassandra.io.sstable.Component;
 import org.apache.cassandra.io.sstable.Descriptor;
@@ -56,17 +53,9 @@
     private static final String KS = "ks";
     private static final String[] TABLES = new String[] { "cf1", "ks" };
 
-<<<<<<< HEAD
     private static final Set<CFMetaData> CFM = new HashSet<>(TABLES.length);
-    private static Map<String, List<File>> files = new HashMap<String, List<File>>();
-=======
-    private static final Set<CFMetaData> CFM = new HashSet<>(CFS.length);
-
-    private static final CFMetaData PARENT_CFM = new CFMetaData(KS, "cf", ColumnFamilyType.Standard, null);
-    private static final CFMetaData INDEX_CFM = new CFMetaData(KS, "cf.idx", ColumnFamilyType.Standard, null, PARENT_CFM.cfId);
 
     private static final Map<String, List<File>> files = new HashMap<>();
->>>>>>> 1dbbf604
 
     @BeforeClass
     public static void beforeClass() throws IOException
@@ -168,6 +157,15 @@
     @Test
     public void testSecondaryIndexDirectories()
     {
+        UUID tableID = CFMetaData.generateLegacyCfId(KS, "cf");
+        CFMetaData PARENT_CFM = CFMetaData.Builder.create(KS, "cf")
+                                  .withId(tableID)
+                                  .addPartitionKey("thekey", UTF8Type.instance)
+                                  .addClusteringColumn("col", UTF8Type.instance)
+                                  .build();
+        ColumnDefinition def = PARENT_CFM.getColumnDefinition(ByteBufferUtil.bytes("col"));
+        def.setIndex("idx", IndexType.KEYS, Collections.emptyMap());
+        CFMetaData INDEX_CFM = SecondaryIndex.newIndexMetadata(PARENT_CFM, def);
         Directories parentDirectories = new Directories(PARENT_CFM);
         Directories indexDirectories = new Directories(INDEX_CFM);
         // secondary index has its own directory
