--- conflicted
+++ resolved
@@ -19,20 +19,11 @@
 package org.apache.cassandra.distributed.impl;
 
 import java.util.Arrays;
-<<<<<<< HEAD
-import java.util.Set;
-import java.util.concurrent.CopyOnWriteArraySet;
-
-import org.apache.cassandra.distributed.api.IInstance;
-import org.apache.cassandra.distributed.api.IMessageFilters;
-import org.apache.cassandra.net.Verb;
-=======
 import java.util.List;
 import java.util.concurrent.CopyOnWriteArrayList;
 
 import org.apache.cassandra.distributed.api.IMessage;
 import org.apache.cassandra.distributed.api.IMessageFilters;
->>>>>>> f09e1be1
 
 public class MessageFilters implements IMessageFilters
 {
@@ -154,19 +145,10 @@
         }
     }
 
-<<<<<<< HEAD
-    public Builder verbs(Verb... verbs)
-    {
-        int[] ids = new int[verbs.length];
-        for (int i = 0 ; i < verbs.length ; ++i)
-            ids[i] = verbs[i].id;
-        return new Builder(ids);
-=======
 
     public Builder verbs(int... verbs)
     {
         return new Builder(verbs);
->>>>>>> f09e1be1
     }
 
     @Override
