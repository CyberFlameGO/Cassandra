--- conflicted
+++ resolved
@@ -37,14 +37,11 @@
 import java.util.function.BiConsumer;
 import java.util.function.Function;
 
-<<<<<<< HEAD
-import org.apache.cassandra.batchlog.BatchlogManager;
-=======
 import javax.management.ListenerNotFoundException;
 import javax.management.Notification;
 import javax.management.NotificationListener;
 
->>>>>>> 1f72cc61
+import org.apache.cassandra.batchlog.BatchlogManager;
 import org.apache.cassandra.concurrent.ScheduledExecutors;
 import org.apache.cassandra.concurrent.SharedExecutorPool;
 import org.apache.cassandra.concurrent.StageManager;
@@ -77,16 +74,14 @@
 import org.apache.cassandra.gms.ApplicationState;
 import org.apache.cassandra.gms.Gossiper;
 import org.apache.cassandra.gms.VersionedValue;
-<<<<<<< HEAD
 import org.apache.cassandra.hints.HintsService;
 import org.apache.cassandra.index.SecondaryIndexManager;
-=======
 import org.apache.cassandra.io.IVersionedSerializer;
->>>>>>> 1f72cc61
 import org.apache.cassandra.io.sstable.IndexSummaryManager;
 import org.apache.cassandra.io.sstable.format.SSTableReader;
 import org.apache.cassandra.io.util.DataInputBuffer;
 import org.apache.cassandra.io.util.DataOutputBuffer;
+import org.apache.cassandra.io.util.DataOutputPlus;
 import org.apache.cassandra.net.CompactEndpointSerializationHelper;
 import org.apache.cassandra.net.IMessageSink;
 import org.apache.cassandra.net.MessageIn;
@@ -111,10 +106,7 @@
 import org.apache.cassandra.utils.Throwables;
 import org.apache.cassandra.utils.UUIDGen;
 import org.apache.cassandra.utils.concurrent.Ref;
-<<<<<<< HEAD
 import org.apache.cassandra.utils.memory.BufferPool;
-=======
->>>>>>> 1f72cc61
 
 import static java.util.concurrent.TimeUnit.MINUTES;
 import static org.apache.cassandra.distributed.api.Feature.GOSSIP;
@@ -230,12 +222,8 @@
             int fromNum = config().num();
             int toNum = cluster.get(to).config().num();
 
-<<<<<<< HEAD
-            if (cluster.filters().permit(fromNum, toNum, message))
-=======
             if (cluster.filters().permitOutbound(fromNum, toNum, message)
                 && cluster.filters().permitInbound(fromNum, toNum, message))
->>>>>>> 1f72cc61
                 deliverToInstance.accept(to, message);
         };
 
@@ -322,7 +310,7 @@
             IVersionedSerializer serializer = MessagingService.instance().verbSerializers.get(messageIn.verb);
             CompactEndpointSerializationHelper.serialize(from.getAddress(), out);
 
-            out.writeInt(messageIn.verb.ordinal());
+            out.writeInt(MessagingService.Verb.convertForMessagingServiceVersion(messageIn.verb, version).ordinal());
             out.writeInt(messageIn.parameters.size());
             for (Map.Entry<String, byte[]> entry : messageIn.parameters.entrySet())
             {
@@ -370,15 +358,8 @@
 
         public boolean allowOutgoingMessage(MessageOut messageOut, int id, InetAddress to)
         {
-<<<<<<< HEAD
-            InetAddressAndPort from = broadcastAddressAndPort();
-            assert from.equals(lookupAddressAndPort.apply(messageOut.from));
-            InetAddressAndPort toFull = lookupAddressAndPort.apply(to);
-            IMessage message = serializeMessage(messageOut, id, from, toFull);
-=======
             InetSocketAddress from = broadcastAddress();
             assert from.equals(lookupAddressAndPort.apply(messageOut.from));
->>>>>>> 1f72cc61
 
             // Tracing logic - similar to org.apache.cassandra.net.OutboundTcpConnection.writeConnected
             byte[] sessionBytes = (byte[]) messageOut.parameters.get(Tracing.TRACE_HEADER);
@@ -386,11 +367,7 @@
             {
                 UUID sessionId = UUIDGen.getUUID(ByteBuffer.wrap(sessionBytes));
                 TraceState state = Tracing.instance.get(sessionId);
-<<<<<<< HEAD
-                String traceMessage = String.format("Sending %s message to %s", messageOut.verb, toFull.address);
-=======
                 String traceMessage = String.format("Sending %s message to %s", messageOut.verb, to);
->>>>>>> 1f72cc61
                 // session may have already finished; see CASSANDRA-5668
                 if (state == null)
                 {
@@ -406,14 +383,10 @@
                 }
             }
 
-<<<<<<< HEAD
-            deliver.accept(toFull, message);
-=======
             InetSocketAddress toFull = lookupAddressAndPort.apply(to);
             deliver.accept(toFull,
                            serializeMessage(messageOut, id, broadcastAddress(), toFull));
 
->>>>>>> 1f72cc61
             return false;
         }
 
@@ -424,18 +397,10 @@
         }
     }
 
-<<<<<<< HEAD
-
     public static Pair<MessageIn<Object>, Integer> deserializeMessage(IMessage imessage)
     {
         // Based on org.apache.cassandra.net.IncomingTcpConnection.receiveMessage
         try (DataInputBuffer input = new DataInputBuffer(imessage.bytes()))
-=======
-    public static Pair<MessageIn<Object>, Integer> deserializeMessage(IMessage imessage)
-    {
-        // Based on org.apache.cassandra.net.IncomingTcpConnection.receiveMessage
-        try (DataInputStream input = new DataInputStream(new ByteArrayInputStream(imessage.bytes())))
->>>>>>> 1f72cc61
         {
             int version = imessage.version();
             if (version > MessagingService.current_version)
@@ -458,6 +423,8 @@
             int partial = input.readInt();
 
             return Pair.create(MessageIn.read(input, version, id), partial);
+            //long currentTime = ApproximateTime.currentTimeMillis();
+            //return MessageIn.read(input, version, id, MessageIn.readConstructionTime(imessage.from().getAddress(), input, currentTime));
         }
         catch (IOException e)
         {
@@ -572,6 +539,7 @@
                 {
                     throw new RuntimeException(e);
                 }
+
                 if (config.has(NETWORK))
                 {
                     registerFilters(cluster);
@@ -662,31 +630,19 @@
 
             for (int i = 0; i < tokens.size(); i++)
             {
-<<<<<<< HEAD
-                InetAddressAndPort ep = hosts.get(i);
+                InetSocketAddress ep = hosts.get(i);
                 UUID hostId = hostIds.get(i);
                 Token token = tokens.get(i);
                 Gossiper.runInGossipStageBlocking(() -> {
-                    Gossiper.instance.initializeNodeUnsafe(ep.address, hostId, 1);
-                    Gossiper.instance.injectApplicationState(ep.address,
+                    Gossiper.instance.initializeNodeUnsafe(ep.getAddress(), hostId, 1);
+                    Gossiper.instance.injectApplicationState(ep.getAddress(),
                                                              ApplicationState.TOKENS,
                                                              new VersionedValue.VersionedValueFactory(partitioner).tokens(Collections.singleton(token)));
-                    storageService.onChange(ep.address,
+                    storageService.onChange(ep.getAddress(),
                                             ApplicationState.STATUS,
                                             new VersionedValue.VersionedValueFactory(partitioner).normal(Collections.singleton(token)));
-                    Gossiper.instance.realMarkAlive(ep.address, Gossiper.instance.getEndpointStateForEndpoint(ep.address));
+                    Gossiper.instance.realMarkAlive(ep.getAddress(), Gossiper.instance.getEndpointStateForEndpoint(ep.getAddress()));
                 });
-=======
-                InetSocketAddress ep = hosts.get(i);
-                Gossiper.instance.initializeNodeUnsafe(ep.getAddress(), hostIds.get(i), 1);
-                Gossiper.instance.injectApplicationState(ep.getAddress(),
-                        ApplicationState.TOKENS,
-                        new VersionedValue.VersionedValueFactory(partitioner).tokens(Collections.singleton(tokens.get(i))));
-                storageService.onChange(ep.getAddress(),
-                        ApplicationState.STATUS,
-                        new VersionedValue.VersionedValueFactory(partitioner).normal(Collections.singleton(tokens.get(i))));
-                Gossiper.instance.realMarkAlive(ep.getAddress(), Gossiper.instance.getEndpointStateForEndpoint(ep.getAddress()));
->>>>>>> 1f72cc61
                 int messagingVersion = cluster.get(ep).isShutdown()
                                        ? MessagingService.current_version
                                        : Math.min(MessagingService.current_version, cluster.get(ep).getMessagingVersion());
@@ -729,10 +685,6 @@
                                     () -> NanoTimeToCurrentTimeMillis.shutdown(MINUTES.toMillis(1L))
                 );
             }
-
-            error = parallelRun(error, executor,
-                                MessagingService.instance()::shutdown
-            );
 
             error = parallelRun(error, executor,
                                 () -> Gossiper.instance.stopShutdownAndWait(1L, MINUTES),
@@ -751,12 +703,8 @@
                                 () -> SSTableReader.shutdownBlocking(1L, MINUTES)
             );
             error = parallelRun(error, executor,
-<<<<<<< HEAD
                                 () -> ScheduledExecutors.shutdownAndWait(1L, MINUTES),
                                 MessagingService.instance()::shutdown
-=======
-                                CommitLog.instance::shutdownBlocking
->>>>>>> 1f72cc61
             );
             error = parallelRun(error, executor,
                                 () -> StageManager.shutdownAndWait(1L, MINUTES),
@@ -851,8 +799,6 @@
         throwable.printStackTrace();
     }
 
-<<<<<<< HEAD
-=======
     public long killAttempts()
     {
         return callOnInstance(InstanceKiller::getKillAttempts);
@@ -864,7 +810,6 @@
         ExecutorUtils.awaitTermination(1L, MINUTES, executors);
     }
 
->>>>>>> 1f72cc61
     private static Throwable parallelRun(Throwable accumulate, ExecutorService runOn, ThrowingRunnable ... runnables)
     {
         List<Future<Throwable>> results = new ArrayList<>();
