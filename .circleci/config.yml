#
# Licensed to the Apache Software Foundation (ASF) under one
# or more contributor license agreements.  See the NOTICE file
# distributed with this work for additional information
# regarding copyright ownership.  The ASF licenses this file
# to you under the Apache License, Version 2.0 (the
# "License"); you may not use this file except in compliance
# with the License.  You may obtain a copy of the License at
#
#     http://www.apache.org/licenses/LICENSE-2.0
#
# Unless required by applicable law or agreed to in writing, software
# distributed under the License is distributed on an "AS IS" BASIS,
# WITHOUT WARRANTIES OR CONDITIONS OF ANY KIND, either express or implied.
# See the License for the specific language governing permissions and
# limitations under the License.
#

version: 2
jobs:
  j8_jvm_upgrade_dtests:
    docker:
    - image: apache/cassandra-testing-ubuntu2004-java11-w-dependencies:20210929
    resource_class: medium
    working_directory: ~/
    shell: /bin/bash -eo pipefail -l
    parallelism: 1
    steps:
    - attach_workspace:
        at: /home/cassandra
    - run:
        name: Determine distributed Tests to Run
        command: |
          # reminder: this code (along with all the steps) is independently executed on every circle container
          # so the goal here is to get the circleci script to return the tests *this* container will run
          # which we do via the `circleci` cli tool.

          rm -fr ~/cassandra-dtest/upgrade_tests
          echo "***java tests***"

          # get all of our unit test filenames
          set -eo pipefail && circleci tests glob "$HOME/cassandra/test/distributed/**/*.java" > /tmp/all_java_unit_tests.txt

          # split up the unit tests into groups based on the number of containers we have
          set -eo pipefail && circleci tests split --split-by=timings --timings-type=filename --index=${CIRCLE_NODE_INDEX} --total=${CIRCLE_NODE_TOTAL} /tmp/all_java_unit_tests.txt > /tmp/java_tests_${CIRCLE_NODE_INDEX}.txt
          set -eo pipefail && cat /tmp/java_tests_${CIRCLE_NODE_INDEX}.txt | sed "s;^/home/cassandra/cassandra/test/distributed/;;g" | grep "Test\.java$" | grep upgrade > /tmp/java_tests_${CIRCLE_NODE_INDEX}_final.txt
          echo "** /tmp/java_tests_${CIRCLE_NODE_INDEX}_final.txt"
          cat /tmp/java_tests_${CIRCLE_NODE_INDEX}_final.txt
        no_output_timeout: 15m
    - run:
        name: Log Environment Information
        command: |
          echo '*** id ***'
          id
          echo '*** cat /proc/cpuinfo ***'
          cat /proc/cpuinfo
          echo '*** free -m ***'
          free -m
          echo '*** df -m ***'
          df -m
          echo '*** ifconfig -a ***'
          ifconfig -a
          echo '*** uname -a ***'
          uname -a
          echo '*** mount ***'
          mount
          echo '*** env ***'
          env
          echo '*** java ***'
          which java
          java -version
    - run:
        name: Run Unit Tests (testclasslist)
        command: |
          set -x
          export PATH=$JAVA_HOME/bin:$PATH
          time mv ~/cassandra /tmp
          cd /tmp/cassandra
          if [ -d ~/dtest_jars ]; then
            cp ~/dtest_jars/dtest* /tmp/cassandra/build/
          fi
          test_timeout=$(grep 'name="test.distributed.timeout"' build.xml | awk -F'"' '{print $4}' || true)
          if [ -z "$test_timeout" ]; then
            test_timeout=$(grep 'name="test.timeout"' build.xml | awk -F'"' '{print $4}')
          fi
          ant testclasslist -Dtest.timeout="$test_timeout" -Dtest.classlistfile=/tmp/java_tests_${CIRCLE_NODE_INDEX}_final.txt  -Dtest.classlistprefix=distributed
        no_output_timeout: 15m
    - store_test_results:
        path: /tmp/cassandra/build/test/output/
    - store_artifacts:
        path: /tmp/cassandra/build/test/output
        destination: junitxml
    - store_artifacts:
        path: /tmp/cassandra/build/test/logs
        destination: logs
    environment:
    - ANT_HOME: /usr/share/ant
    - JAVA11_HOME: /usr/lib/jvm/java-11-openjdk-amd64
    - JAVA8_HOME: /usr/lib/jvm/java-8-openjdk-amd64
    - LANG: en_US.UTF-8
    - KEEP_TEST_DIR: true
    - DEFAULT_DIR: /home/cassandra/cassandra-dtest
    - PYTHONIOENCODING: utf-8
    - PYTHONUNBUFFERED: true
    - CASS_DRIVER_NO_EXTENSIONS: true
    - CASS_DRIVER_NO_CYTHON: true
    - CASSANDRA_SKIP_SYNC: true
    - DTEST_REPO: git://github.com/apache/cassandra-dtest.git
    - DTEST_BRANCH: trunk
    - CCM_MAX_HEAP_SIZE: 1024M
    - CCM_HEAP_NEWSIZE: 256M
    - REPEATED_UTEST_TARGET: testsome
    - REPEATED_UTEST_CLASS: null
    - REPEATED_UTEST_METHODS: null
    - REPEATED_UTEST_COUNT: 100
    - REPEATED_UTEST_STOP_ON_FAILURE: false
    - REPEATED_DTEST_NAME: null
    - REPEATED_DTEST_VNODES: false
    - REPEATED_DTEST_COUNT: 100
    - REPEATED_DTEST_STOP_ON_FAILURE: false
    - REPEATED_UPGRADE_DTEST_NAME: null
    - REPEATED_UPGRADE_DTEST_COUNT: 100
    - REPEATED_UPGRADE_DTEST_STOP_ON_FAILURE: false
    - REPEATED_JVM_UPGRADE_DTEST_CLASS: null
    - REPEATED_JVM_UPGRADE_DTEST_METHODS: null
    - REPEATED_JVM_UPGRADE_DTEST_COUNT: 100
    - REPEATED_JVM_UPGRADE_DTEST_STOP_ON_FAILURE: false
    - JAVA_HOME: /usr/lib/jvm/java-8-openjdk-amd64
    - JDK_HOME: /usr/lib/jvm/java-8-openjdk-amd64
  repeated_jvm_upgrade_dtest:
    docker:
    - image: apache/cassandra-testing-ubuntu2004-java11-w-dependencies:20210929
    resource_class: medium
    working_directory: ~/
    shell: /bin/bash -eo pipefail -l
    parallelism: 4
    steps:
    - attach_workspace:
        at: /home/cassandra
    - run:
        name: Log Environment Information
        command: |
          echo '*** id ***'
          id
          echo '*** cat /proc/cpuinfo ***'
          cat /proc/cpuinfo
          echo '*** free -m ***'
          free -m
          echo '*** df -m ***'
          df -m
          echo '*** ifconfig -a ***'
          ifconfig -a
          echo '*** uname -a ***'
          uname -a
          echo '*** mount ***'
          mount
          echo '*** env ***'
          env
          echo '*** java ***'
          which java
          java -version
    - run:
        name: Run repeated JUnit test
        no_output_timeout: 15m
        command: |
          if [ "${REPEATED_JVM_UPGRADE_DTEST_CLASS}" == "<nil>" ]; then
            echo "Repeated utest class name hasn't been defined, exiting without running any test"
          elif [ "${REPEATED_JVM_UPGRADE_DTEST_COUNT}" == "<nil>" ]; then
            echo "Repeated utest count hasn't been defined, exiting without running any test"
          elif [ "${REPEATED_JVM_UPGRADE_DTEST_COUNT}" -le 0 ]; then
            echo "Repeated utest count is lesser or equals than zero, exiting without running any test"
          else

            # Calculate the number of test iterations to be run by the current parallel runner.
            # Since we are running the same test multiple times there is no need to use `circleci tests split`.
            count=$((${REPEATED_JVM_UPGRADE_DTEST_COUNT} / CIRCLE_NODE_TOTAL))
            if (($CIRCLE_NODE_INDEX < (${REPEATED_JVM_UPGRADE_DTEST_COUNT} % CIRCLE_NODE_TOTAL))); then
              count=$((count+1))
            fi

            if (($count <= 0)); then
              echo "No tests to run in this runner"
            else
              echo "Running test-jvm-dtest-some ${REPEATED_JVM_UPGRADE_DTEST_CLASS} ${REPEATED_JVM_UPGRADE_DTEST_METHODS} ${REPEATED_JVM_UPGRADE_DTEST_COUNT} times"

              set -x
              export PATH=$JAVA_HOME/bin:$PATH
              time mv ~/cassandra /tmp
              cd /tmp/cassandra
              if [ -d ~/dtest_jars ]; then
                cp ~/dtest_jars/dtest* /tmp/cassandra/build/
              fi

              target=test-jvm-dtest-some
              class_path=${REPEATED_JVM_UPGRADE_DTEST_CLASS}
              class_name="${class_path##*.}"

              # Prepare the -Dtest.name argument.
              # It can be the fully qualified class name or the short class name, depending on the target.
              if [[ $target == "test" || \
                    $target == "test-cdc" || \
                    $target == "test-compression" || \
                    $target == "test-system-keyspace-directory" ]]; then
                name="-Dtest.name=$class_name"
              else
                name="-Dtest.name=$class_path"
              fi

              # Prepare the -Dtest.methods argument, which is optional
              if [ "${REPEATED_JVM_UPGRADE_DTEST_METHODS}" == "<nil>" ]; then
                methods=""
              else
                methods="-Dtest.methods=${REPEATED_JVM_UPGRADE_DTEST_METHODS}"
              fi

              # Run the test target as many times as requested collecting the exit code,
              # stopping the iteration only if stop_on_failure is set.
              exit_code="$?"
              for i in $(seq -w 1 $count); do

                echo "Running test iteration $i of $count"

                # run the test
                status="passes"
                if !( set -o pipefail && ant $target $name $methods -Dno-build-test=true | tee stdout.txt ); then
                  status="fails"
                  exit_code=1
                fi

                # move the stdout output file
                dest=/tmp/results/repeated_utest/stdout/${status}/${i}
                mkdir -p $dest
                mv stdout.txt $dest/test-jvm-dtest-some-${REPEATED_JVM_UPGRADE_DTEST_CLASS}.txt

                # move the XML output files
                source=build/test/output
                dest=/tmp/results/repeated_utest/output/${status}/${i}
                mkdir -p $dest
                if [[ -d $source && -n "$(ls $source)" ]]; then
                  mv $source/* $dest/
                fi

                # move the log files
                source=build/test/logs
                dest=/tmp/results/repeated_utest/logs/${status}/${i}
                mkdir -p $dest
                if [[ -d $source && -n "$(ls $source)" ]]; then
                  mv $source/* $dest/
                fi

                # maybe stop iterations on test failure
                if [[ ${REPEATED_JVM_UPGRADE_DTEST_STOP_ON_FAILURE} = true ]] && (( $exit_code > 0 )); then
                  break
                fi
              done

              (exit ${exit_code})
            fi
          fi
    - store_test_results:
        path: /tmp/results/repeated_utest/output
    - store_artifacts:
        path: /tmp/results/repeated_utest/stdout
        destination: stdout
    - store_artifacts:
        path: /tmp/results/repeated_utest/output
        destination: junitxml
    - store_artifacts:
        path: /tmp/results/repeated_utest/logs
        destination: logs
    environment:
    - ANT_HOME: /usr/share/ant
    - JAVA11_HOME: /usr/lib/jvm/java-11-openjdk-amd64
    - JAVA8_HOME: /usr/lib/jvm/java-8-openjdk-amd64
    - LANG: en_US.UTF-8
    - KEEP_TEST_DIR: true
    - DEFAULT_DIR: /home/cassandra/cassandra-dtest
    - PYTHONIOENCODING: utf-8
    - PYTHONUNBUFFERED: true
    - CASS_DRIVER_NO_EXTENSIONS: true
    - CASS_DRIVER_NO_CYTHON: true
    - CASSANDRA_SKIP_SYNC: true
    - DTEST_REPO: git://github.com/apache/cassandra-dtest.git
    - DTEST_BRANCH: trunk
    - CCM_MAX_HEAP_SIZE: 1024M
    - CCM_HEAP_NEWSIZE: 256M
    - REPEATED_UTEST_TARGET: testsome
    - REPEATED_UTEST_CLASS: null
    - REPEATED_UTEST_METHODS: null
    - REPEATED_UTEST_COUNT: 100
    - REPEATED_UTEST_STOP_ON_FAILURE: false
    - REPEATED_DTEST_NAME: null
    - REPEATED_DTEST_VNODES: false
    - REPEATED_DTEST_COUNT: 100
    - REPEATED_DTEST_STOP_ON_FAILURE: false
    - REPEATED_UPGRADE_DTEST_NAME: null
    - REPEATED_UPGRADE_DTEST_COUNT: 100
    - REPEATED_UPGRADE_DTEST_STOP_ON_FAILURE: false
    - REPEATED_JVM_UPGRADE_DTEST_CLASS: null
    - REPEATED_JVM_UPGRADE_DTEST_METHODS: null
    - REPEATED_JVM_UPGRADE_DTEST_COUNT: 100
    - REPEATED_JVM_UPGRADE_DTEST_STOP_ON_FAILURE: false
    - JAVA_HOME: /usr/lib/jvm/java-8-openjdk-amd64
    - JDK_HOME: /usr/lib/jvm/java-8-openjdk-amd64
  j8_cqlsh-dtests-py2-with-vnodes:
    docker:
    - image: apache/cassandra-testing-ubuntu2004-java11-w-dependencies:20210929
    resource_class: medium
    working_directory: ~/
    shell: /bin/bash -eo pipefail -l
    parallelism: 4
    steps:
    - attach_workspace:
        at: /home/cassandra
    - run:
        name: Clone Cassandra dtest Repository (via git)
        command: |
          git clone --single-branch --branch $DTEST_BRANCH --depth 1 $DTEST_REPO ~/cassandra-dtest
    - run:
        name: Configure virtualenv and python Dependencies
        command: |
          # note, this should be super quick as all dependencies should be pre-installed in the docker image
          # if additional dependencies were added to requirmeents.txt and the docker image hasn't been updated
          # we'd have to install it here at runtime -- which will make things slow, so do yourself a favor and
          # rebuild the docker image! (it automatically pulls the latest requirements.txt on build)
          source ~/env3.6/bin/activate
          export PATH=$JAVA_HOME/bin:$PATH
          pip3 install --exists-action w --upgrade -r ~/cassandra-dtest/requirements.txt
          pip3 uninstall -y cqlsh
          pip3 freeze
    - run:
        name: Determine Tests to Run (j8_with_vnodes)
        no_output_timeout: 5m
        command: "# reminder: this code (along with all the steps) is independently executed on every circle container\n# so the goal here is to get the circleci script to return the tests *this* container will run\n# which we do via the `circleci` cli tool.\n\ncd cassandra-dtest\nsource ~/env3.6/bin/activate\nexport PATH=$JAVA_HOME/bin:$PATH\n\nif [ -n '' ]; then\n  export \nfi\n\necho \"***Collected DTests (j8_with_vnodes)***\"\nset -eo pipefail && ./run_dtests.py --use-vnodes --skip-resource-intensive-tests --pytest-options '-k cql' --dtest-print-tests-only --dtest-print-tests-output=/tmp/all_dtest_tests_j8_with_vnodes_raw --cassandra-dir=../cassandra\nif [ -z '' ]; then\n  mv /tmp/all_dtest_tests_j8_with_vnodes_raw /tmp/all_dtest_tests_j8_with_vnodes\nelse\n  grep -e '' /tmp/all_dtest_tests_j8_with_vnodes_raw > /tmp/all_dtest_tests_j8_with_vnodes || { echo \"Filter did not match any tests! Exiting build.\"; exit 0; }\nfi\nset -eo pipefail && circleci tests split --split-by=timings --timings-type=classname /tmp/all_dtest_tests_j8_with_vnodes > /tmp/split_dtest_tests_j8_with_vnodes.txt\ncat /tmp/split_dtest_tests_j8_with_vnodes.txt | tr '\\n' ' ' > /tmp/split_dtest_tests_j8_with_vnodes_final.txt\ncat /tmp/split_dtest_tests_j8_with_vnodes_final.txt\n"
    - run:
        name: Run dtests (j8_with_vnodes)
        no_output_timeout: 15m
        command: |
          echo "cat /tmp/split_dtest_tests_j8_with_vnodes_final.txt"
          cat /tmp/split_dtest_tests_j8_with_vnodes_final.txt

          source ~/env3.6/bin/activate
          export PATH=$JAVA_HOME/bin:$PATH
          if [ -n 'CQLSH_PYTHON=/usr/bin/python2.7' ]; then
            export CQLSH_PYTHON=/usr/bin/python2.7
          fi

          java -version
          cd ~/cassandra-dtest
          mkdir -p /tmp/dtest

          echo "env: $(env)"
          echo "** done env"
          mkdir -p /tmp/results/dtests
          # we need the "set -o pipefail" here so that the exit code that circleci will actually use is from pytest and not the exit code from tee
          export SPLIT_TESTS=`cat /tmp/split_dtest_tests_j8_with_vnodes_final.txt`
          set -o pipefail && cd ~/cassandra-dtest && pytest --use-vnodes --num-tokens=16 --skip-resource-intensive-tests --log-cli-level=DEBUG --junit-xml=/tmp/results/dtests/pytest_result_j8_with_vnodes.xml -s --cassandra-dir=/home/cassandra/cassandra --keep-test-dir $SPLIT_TESTS 2>&1 | tee /tmp/dtest/stdout.txt
    - store_test_results:
        path: /tmp/results
    - store_artifacts:
        path: /tmp/dtest
        destination: dtest_j8_with_vnodes
    - store_artifacts:
        path: ~/cassandra-dtest/logs
        destination: dtest_j8_with_vnodes_logs
    environment:
    - ANT_HOME: /usr/share/ant
    - JAVA11_HOME: /usr/lib/jvm/java-11-openjdk-amd64
    - JAVA8_HOME: /usr/lib/jvm/java-8-openjdk-amd64
    - LANG: en_US.UTF-8
    - KEEP_TEST_DIR: true
    - DEFAULT_DIR: /home/cassandra/cassandra-dtest
    - PYTHONIOENCODING: utf-8
    - PYTHONUNBUFFERED: true
    - CASS_DRIVER_NO_EXTENSIONS: true
    - CASS_DRIVER_NO_CYTHON: true
    - CASSANDRA_SKIP_SYNC: true
    - DTEST_REPO: git://github.com/apache/cassandra-dtest.git
    - DTEST_BRANCH: trunk
    - CCM_MAX_HEAP_SIZE: 1024M
    - CCM_HEAP_NEWSIZE: 256M
    - REPEATED_UTEST_TARGET: testsome
    - REPEATED_UTEST_CLASS: null
    - REPEATED_UTEST_METHODS: null
    - REPEATED_UTEST_COUNT: 100
    - REPEATED_UTEST_STOP_ON_FAILURE: false
    - REPEATED_DTEST_NAME: null
    - REPEATED_DTEST_VNODES: false
    - REPEATED_DTEST_COUNT: 100
    - REPEATED_DTEST_STOP_ON_FAILURE: false
    - REPEATED_UPGRADE_DTEST_NAME: null
    - REPEATED_UPGRADE_DTEST_COUNT: 100
    - REPEATED_UPGRADE_DTEST_STOP_ON_FAILURE: false
    - REPEATED_JVM_UPGRADE_DTEST_CLASS: null
    - REPEATED_JVM_UPGRADE_DTEST_METHODS: null
    - REPEATED_JVM_UPGRADE_DTEST_COUNT: 100
    - REPEATED_JVM_UPGRADE_DTEST_STOP_ON_FAILURE: false
    - JAVA_HOME: /usr/lib/jvm/java-8-openjdk-amd64
    - JDK_HOME: /usr/lib/jvm/java-8-openjdk-amd64
  j11_unit_tests:
    docker:
    - image: apache/cassandra-testing-ubuntu2004-java11:20210304
    resource_class: medium
    working_directory: ~/
    shell: /bin/bash -eo pipefail -l
    parallelism: 4
    steps:
    - attach_workspace:
        at: /home/cassandra
    - run:
        name: Determine unit Tests to Run
        command: |
          # reminder: this code (along with all the steps) is independently executed on every circle container
          # so the goal here is to get the circleci script to return the tests *this* container will run
          # which we do via the `circleci` cli tool.

          rm -fr ~/cassandra-dtest/upgrade_tests
          echo "***java tests***"

          # get all of our unit test filenames
          set -eo pipefail && circleci tests glob "$HOME/cassandra/test/unit/**/*.java" > /tmp/all_java_unit_tests.txt

          # split up the unit tests into groups based on the number of containers we have
          set -eo pipefail && circleci tests split --split-by=timings --timings-type=filename --index=${CIRCLE_NODE_INDEX} --total=${CIRCLE_NODE_TOTAL} /tmp/all_java_unit_tests.txt > /tmp/java_tests_${CIRCLE_NODE_INDEX}.txt
          set -eo pipefail && cat /tmp/java_tests_${CIRCLE_NODE_INDEX}.txt | sed "s;^/home/cassandra/cassandra/test/unit/;;g" | grep "Test\.java$"  > /tmp/java_tests_${CIRCLE_NODE_INDEX}_final.txt
          echo "** /tmp/java_tests_${CIRCLE_NODE_INDEX}_final.txt"
          cat /tmp/java_tests_${CIRCLE_NODE_INDEX}_final.txt
        no_output_timeout: 15m
    - run:
        name: Log Environment Information
        command: |
          echo '*** id ***'
          id
          echo '*** cat /proc/cpuinfo ***'
          cat /proc/cpuinfo
          echo '*** free -m ***'
          free -m
          echo '*** df -m ***'
          df -m
          echo '*** ifconfig -a ***'
          ifconfig -a
          echo '*** uname -a ***'
          uname -a
          echo '*** mount ***'
          mount
          echo '*** env ***'
          env
          echo '*** java ***'
          which java
          java -version
    - run:
        name: Run Unit Tests (testclasslist)
        command: |
          set -x
          export PATH=$JAVA_HOME/bin:$PATH
          time mv ~/cassandra /tmp
          cd /tmp/cassandra
          if [ -d ~/dtest_jars ]; then
            cp ~/dtest_jars/dtest* /tmp/cassandra/build/
          fi
          test_timeout=$(grep 'name="test.unit.timeout"' build.xml | awk -F'"' '{print $4}' || true)
          if [ -z "$test_timeout" ]; then
            test_timeout=$(grep 'name="test.timeout"' build.xml | awk -F'"' '{print $4}')
          fi
          ant testclasslist -Dtest.timeout="$test_timeout" -Dtest.classlistfile=/tmp/java_tests_${CIRCLE_NODE_INDEX}_final.txt  -Dtest.classlistprefix=unit
        no_output_timeout: 15m
    - store_test_results:
        path: /tmp/cassandra/build/test/output/
    - store_artifacts:
        path: /tmp/cassandra/build/test/output
        destination: junitxml
    - store_artifacts:
        path: /tmp/cassandra/build/test/logs
        destination: logs
    environment:
    - ANT_HOME: /usr/share/ant
    - JAVA11_HOME: /usr/lib/jvm/java-11-openjdk-amd64
    - JAVA8_HOME: /usr/lib/jvm/java-8-openjdk-amd64
    - LANG: en_US.UTF-8
    - KEEP_TEST_DIR: true
    - DEFAULT_DIR: /home/cassandra/cassandra-dtest
    - PYTHONIOENCODING: utf-8
    - PYTHONUNBUFFERED: true
    - CASS_DRIVER_NO_EXTENSIONS: true
    - CASS_DRIVER_NO_CYTHON: true
    - CASSANDRA_SKIP_SYNC: true
    - DTEST_REPO: git://github.com/apache/cassandra-dtest.git
    - DTEST_BRANCH: trunk
    - CCM_MAX_HEAP_SIZE: 1024M
    - CCM_HEAP_NEWSIZE: 256M
    - REPEATED_UTEST_TARGET: testsome
    - REPEATED_UTEST_CLASS: null
    - REPEATED_UTEST_METHODS: null
    - REPEATED_UTEST_COUNT: 100
    - REPEATED_UTEST_STOP_ON_FAILURE: false
    - REPEATED_DTEST_NAME: null
    - REPEATED_DTEST_VNODES: false
    - REPEATED_DTEST_COUNT: 100
    - REPEATED_DTEST_STOP_ON_FAILURE: false
    - REPEATED_UPGRADE_DTEST_NAME: null
    - REPEATED_UPGRADE_DTEST_COUNT: 100
    - REPEATED_UPGRADE_DTEST_STOP_ON_FAILURE: false
    - REPEATED_JVM_UPGRADE_DTEST_CLASS: null
    - REPEATED_JVM_UPGRADE_DTEST_METHODS: null
    - REPEATED_JVM_UPGRADE_DTEST_COUNT: 100
    - REPEATED_JVM_UPGRADE_DTEST_STOP_ON_FAILURE: false
    - JAVA_HOME: /usr/lib/jvm/java-11-openjdk-amd64
    - JDK_HOME: /usr/lib/jvm/java-11-openjdk-amd64
    - CASSANDRA_USE_JDK11: true
  repeated_upgrade_dtest:
    docker:
    - image: apache/cassandra-testing-ubuntu2004-java11-w-dependencies:20210929
    resource_class: medium
    working_directory: ~/
    shell: /bin/bash -eo pipefail -l
    parallelism: 4
    steps:
    - attach_workspace:
        at: /home/cassandra
    - run:
        name: Clone Cassandra dtest Repository (via git)
        command: |
          git clone --single-branch --branch $DTEST_BRANCH --depth 1 $DTEST_REPO ~/cassandra-dtest
    - run:
        name: Configure virtualenv and python Dependencies
        command: |
          # note, this should be super quick as all dependencies should be pre-installed in the docker image
          # if additional dependencies were added to requirmeents.txt and the docker image hasn't been updated
          # we'd have to install it here at runtime -- which will make things slow, so do yourself a favor and
          # rebuild the docker image! (it automatically pulls the latest requirements.txt on build)
          source ~/env3.6/bin/activate
          export PATH=$JAVA_HOME/bin:$PATH
          pip3 install --exists-action w --upgrade -r ~/cassandra-dtest/requirements.txt
          pip3 uninstall -y cqlsh
          pip3 freeze
    - run:
        name: Run repeated Python dtest
        no_output_timeout: 15m
        command: |
          if [ "${REPEATED_UPGRADE_DTEST_NAME}" == "<nil>" ]; then
            echo "Repeated dtest name hasn't been defined, exiting without running any test"
          elif [ "${REPEATED_UPGRADE_DTEST_COUNT}" == "<nil>" ]; then
            echo "Repeated dtest count hasn't been defined, exiting without running any test"
          elif [ "${REPEATED_UPGRADE_DTEST_COUNT}" -le 0 ]; then
            echo "Repeated dtest count is lesser or equals than zero, exiting without running any test"
          else

            # Calculate the number of test iterations to be run by the current parallel runner.
            # Since we are running the same test multiple times there is no need to use `circleci tests split`.
            count=$((${REPEATED_UPGRADE_DTEST_COUNT} / CIRCLE_NODE_TOTAL))
            if (($CIRCLE_NODE_INDEX < (${REPEATED_UPGRADE_DTEST_COUNT} % CIRCLE_NODE_TOTAL))); then
              count=$((count+1))
            fi

            if (($count <= 0)); then
              echo "No tests to run in this runner"
            else
              echo "Running ${REPEATED_UPGRADE_DTEST_NAME} $count times"

              source ~/env3.6/bin/activate
              export PATH=$JAVA_HOME/bin:$PATH

              java -version
              cd ~/cassandra-dtest
              mkdir -p /tmp/dtest

              echo "env: $(env)"
              echo "** done env"
              mkdir -p /tmp/results/dtests

              stop_on_failure_arg=""
              if ${REPEATED_UPGRADE_DTEST_STOP_ON_FAILURE}; then
                stop_on_failure_arg="-x"
              fi

              vnodes_args=""
              if false; then
                vnodes_args="--use-vnodes --num-tokens=16"
              fi

              upgrade_arg=""
              if true; then
                upgrade_arg="--execute-upgrade-tests"
              fi

              # we need the "set -o pipefail" here so that the exit code that circleci will actually use is from pytest and not the exit code from tee
              set -o pipefail && cd ~/cassandra-dtest && pytest $vnodes_args --count=$count $stop_on_failure_arg $upgrade_arg --log-cli-level=DEBUG --junit-xml=/tmp/results/dtests/pytest_result.xml -s --cassandra-dir=/home/cassandra/cassandra --keep-test-dir ${REPEATED_UPGRADE_DTEST_NAME} | tee /tmp/dtest/stdout.txt
            fi
          fi
    - store_test_results:
        path: /tmp/results
    - store_artifacts:
        path: /tmp/dtest
        destination: dtest
    - store_artifacts:
        path: ~/cassandra-dtest/logs
        destination: dtest_logs
    environment:
    - ANT_HOME: /usr/share/ant
    - JAVA11_HOME: /usr/lib/jvm/java-11-openjdk-amd64
    - JAVA8_HOME: /usr/lib/jvm/java-8-openjdk-amd64
    - LANG: en_US.UTF-8
    - KEEP_TEST_DIR: true
    - DEFAULT_DIR: /home/cassandra/cassandra-dtest
    - PYTHONIOENCODING: utf-8
    - PYTHONUNBUFFERED: true
    - CASS_DRIVER_NO_EXTENSIONS: true
    - CASS_DRIVER_NO_CYTHON: true
    - CASSANDRA_SKIP_SYNC: true
    - DTEST_REPO: git://github.com/apache/cassandra-dtest.git
    - DTEST_BRANCH: trunk
    - CCM_MAX_HEAP_SIZE: 1024M
    - CCM_HEAP_NEWSIZE: 256M
    - REPEATED_UTEST_TARGET: testsome
    - REPEATED_UTEST_CLASS: null
    - REPEATED_UTEST_METHODS: null
    - REPEATED_UTEST_COUNT: 100
    - REPEATED_UTEST_STOP_ON_FAILURE: false
    - REPEATED_DTEST_NAME: null
    - REPEATED_DTEST_VNODES: false
    - REPEATED_DTEST_COUNT: 100
    - REPEATED_DTEST_STOP_ON_FAILURE: false
    - REPEATED_UPGRADE_DTEST_NAME: null
    - REPEATED_UPGRADE_DTEST_COUNT: 100
    - REPEATED_UPGRADE_DTEST_STOP_ON_FAILURE: false
    - REPEATED_JVM_UPGRADE_DTEST_CLASS: null
    - REPEATED_JVM_UPGRADE_DTEST_METHODS: null
    - REPEATED_JVM_UPGRADE_DTEST_COUNT: 100
    - REPEATED_JVM_UPGRADE_DTEST_STOP_ON_FAILURE: false
    - JAVA_HOME: /usr/lib/jvm/java-8-openjdk-amd64
    - JDK_HOME: /usr/lib/jvm/java-8-openjdk-amd64
  j8_cqlsh-dtests-py38-no-vnodes:
    docker:
    - image: apache/cassandra-testing-ubuntu2004-java11-w-dependencies:20210929
    resource_class: medium
    working_directory: ~/
    shell: /bin/bash -eo pipefail -l
    parallelism: 4
    steps:
    - attach_workspace:
        at: /home/cassandra
    - run:
        name: Clone Cassandra dtest Repository (via git)
        command: |
          git clone --single-branch --branch $DTEST_BRANCH --depth 1 $DTEST_REPO ~/cassandra-dtest
    - run:
        name: Configure virtualenv and python Dependencies
        command: |
          # note, this should be super quick as all dependencies should be pre-installed in the docker image
          # if additional dependencies were added to requirmeents.txt and the docker image hasn't been updated
          # we'd have to install it here at runtime -- which will make things slow, so do yourself a favor and
          # rebuild the docker image! (it automatically pulls the latest requirements.txt on build)
          source ~/env3.8/bin/activate
          export PATH=$JAVA_HOME/bin:$PATH
          pip3 install --exists-action w --upgrade -r ~/cassandra-dtest/requirements.txt
          pip3 uninstall -y cqlsh
          pip3 freeze
    - run:
        name: Determine Tests to Run (j8_without_vnodes)
        no_output_timeout: 5m
        command: "# reminder: this code (along with all the steps) is independently executed on every circle container\n# so the goal here is to get the circleci script to return the tests *this* container will run\n# which we do via the `circleci` cli tool.\n\ncd cassandra-dtest\nsource ~/env3.8/bin/activate\nexport PATH=$JAVA_HOME/bin:$PATH\n\nif [ -n '' ]; then\n  export \nfi\n\necho \"***Collected DTests (j8_without_vnodes)***\"\nset -eo pipefail && ./run_dtests.py --skip-resource-intensive-tests --pytest-options '-k cql' --dtest-print-tests-only --dtest-print-tests-output=/tmp/all_dtest_tests_j8_without_vnodes_raw --cassandra-dir=../cassandra\nif [ -z '' ]; then\n  mv /tmp/all_dtest_tests_j8_without_vnodes_raw /tmp/all_dtest_tests_j8_without_vnodes\nelse\n  grep -e '' /tmp/all_dtest_tests_j8_without_vnodes_raw > /tmp/all_dtest_tests_j8_without_vnodes || { echo \"Filter did not match any tests! Exiting build.\"; exit 0; }\nfi\nset -eo pipefail && circleci tests split --split-by=timings --timings-type=classname /tmp/all_dtest_tests_j8_without_vnodes > /tmp/split_dtest_tests_j8_without_vnodes.txt\ncat /tmp/split_dtest_tests_j8_without_vnodes.txt | tr '\\n' ' ' > /tmp/split_dtest_tests_j8_without_vnodes_final.txt\ncat /tmp/split_dtest_tests_j8_without_vnodes_final.txt\n"
    - run:
        name: Run dtests (j8_without_vnodes)
        no_output_timeout: 15m
        command: |
          echo "cat /tmp/split_dtest_tests_j8_without_vnodes_final.txt"
          cat /tmp/split_dtest_tests_j8_without_vnodes_final.txt

          source ~/env3.8/bin/activate
          export PATH=$JAVA_HOME/bin:$PATH
          if [ -n 'CQLSH_PYTHON=/usr/bin/python3.8' ]; then
            export CQLSH_PYTHON=/usr/bin/python3.8
          fi

          java -version
          cd ~/cassandra-dtest
          mkdir -p /tmp/dtest

          echo "env: $(env)"
          echo "** done env"
          mkdir -p /tmp/results/dtests
          # we need the "set -o pipefail" here so that the exit code that circleci will actually use is from pytest and not the exit code from tee
          export SPLIT_TESTS=`cat /tmp/split_dtest_tests_j8_without_vnodes_final.txt`
          set -o pipefail && cd ~/cassandra-dtest && pytest --skip-resource-intensive-tests --log-cli-level=DEBUG --junit-xml=/tmp/results/dtests/pytest_result_j8_without_vnodes.xml -s --cassandra-dir=/home/cassandra/cassandra --keep-test-dir $SPLIT_TESTS 2>&1 | tee /tmp/dtest/stdout.txt
    - store_test_results:
        path: /tmp/results
    - store_artifacts:
        path: /tmp/dtest
        destination: dtest_j8_without_vnodes
    - store_artifacts:
        path: ~/cassandra-dtest/logs
        destination: dtest_j8_without_vnodes_logs
    environment:
    - ANT_HOME: /usr/share/ant
    - JAVA11_HOME: /usr/lib/jvm/java-11-openjdk-amd64
    - JAVA8_HOME: /usr/lib/jvm/java-8-openjdk-amd64
    - LANG: en_US.UTF-8
    - KEEP_TEST_DIR: true
    - DEFAULT_DIR: /home/cassandra/cassandra-dtest
    - PYTHONIOENCODING: utf-8
    - PYTHONUNBUFFERED: true
    - CASS_DRIVER_NO_EXTENSIONS: true
    - CASS_DRIVER_NO_CYTHON: true
    - CASSANDRA_SKIP_SYNC: true
    - DTEST_REPO: git://github.com/apache/cassandra-dtest.git
    - DTEST_BRANCH: trunk
    - CCM_MAX_HEAP_SIZE: 1024M
    - CCM_HEAP_NEWSIZE: 256M
    - REPEATED_UTEST_TARGET: testsome
    - REPEATED_UTEST_CLASS: null
    - REPEATED_UTEST_METHODS: null
    - REPEATED_UTEST_COUNT: 100
    - REPEATED_UTEST_STOP_ON_FAILURE: false
    - REPEATED_DTEST_NAME: null
    - REPEATED_DTEST_VNODES: false
    - REPEATED_DTEST_COUNT: 100
    - REPEATED_DTEST_STOP_ON_FAILURE: false
    - REPEATED_UPGRADE_DTEST_NAME: null
    - REPEATED_UPGRADE_DTEST_COUNT: 100
    - REPEATED_UPGRADE_DTEST_STOP_ON_FAILURE: false
    - REPEATED_JVM_UPGRADE_DTEST_CLASS: null
    - REPEATED_JVM_UPGRADE_DTEST_METHODS: null
    - REPEATED_JVM_UPGRADE_DTEST_COUNT: 100
    - REPEATED_JVM_UPGRADE_DTEST_STOP_ON_FAILURE: false
    - JAVA_HOME: /usr/lib/jvm/java-8-openjdk-amd64
    - JDK_HOME: /usr/lib/jvm/java-8-openjdk-amd64
  j11_cqlsh-dtests-py3-with-vnodes:
    docker:
    - image: apache/cassandra-testing-ubuntu2004-java11:20210304
    resource_class: medium
    working_directory: ~/
    shell: /bin/bash -eo pipefail -l
    parallelism: 4
    steps:
    - attach_workspace:
        at: /home/cassandra
    - run:
        name: Clone Cassandra dtest Repository (via git)
        command: |
          git clone --single-branch --branch $DTEST_BRANCH --depth 1 $DTEST_REPO ~/cassandra-dtest
    - run:
        name: Configure virtualenv and python Dependencies
        command: |
          # note, this should be super quick as all dependencies should be pre-installed in the docker image
          # if additional dependencies were added to requirmeents.txt and the docker image hasn't been updated
          # we'd have to install it here at runtime -- which will make things slow, so do yourself a favor and
          # rebuild the docker image! (it automatically pulls the latest requirements.txt on build)
          source ~/env3.6/bin/activate
          export PATH=$JAVA_HOME/bin:$PATH
          pip3 install --exists-action w --upgrade -r ~/cassandra-dtest/requirements.txt
          pip3 uninstall -y cqlsh
          pip3 freeze
    - run:
        name: Determine Tests to Run (j11_with_vnodes)
        no_output_timeout: 5m
        command: "# reminder: this code (along with all the steps) is independently executed on every circle container\n# so the goal here is to get the circleci script to return the tests *this* container will run\n# which we do via the `circleci` cli tool.\n\ncd cassandra-dtest\nsource ~/env3.6/bin/activate\nexport PATH=$JAVA_HOME/bin:$PATH\n\nif [ -n '' ]; then\n  export \nfi\n\necho \"***Collected DTests (j11_with_vnodes)***\"\nset -eo pipefail && ./run_dtests.py --use-vnodes --skip-resource-intensive-tests --pytest-options '-k cql' --dtest-print-tests-only --dtest-print-tests-output=/tmp/all_dtest_tests_j11_with_vnodes_raw --cassandra-dir=../cassandra\nif [ -z '' ]; then\n  mv /tmp/all_dtest_tests_j11_with_vnodes_raw /tmp/all_dtest_tests_j11_with_vnodes\nelse\n  grep -e '' /tmp/all_dtest_tests_j11_with_vnodes_raw > /tmp/all_dtest_tests_j11_with_vnodes || { echo \"Filter did not match any tests! Exiting build.\"; exit 0; }\nfi\nset -eo pipefail && circleci tests split --split-by=timings --timings-type=classname /tmp/all_dtest_tests_j11_with_vnodes > /tmp/split_dtest_tests_j11_with_vnodes.txt\ncat /tmp/split_dtest_tests_j11_with_vnodes.txt | tr '\\n' ' ' > /tmp/split_dtest_tests_j11_with_vnodes_final.txt\ncat /tmp/split_dtest_tests_j11_with_vnodes_final.txt\n"
    - run:
        name: Run dtests (j11_with_vnodes)
        no_output_timeout: 15m
        command: |
          echo "cat /tmp/split_dtest_tests_j11_with_vnodes_final.txt"
          cat /tmp/split_dtest_tests_j11_with_vnodes_final.txt

          source ~/env3.6/bin/activate
          export PATH=$JAVA_HOME/bin:$PATH
          if [ -n 'CQLSH_PYTHON=/usr/bin/python3.6' ]; then
            export CQLSH_PYTHON=/usr/bin/python3.6
          fi

          java -version
          cd ~/cassandra-dtest
          mkdir -p /tmp/dtest

          echo "env: $(env)"
          echo "** done env"
          mkdir -p /tmp/results/dtests
          # we need the "set -o pipefail" here so that the exit code that circleci will actually use is from pytest and not the exit code from tee
          export SPLIT_TESTS=`cat /tmp/split_dtest_tests_j11_with_vnodes_final.txt`
          set -o pipefail && cd ~/cassandra-dtest && pytest --use-vnodes --num-tokens=16 --skip-resource-intensive-tests --log-cli-level=DEBUG --junit-xml=/tmp/results/dtests/pytest_result_j11_with_vnodes.xml -s --cassandra-dir=/home/cassandra/cassandra --keep-test-dir $SPLIT_TESTS 2>&1 | tee /tmp/dtest/stdout.txt
    - store_test_results:
        path: /tmp/results
    - store_artifacts:
        path: /tmp/dtest
        destination: dtest_j11_with_vnodes
    - store_artifacts:
        path: ~/cassandra-dtest/logs
        destination: dtest_j11_with_vnodes_logs
    environment:
    - ANT_HOME: /usr/share/ant
    - JAVA11_HOME: /usr/lib/jvm/java-11-openjdk-amd64
    - JAVA8_HOME: /usr/lib/jvm/java-8-openjdk-amd64
    - LANG: en_US.UTF-8
    - KEEP_TEST_DIR: true
    - DEFAULT_DIR: /home/cassandra/cassandra-dtest
    - PYTHONIOENCODING: utf-8
    - PYTHONUNBUFFERED: true
    - CASS_DRIVER_NO_EXTENSIONS: true
    - CASS_DRIVER_NO_CYTHON: true
    - CASSANDRA_SKIP_SYNC: true
    - DTEST_REPO: git://github.com/apache/cassandra-dtest.git
    - DTEST_BRANCH: trunk
    - CCM_MAX_HEAP_SIZE: 1024M
    - CCM_HEAP_NEWSIZE: 256M
    - REPEATED_UTEST_TARGET: testsome
    - REPEATED_UTEST_CLASS: null
    - REPEATED_UTEST_METHODS: null
    - REPEATED_UTEST_COUNT: 100
    - REPEATED_UTEST_STOP_ON_FAILURE: false
    - REPEATED_DTEST_NAME: null
    - REPEATED_DTEST_VNODES: false
    - REPEATED_DTEST_COUNT: 100
    - REPEATED_DTEST_STOP_ON_FAILURE: false
    - REPEATED_UPGRADE_DTEST_NAME: null
    - REPEATED_UPGRADE_DTEST_COUNT: 100
    - REPEATED_UPGRADE_DTEST_STOP_ON_FAILURE: false
    - REPEATED_JVM_UPGRADE_DTEST_CLASS: null
    - REPEATED_JVM_UPGRADE_DTEST_METHODS: null
    - REPEATED_JVM_UPGRADE_DTEST_COUNT: 100
    - REPEATED_JVM_UPGRADE_DTEST_STOP_ON_FAILURE: false
    - JAVA_HOME: /usr/lib/jvm/java-11-openjdk-amd64
    - JDK_HOME: /usr/lib/jvm/java-11-openjdk-amd64
    - CASSANDRA_USE_JDK11: true
  j11_cqlsh-dtests-py3-no-vnodes:
    docker:
    - image: apache/cassandra-testing-ubuntu2004-java11:20210304
    resource_class: medium
    working_directory: ~/
    shell: /bin/bash -eo pipefail -l
    parallelism: 4
    steps:
    - attach_workspace:
        at: /home/cassandra
    - run:
        name: Clone Cassandra dtest Repository (via git)
        command: |
          git clone --single-branch --branch $DTEST_BRANCH --depth 1 $DTEST_REPO ~/cassandra-dtest
    - run:
        name: Configure virtualenv and python Dependencies
        command: |
          # note, this should be super quick as all dependencies should be pre-installed in the docker image
          # if additional dependencies were added to requirmeents.txt and the docker image hasn't been updated
          # we'd have to install it here at runtime -- which will make things slow, so do yourself a favor and
          # rebuild the docker image! (it automatically pulls the latest requirements.txt on build)
          source ~/env3.6/bin/activate
          export PATH=$JAVA_HOME/bin:$PATH
          pip3 install --exists-action w --upgrade -r ~/cassandra-dtest/requirements.txt
          pip3 uninstall -y cqlsh
          pip3 freeze
    - run:
        name: Determine Tests to Run (j11_without_vnodes)
        no_output_timeout: 5m
        command: "# reminder: this code (along with all the steps) is independently executed on every circle container\n# so the goal here is to get the circleci script to return the tests *this* container will run\n# which we do via the `circleci` cli tool.\n\ncd cassandra-dtest\nsource ~/env3.6/bin/activate\nexport PATH=$JAVA_HOME/bin:$PATH\n\nif [ -n '' ]; then\n  export \nfi\n\necho \"***Collected DTests (j11_without_vnodes)***\"\nset -eo pipefail && ./run_dtests.py --skip-resource-intensive-tests --pytest-options '-k cql' --dtest-print-tests-only --dtest-print-tests-output=/tmp/all_dtest_tests_j11_without_vnodes_raw --cassandra-dir=../cassandra\nif [ -z '' ]; then\n  mv /tmp/all_dtest_tests_j11_without_vnodes_raw /tmp/all_dtest_tests_j11_without_vnodes\nelse\n  grep -e '' /tmp/all_dtest_tests_j11_without_vnodes_raw > /tmp/all_dtest_tests_j11_without_vnodes || { echo \"Filter did not match any tests! Exiting build.\"; exit 0; }\nfi\nset -eo pipefail && circleci tests split --split-by=timings --timings-type=classname /tmp/all_dtest_tests_j11_without_vnodes > /tmp/split_dtest_tests_j11_without_vnodes.txt\ncat /tmp/split_dtest_tests_j11_without_vnodes.txt | tr '\\n' ' ' > /tmp/split_dtest_tests_j11_without_vnodes_final.txt\ncat /tmp/split_dtest_tests_j11_without_vnodes_final.txt\n"
    - run:
        name: Run dtests (j11_without_vnodes)
        no_output_timeout: 15m
        command: |
          echo "cat /tmp/split_dtest_tests_j11_without_vnodes_final.txt"
          cat /tmp/split_dtest_tests_j11_without_vnodes_final.txt

          source ~/env3.6/bin/activate
          export PATH=$JAVA_HOME/bin:$PATH
          if [ -n 'CQLSH_PYTHON=/usr/bin/python3.6' ]; then
            export CQLSH_PYTHON=/usr/bin/python3.6
          fi

          java -version
          cd ~/cassandra-dtest
          mkdir -p /tmp/dtest

          echo "env: $(env)"
          echo "** done env"
          mkdir -p /tmp/results/dtests
          # we need the "set -o pipefail" here so that the exit code that circleci will actually use is from pytest and not the exit code from tee
          export SPLIT_TESTS=`cat /tmp/split_dtest_tests_j11_without_vnodes_final.txt`
          set -o pipefail && cd ~/cassandra-dtest && pytest --skip-resource-intensive-tests --log-cli-level=DEBUG --junit-xml=/tmp/results/dtests/pytest_result_j11_without_vnodes.xml -s --cassandra-dir=/home/cassandra/cassandra --keep-test-dir $SPLIT_TESTS 2>&1 | tee /tmp/dtest/stdout.txt
    - store_test_results:
        path: /tmp/results
    - store_artifacts:
        path: /tmp/dtest
        destination: dtest_j11_without_vnodes
    - store_artifacts:
        path: ~/cassandra-dtest/logs
        destination: dtest_j11_without_vnodes_logs
    environment:
    - ANT_HOME: /usr/share/ant
    - JAVA11_HOME: /usr/lib/jvm/java-11-openjdk-amd64
    - JAVA8_HOME: /usr/lib/jvm/java-8-openjdk-amd64
    - LANG: en_US.UTF-8
    - KEEP_TEST_DIR: true
    - DEFAULT_DIR: /home/cassandra/cassandra-dtest
    - PYTHONIOENCODING: utf-8
    - PYTHONUNBUFFERED: true
    - CASS_DRIVER_NO_EXTENSIONS: true
    - CASS_DRIVER_NO_CYTHON: true
    - CASSANDRA_SKIP_SYNC: true
    - DTEST_REPO: git://github.com/apache/cassandra-dtest.git
    - DTEST_BRANCH: trunk
    - CCM_MAX_HEAP_SIZE: 1024M
    - CCM_HEAP_NEWSIZE: 256M
    - REPEATED_UTEST_TARGET: testsome
    - REPEATED_UTEST_CLASS: null
    - REPEATED_UTEST_METHODS: null
    - REPEATED_UTEST_COUNT: 100
    - REPEATED_UTEST_STOP_ON_FAILURE: false
    - REPEATED_DTEST_NAME: null
    - REPEATED_DTEST_VNODES: false
    - REPEATED_DTEST_COUNT: 100
    - REPEATED_DTEST_STOP_ON_FAILURE: false
    - REPEATED_UPGRADE_DTEST_NAME: null
    - REPEATED_UPGRADE_DTEST_COUNT: 100
    - REPEATED_UPGRADE_DTEST_STOP_ON_FAILURE: false
    - REPEATED_JVM_UPGRADE_DTEST_CLASS: null
    - REPEATED_JVM_UPGRADE_DTEST_METHODS: null
    - REPEATED_JVM_UPGRADE_DTEST_COUNT: 100
    - REPEATED_JVM_UPGRADE_DTEST_STOP_ON_FAILURE: false
    - JAVA_HOME: /usr/lib/jvm/java-11-openjdk-amd64
    - JDK_HOME: /usr/lib/jvm/java-11-openjdk-amd64
    - CASSANDRA_USE_JDK11: true
  j11_cqlsh-dtests-py38-with-vnodes:
    docker:
    - image: apache/cassandra-testing-ubuntu2004-java11:20210304
    resource_class: medium
    working_directory: ~/
    shell: /bin/bash -eo pipefail -l
    parallelism: 4
    steps:
    - attach_workspace:
        at: /home/cassandra
    - run:
        name: Clone Cassandra dtest Repository (via git)
        command: |
          git clone --single-branch --branch $DTEST_BRANCH --depth 1 $DTEST_REPO ~/cassandra-dtest
    - run:
        name: Configure virtualenv and python Dependencies
        command: |
          # note, this should be super quick as all dependencies should be pre-installed in the docker image
          # if additional dependencies were added to requirmeents.txt and the docker image hasn't been updated
          # we'd have to install it here at runtime -- which will make things slow, so do yourself a favor and
          # rebuild the docker image! (it automatically pulls the latest requirements.txt on build)
          source ~/env3.8/bin/activate
          export PATH=$JAVA_HOME/bin:$PATH
          pip3 install --exists-action w --upgrade -r ~/cassandra-dtest/requirements.txt
          pip3 uninstall -y cqlsh
          pip3 freeze
    - run:
        name: Determine Tests to Run (j11_with_vnodes)
        no_output_timeout: 5m
        command: "# reminder: this code (along with all the steps) is independently executed on every circle container\n# so the goal here is to get the circleci script to return the tests *this* container will run\n# which we do via the `circleci` cli tool.\n\ncd cassandra-dtest\nsource ~/env3.8/bin/activate\nexport PATH=$JAVA_HOME/bin:$PATH\n\nif [ -n '' ]; then\n  export \nfi\n\necho \"***Collected DTests (j11_with_vnodes)***\"\nset -eo pipefail && ./run_dtests.py --use-vnodes --skip-resource-intensive-tests --pytest-options '-k cql' --dtest-print-tests-only --dtest-print-tests-output=/tmp/all_dtest_tests_j11_with_vnodes_raw --cassandra-dir=../cassandra\nif [ -z '' ]; then\n  mv /tmp/all_dtest_tests_j11_with_vnodes_raw /tmp/all_dtest_tests_j11_with_vnodes\nelse\n  grep -e '' /tmp/all_dtest_tests_j11_with_vnodes_raw > /tmp/all_dtest_tests_j11_with_vnodes || { echo \"Filter did not match any tests! Exiting build.\"; exit 0; }\nfi\nset -eo pipefail && circleci tests split --split-by=timings --timings-type=classname /tmp/all_dtest_tests_j11_with_vnodes > /tmp/split_dtest_tests_j11_with_vnodes.txt\ncat /tmp/split_dtest_tests_j11_with_vnodes.txt | tr '\\n' ' ' > /tmp/split_dtest_tests_j11_with_vnodes_final.txt\ncat /tmp/split_dtest_tests_j11_with_vnodes_final.txt\n"
    - run:
        name: Run dtests (j11_with_vnodes)
        no_output_timeout: 15m
        command: |
          echo "cat /tmp/split_dtest_tests_j11_with_vnodes_final.txt"
          cat /tmp/split_dtest_tests_j11_with_vnodes_final.txt

          source ~/env3.8/bin/activate
          export PATH=$JAVA_HOME/bin:$PATH
          if [ -n 'CQLSH_PYTHON=/usr/bin/python3.8' ]; then
            export CQLSH_PYTHON=/usr/bin/python3.8
          fi

          java -version
          cd ~/cassandra-dtest
          mkdir -p /tmp/dtest

          echo "env: $(env)"
          echo "** done env"
          mkdir -p /tmp/results/dtests
          # we need the "set -o pipefail" here so that the exit code that circleci will actually use is from pytest and not the exit code from tee
          export SPLIT_TESTS=`cat /tmp/split_dtest_tests_j11_with_vnodes_final.txt`
          set -o pipefail && cd ~/cassandra-dtest && pytest --use-vnodes --num-tokens=16 --skip-resource-intensive-tests --log-cli-level=DEBUG --junit-xml=/tmp/results/dtests/pytest_result_j11_with_vnodes.xml -s --cassandra-dir=/home/cassandra/cassandra --keep-test-dir $SPLIT_TESTS 2>&1 | tee /tmp/dtest/stdout.txt
    - store_test_results:
        path: /tmp/results
    - store_artifacts:
        path: /tmp/dtest
        destination: dtest_j11_with_vnodes
    - store_artifacts:
        path: ~/cassandra-dtest/logs
        destination: dtest_j11_with_vnodes_logs
    environment:
    - ANT_HOME: /usr/share/ant
    - JAVA11_HOME: /usr/lib/jvm/java-11-openjdk-amd64
    - JAVA8_HOME: /usr/lib/jvm/java-8-openjdk-amd64
    - LANG: en_US.UTF-8
    - KEEP_TEST_DIR: true
    - DEFAULT_DIR: /home/cassandra/cassandra-dtest
    - PYTHONIOENCODING: utf-8
    - PYTHONUNBUFFERED: true
    - CASS_DRIVER_NO_EXTENSIONS: true
    - CASS_DRIVER_NO_CYTHON: true
    - CASSANDRA_SKIP_SYNC: true
    - DTEST_REPO: git://github.com/apache/cassandra-dtest.git
    - DTEST_BRANCH: trunk
    - CCM_MAX_HEAP_SIZE: 1024M
    - CCM_HEAP_NEWSIZE: 256M
    - REPEATED_UTEST_TARGET: testsome
    - REPEATED_UTEST_CLASS: null
    - REPEATED_UTEST_METHODS: null
    - REPEATED_UTEST_COUNT: 100
    - REPEATED_UTEST_STOP_ON_FAILURE: false
    - REPEATED_DTEST_NAME: null
    - REPEATED_DTEST_VNODES: false
    - REPEATED_DTEST_COUNT: 100
    - REPEATED_DTEST_STOP_ON_FAILURE: false
    - REPEATED_UPGRADE_DTEST_NAME: null
    - REPEATED_UPGRADE_DTEST_COUNT: 100
    - REPEATED_UPGRADE_DTEST_STOP_ON_FAILURE: false
    - REPEATED_JVM_UPGRADE_DTEST_CLASS: null
    - REPEATED_JVM_UPGRADE_DTEST_METHODS: null
    - REPEATED_JVM_UPGRADE_DTEST_COUNT: 100
    - REPEATED_JVM_UPGRADE_DTEST_STOP_ON_FAILURE: false
    - JAVA_HOME: /usr/lib/jvm/java-11-openjdk-amd64
    - JDK_HOME: /usr/lib/jvm/java-11-openjdk-amd64
    - CASSANDRA_USE_JDK11: true
  j8_cqlsh-dtests-py3-with-vnodes:
    docker:
    - image: apache/cassandra-testing-ubuntu2004-java11-w-dependencies:20210304
    resource_class: medium
    working_directory: ~/
    shell: /bin/bash -eo pipefail -l
    parallelism: 4
    steps:
    - attach_workspace:
        at: /home/cassandra
    - run:
        name: Clone Cassandra dtest Repository (via git)
        command: |
          git clone --single-branch --branch $DTEST_BRANCH --depth 1 $DTEST_REPO ~/cassandra-dtest
    - run:
        name: Configure virtualenv and python Dependencies
        command: |
          # note, this should be super quick as all dependencies should be pre-installed in the docker image
          # if additional dependencies were added to requirmeents.txt and the docker image hasn't been updated
          # we'd have to install it here at runtime -- which will make things slow, so do yourself a favor and
          # rebuild the docker image! (it automatically pulls the latest requirements.txt on build)
          source ~/env3.6/bin/activate
          export PATH=$JAVA_HOME/bin:$PATH
          pip3 install --exists-action w --upgrade -r ~/cassandra-dtest/requirements.txt
          pip3 uninstall -y cqlsh
          pip3 freeze
    - run:
        name: Determine Tests to Run (j8_with_vnodes)
        no_output_timeout: 5m
        command: "# reminder: this code (along with all the steps) is independently executed on every circle container\n# so the goal here is to get the circleci script to return the tests *this* container will run\n# which we do via the `circleci` cli tool.\n\ncd cassandra-dtest\nsource ~/env3.6/bin/activate\nexport PATH=$JAVA_HOME/bin:$PATH\n\nif [ -n '' ]; then\n  export \nfi\n\necho \"***Collected DTests (j8_with_vnodes)***\"\nset -eo pipefail && ./run_dtests.py --use-vnodes --skip-resource-intensive-tests --pytest-options '-k cql' --dtest-print-tests-only --dtest-print-tests-output=/tmp/all_dtest_tests_j8_with_vnodes_raw --cassandra-dir=../cassandra\nif [ -z '' ]; then\n  mv /tmp/all_dtest_tests_j8_with_vnodes_raw /tmp/all_dtest_tests_j8_with_vnodes\nelse\n  grep -e '' /tmp/all_dtest_tests_j8_with_vnodes_raw > /tmp/all_dtest_tests_j8_with_vnodes || { echo \"Filter did not match any tests! Exiting build.\"; exit 0; }\nfi\nset -eo pipefail && circleci tests split --split-by=timings --timings-type=classname /tmp/all_dtest_tests_j8_with_vnodes > /tmp/split_dtest_tests_j8_with_vnodes.txt\ncat /tmp/split_dtest_tests_j8_with_vnodes.txt | tr '\\n' ' ' > /tmp/split_dtest_tests_j8_with_vnodes_final.txt\ncat /tmp/split_dtest_tests_j8_with_vnodes_final.txt\n"
    - run:
        name: Run dtests (j8_with_vnodes)
        no_output_timeout: 15m
        command: |
          echo "cat /tmp/split_dtest_tests_j8_with_vnodes_final.txt"
          cat /tmp/split_dtest_tests_j8_with_vnodes_final.txt

          source ~/env3.6/bin/activate
          export PATH=$JAVA_HOME/bin:$PATH
          if [ -n 'CQLSH_PYTHON=/usr/bin/python3.6' ]; then
            export CQLSH_PYTHON=/usr/bin/python3.6
          fi

          java -version
          cd ~/cassandra-dtest
          mkdir -p /tmp/dtest

          echo "env: $(env)"
          echo "** done env"
          mkdir -p /tmp/results/dtests
          # we need the "set -o pipefail" here so that the exit code that circleci will actually use is from pytest and not the exit code from tee
          export SPLIT_TESTS=`cat /tmp/split_dtest_tests_j8_with_vnodes_final.txt`
          set -o pipefail && cd ~/cassandra-dtest && pytest --use-vnodes --num-tokens=16 --skip-resource-intensive-tests --log-cli-level=DEBUG --junit-xml=/tmp/results/dtests/pytest_result_j8_with_vnodes.xml -s --cassandra-dir=/home/cassandra/cassandra --keep-test-dir $SPLIT_TESTS 2>&1 | tee /tmp/dtest/stdout.txt
    - store_test_results:
        path: /tmp/results
    - store_artifacts:
        path: /tmp/dtest
        destination: dtest_j8_with_vnodes
    - store_artifacts:
        path: ~/cassandra-dtest/logs
        destination: dtest_j8_with_vnodes_logs
    environment:
    - ANT_HOME: /usr/share/ant
    - JAVA11_HOME: /usr/lib/jvm/java-11-openjdk-amd64
    - JAVA8_HOME: /usr/lib/jvm/java-8-openjdk-amd64
    - LANG: en_US.UTF-8
    - KEEP_TEST_DIR: true
    - DEFAULT_DIR: /home/cassandra/cassandra-dtest
    - PYTHONIOENCODING: utf-8
    - PYTHONUNBUFFERED: true
    - CASS_DRIVER_NO_EXTENSIONS: true
    - CASS_DRIVER_NO_CYTHON: true
    - CASSANDRA_SKIP_SYNC: true
    - DTEST_REPO: git://github.com/apache/cassandra-dtest.git
    - DTEST_BRANCH: trunk
    - CCM_MAX_HEAP_SIZE: 1024M
    - CCM_HEAP_NEWSIZE: 256M
    - REPEATED_UTEST_TARGET: testsome
    - REPEATED_UTEST_CLASS: null
    - REPEATED_UTEST_METHODS: null
    - REPEATED_UTEST_COUNT: 100
    - REPEATED_UTEST_STOP_ON_FAILURE: false
    - REPEATED_DTEST_NAME: null
    - REPEATED_DTEST_VNODES: false
    - REPEATED_DTEST_COUNT: 100
    - REPEATED_DTEST_STOP_ON_FAILURE: false
    - REPEATED_UPGRADE_DTEST_NAME: null
    - REPEATED_UPGRADE_DTEST_COUNT: 100
    - REPEATED_UPGRADE_DTEST_STOP_ON_FAILURE: false
    - REPEATED_JVM_UPGRADE_DTEST_CLASS: null
    - REPEATED_JVM_UPGRADE_DTEST_METHODS: null
    - REPEATED_JVM_UPGRADE_DTEST_COUNT: 100
    - REPEATED_JVM_UPGRADE_DTEST_STOP_ON_FAILURE: false
    - JAVA_HOME: /usr/lib/jvm/java-8-openjdk-amd64
    - JDK_HOME: /usr/lib/jvm/java-8-openjdk-amd64
  j8_cqlsh-dtests-py2-no-vnodes:
    docker:
    - image: apache/cassandra-testing-ubuntu2004-java11-w-dependencies:20210304
    resource_class: medium
    working_directory: ~/
    shell: /bin/bash -eo pipefail -l
    parallelism: 4
    steps:
    - attach_workspace:
        at: /home/cassandra
    - run:
        name: Clone Cassandra dtest Repository (via git)
        command: |
          git clone --single-branch --branch $DTEST_BRANCH --depth 1 $DTEST_REPO ~/cassandra-dtest
    - run:
        name: Configure virtualenv and python Dependencies
        command: |
          # note, this should be super quick as all dependencies should be pre-installed in the docker image
          # if additional dependencies were added to requirmeents.txt and the docker image hasn't been updated
          # we'd have to install it here at runtime -- which will make things slow, so do yourself a favor and
          # rebuild the docker image! (it automatically pulls the latest requirements.txt on build)
          source ~/env3.6/bin/activate
          export PATH=$JAVA_HOME/bin:$PATH
          pip3 install --exists-action w --upgrade -r ~/cassandra-dtest/requirements.txt
          pip3 uninstall -y cqlsh
          pip3 freeze
    - run:
        name: Determine Tests to Run (j8_without_vnodes)
        no_output_timeout: 5m
        command: "# reminder: this code (along with all the steps) is independently executed on every circle container\n# so the goal here is to get the circleci script to return the tests *this* container will run\n# which we do via the `circleci` cli tool.\n\ncd cassandra-dtest\nsource ~/env3.6/bin/activate\nexport PATH=$JAVA_HOME/bin:$PATH\n\nif [ -n '' ]; then\n  export \nfi\n\necho \"***Collected DTests (j8_without_vnodes)***\"\nset -eo pipefail && ./run_dtests.py --skip-resource-intensive-tests --pytest-options '-k cql' --dtest-print-tests-only --dtest-print-tests-output=/tmp/all_dtest_tests_j8_without_vnodes_raw --cassandra-dir=../cassandra\nif [ -z '' ]; then\n  mv /tmp/all_dtest_tests_j8_without_vnodes_raw /tmp/all_dtest_tests_j8_without_vnodes\nelse\n  grep -e '' /tmp/all_dtest_tests_j8_without_vnodes_raw > /tmp/all_dtest_tests_j8_without_vnodes || { echo \"Filter did not match any tests! Exiting build.\"; exit 0; }\nfi\nset -eo pipefail && circleci tests split --split-by=timings --timings-type=classname /tmp/all_dtest_tests_j8_without_vnodes > /tmp/split_dtest_tests_j8_without_vnodes.txt\ncat /tmp/split_dtest_tests_j8_without_vnodes.txt | tr '\\n' ' ' > /tmp/split_dtest_tests_j8_without_vnodes_final.txt\ncat /tmp/split_dtest_tests_j8_without_vnodes_final.txt\n"
    - run:
        name: Run dtests (j8_without_vnodes)
        no_output_timeout: 15m
        command: |
          echo "cat /tmp/split_dtest_tests_j8_without_vnodes_final.txt"
          cat /tmp/split_dtest_tests_j8_without_vnodes_final.txt

          source ~/env3.6/bin/activate
          export PATH=$JAVA_HOME/bin:$PATH
          if [ -n 'CQLSH_PYTHON=/usr/bin/python2.7' ]; then
            export CQLSH_PYTHON=/usr/bin/python2.7
          fi

          java -version
          cd ~/cassandra-dtest
          mkdir -p /tmp/dtest

          echo "env: $(env)"
          echo "** done env"
          mkdir -p /tmp/results/dtests
          # we need the "set -o pipefail" here so that the exit code that circleci will actually use is from pytest and not the exit code from tee
          export SPLIT_TESTS=`cat /tmp/split_dtest_tests_j8_without_vnodes_final.txt`
          set -o pipefail && cd ~/cassandra-dtest && pytest --skip-resource-intensive-tests --log-cli-level=DEBUG --junit-xml=/tmp/results/dtests/pytest_result_j8_without_vnodes.xml -s --cassandra-dir=/home/cassandra/cassandra --keep-test-dir $SPLIT_TESTS 2>&1 | tee /tmp/dtest/stdout.txt
    - store_test_results:
        path: /tmp/results
    - store_artifacts:
        path: /tmp/dtest
        destination: dtest_j8_without_vnodes
    - store_artifacts:
        path: ~/cassandra-dtest/logs
        destination: dtest_j8_without_vnodes_logs
    environment:
    - ANT_HOME: /usr/share/ant
    - JAVA11_HOME: /usr/lib/jvm/java-11-openjdk-amd64
    - JAVA8_HOME: /usr/lib/jvm/java-8-openjdk-amd64
    - LANG: en_US.UTF-8
    - KEEP_TEST_DIR: true
    - DEFAULT_DIR: /home/cassandra/cassandra-dtest
    - PYTHONIOENCODING: utf-8
    - PYTHONUNBUFFERED: true
    - CASS_DRIVER_NO_EXTENSIONS: true
    - CASS_DRIVER_NO_CYTHON: true
    - CASSANDRA_SKIP_SYNC: true
    - DTEST_REPO: git://github.com/apache/cassandra-dtest.git
    - DTEST_BRANCH: trunk
    - CCM_MAX_HEAP_SIZE: 1024M
    - CCM_HEAP_NEWSIZE: 256M
    - REPEATED_UTEST_TARGET: testsome
    - REPEATED_UTEST_CLASS: null
    - REPEATED_UTEST_METHODS: null
    - REPEATED_UTEST_COUNT: 100
    - REPEATED_UTEST_STOP_ON_FAILURE: false
    - REPEATED_DTEST_NAME: null
    - REPEATED_DTEST_VNODES: false
    - REPEATED_DTEST_COUNT: 100
    - REPEATED_DTEST_STOP_ON_FAILURE: false
    - REPEATED_UPGRADE_DTEST_NAME: null
    - REPEATED_UPGRADE_DTEST_COUNT: 100
    - REPEATED_UPGRADE_DTEST_STOP_ON_FAILURE: false
    - REPEATED_JVM_UPGRADE_DTEST_CLASS: null
    - REPEATED_JVM_UPGRADE_DTEST_METHODS: null
    - REPEATED_JVM_UPGRADE_DTEST_COUNT: 100
    - REPEATED_JVM_UPGRADE_DTEST_STOP_ON_FAILURE: false
    - JAVA_HOME: /usr/lib/jvm/java-8-openjdk-amd64
    - JDK_HOME: /usr/lib/jvm/java-8-openjdk-amd64
  j11_repeated_dtest:
    docker:
    - image: apache/cassandra-testing-ubuntu2004-java11:20210304
    resource_class: medium
    working_directory: ~/
    shell: /bin/bash -eo pipefail -l
    parallelism: 4
    steps:
    - attach_workspace:
        at: /home/cassandra
    - run:
        name: Log Environment Information
        command: |
          echo '*** id ***'
          id
          echo '*** cat /proc/cpuinfo ***'
          cat /proc/cpuinfo
          echo '*** free -m ***'
          free -m
          echo '*** df -m ***'
          df -m
          echo '*** ifconfig -a ***'
          ifconfig -a
          echo '*** uname -a ***'
          uname -a
          echo '*** mount ***'
          mount
          echo '*** env ***'
          env
          echo '*** java ***'
          which java
          java -version
    - run:
        name: Clone Cassandra dtest Repository (via git)
        command: |
          git clone --single-branch --branch $DTEST_BRANCH --depth 1 $DTEST_REPO ~/cassandra-dtest
    - run:
        name: Configure virtualenv and python Dependencies
        command: |
          # note, this should be super quick as all dependencies should be pre-installed in the docker image
          # if additional dependencies were added to requirmeents.txt and the docker image hasn't been updated
          # we'd have to install it here at runtime -- which will make things slow, so do yourself a favor and
          # rebuild the docker image! (it automatically pulls the latest requirements.txt on build)
          source ~/env3.6/bin/activate
          export PATH=$JAVA_HOME/bin:$PATH
          pip3 install --exists-action w --upgrade -r ~/cassandra-dtest/requirements.txt
          pip3 uninstall -y cqlsh
          pip3 freeze
    - run:
        name: Run repeated Python dtest
        no_output_timeout: 15m
        command: |
          if [ "${REPEATED_DTEST_NAME}" == "<nil>" ]; then
            echo "Repeated dtest name hasn't been defined, exiting without running any test"
          elif [ "${REPEATED_DTEST_COUNT}" == "<nil>" ]; then
            echo "Repeated dtest count hasn't been defined, exiting without running any test"
          elif [ "${REPEATED_DTEST_COUNT}" -le 0 ]; then
            echo "Repeated dtest count is lesser or equals than zero, exiting without running any test"
          else

            # Calculate the number of test iterations to be run by the current parallel runner.
            # Since we are running the same test multiple times there is no need to use `circleci tests split`.
            count=$((${REPEATED_DTEST_COUNT} / CIRCLE_NODE_TOTAL))
            if (($CIRCLE_NODE_INDEX < (${REPEATED_DTEST_COUNT} % CIRCLE_NODE_TOTAL))); then
              count=$((count+1))
            fi

            if (($count <= 0)); then
              echo "No tests to run in this runner"
            else
              echo "Running ${REPEATED_DTEST_NAME} $count times"

              source ~/env3.6/bin/activate
              export PATH=$JAVA_HOME/bin:$PATH

              java -version
              cd ~/cassandra-dtest
              mkdir -p /tmp/dtest

              echo "env: $(env)"
              echo "** done env"
              mkdir -p /tmp/results/dtests

              stop_on_failure_arg=""
              if ${REPEATED_DTEST_STOP_ON_FAILURE}; then
                stop_on_failure_arg="-x"
              fi

              vnodes_args=""
              if ${REPEATED_DTEST_VNODES}; then
                vnodes_args="--use-vnodes --num-tokens=16"
              fi

              upgrade_arg=""
              if false; then
                upgrade_arg="--execute-upgrade-tests"
              fi

              # we need the "set -o pipefail" here so that the exit code that circleci will actually use is from pytest and not the exit code from tee
              set -o pipefail && cd ~/cassandra-dtest && pytest $vnodes_args --count=$count $stop_on_failure_arg $upgrade_arg --log-cli-level=DEBUG --junit-xml=/tmp/results/dtests/pytest_result.xml -s --cassandra-dir=/home/cassandra/cassandra --keep-test-dir ${REPEATED_DTEST_NAME} | tee /tmp/dtest/stdout.txt
            fi
          fi
    - store_test_results:
        path: /tmp/results
    - store_artifacts:
        path: /tmp/dtest
        destination: dtest
    - store_artifacts:
        path: ~/cassandra-dtest/logs
        destination: dtest_logs
    environment:
    - ANT_HOME: /usr/share/ant
    - JAVA11_HOME: /usr/lib/jvm/java-11-openjdk-amd64
    - JAVA8_HOME: /usr/lib/jvm/java-8-openjdk-amd64
    - LANG: en_US.UTF-8
    - KEEP_TEST_DIR: true
    - DEFAULT_DIR: /home/cassandra/cassandra-dtest
    - PYTHONIOENCODING: utf-8
    - PYTHONUNBUFFERED: true
    - CASS_DRIVER_NO_EXTENSIONS: true
    - CASS_DRIVER_NO_CYTHON: true
    - CASSANDRA_SKIP_SYNC: true
    - DTEST_REPO: git://github.com/apache/cassandra-dtest.git
    - DTEST_BRANCH: trunk
    - CCM_MAX_HEAP_SIZE: 1024M
    - CCM_HEAP_NEWSIZE: 256M
    - REPEATED_UTEST_TARGET: testsome
    - REPEATED_UTEST_CLASS: null
    - REPEATED_UTEST_METHODS: null
    - REPEATED_UTEST_COUNT: 100
    - REPEATED_UTEST_STOP_ON_FAILURE: false
    - REPEATED_DTEST_NAME: null
    - REPEATED_DTEST_VNODES: false
    - REPEATED_DTEST_COUNT: 100
    - REPEATED_DTEST_STOP_ON_FAILURE: false
    - REPEATED_UPGRADE_DTEST_NAME: null
    - REPEATED_UPGRADE_DTEST_COUNT: 100
    - REPEATED_UPGRADE_DTEST_STOP_ON_FAILURE: false
    - REPEATED_JVM_UPGRADE_DTEST_CLASS: null
    - REPEATED_JVM_UPGRADE_DTEST_METHODS: null
    - REPEATED_JVM_UPGRADE_DTEST_COUNT: 100
    - REPEATED_JVM_UPGRADE_DTEST_STOP_ON_FAILURE: false
    - JAVA_HOME: /usr/lib/jvm/java-11-openjdk-amd64
    - JDK_HOME: /usr/lib/jvm/java-11-openjdk-amd64
    - CASSANDRA_USE_JDK11: true
  j8_repeated_dtest:
    docker:
    - image: apache/cassandra-testing-ubuntu2004-java11-w-dependencies:20210304
    resource_class: medium
    working_directory: ~/
    shell: /bin/bash -eo pipefail -l
    parallelism: 4
    steps:
    - attach_workspace:
        at: /home/cassandra
    - run:
        name: Clone Cassandra dtest Repository (via git)
        command: |
          git clone --single-branch --branch $DTEST_BRANCH --depth 1 $DTEST_REPO ~/cassandra-dtest
    - run:
        name: Configure virtualenv and python Dependencies
        command: |
          # note, this should be super quick as all dependencies should be pre-installed in the docker image
          # if additional dependencies were added to requirmeents.txt and the docker image hasn't been updated
          # we'd have to install it here at runtime -- which will make things slow, so do yourself a favor and
          # rebuild the docker image! (it automatically pulls the latest requirements.txt on build)
          source ~/env3.6/bin/activate
          export PATH=$JAVA_HOME/bin:$PATH
          pip3 install --exists-action w --upgrade -r ~/cassandra-dtest/requirements.txt
          pip3 uninstall -y cqlsh
          pip3 freeze
    - run:
        name: Run repeated Python dtest
        no_output_timeout: 15m
        command: |
          if [ "${REPEATED_DTEST_NAME}" == "<nil>" ]; then
            echo "Repeated dtest name hasn't been defined, exiting without running any test"
          elif [ "${REPEATED_DTEST_COUNT}" == "<nil>" ]; then
            echo "Repeated dtest count hasn't been defined, exiting without running any test"
          elif [ "${REPEATED_DTEST_COUNT}" -le 0 ]; then
            echo "Repeated dtest count is lesser or equals than zero, exiting without running any test"
          else

            # Calculate the number of test iterations to be run by the current parallel runner.
            # Since we are running the same test multiple times there is no need to use `circleci tests split`.
            count=$((${REPEATED_DTEST_COUNT} / CIRCLE_NODE_TOTAL))
            if (($CIRCLE_NODE_INDEX < (${REPEATED_DTEST_COUNT} % CIRCLE_NODE_TOTAL))); then
              count=$((count+1))
            fi

            if (($count <= 0)); then
              echo "No tests to run in this runner"
            else
              echo "Running ${REPEATED_DTEST_NAME} $count times"

              source ~/env3.6/bin/activate
              export PATH=$JAVA_HOME/bin:$PATH

              java -version
              cd ~/cassandra-dtest
              mkdir -p /tmp/dtest

              echo "env: $(env)"
              echo "** done env"
              mkdir -p /tmp/results/dtests

              stop_on_failure_arg=""
              if ${REPEATED_DTEST_STOP_ON_FAILURE}; then
                stop_on_failure_arg="-x"
              fi

              vnodes_args=""
              if ${REPEATED_DTEST_VNODES}; then
                vnodes_args="--use-vnodes --num-tokens=16"
              fi

              upgrade_arg=""
              if false; then
                upgrade_arg="--execute-upgrade-tests"
              fi

              # we need the "set -o pipefail" here so that the exit code that circleci will actually use is from pytest and not the exit code from tee
              set -o pipefail && cd ~/cassandra-dtest && pytest $vnodes_args --count=$count $stop_on_failure_arg $upgrade_arg --log-cli-level=DEBUG --junit-xml=/tmp/results/dtests/pytest_result.xml -s --cassandra-dir=/home/cassandra/cassandra --keep-test-dir ${REPEATED_DTEST_NAME} | tee /tmp/dtest/stdout.txt
            fi
          fi
    - store_test_results:
        path: /tmp/results
    - store_artifacts:
        path: /tmp/dtest
        destination: dtest
    - store_artifacts:
        path: ~/cassandra-dtest/logs
        destination: dtest_logs
    environment:
    - ANT_HOME: /usr/share/ant
    - JAVA11_HOME: /usr/lib/jvm/java-11-openjdk-amd64
    - JAVA8_HOME: /usr/lib/jvm/java-8-openjdk-amd64
    - LANG: en_US.UTF-8
    - KEEP_TEST_DIR: true
    - DEFAULT_DIR: /home/cassandra/cassandra-dtest
    - PYTHONIOENCODING: utf-8
    - PYTHONUNBUFFERED: true
    - CASS_DRIVER_NO_EXTENSIONS: true
    - CASS_DRIVER_NO_CYTHON: true
    - CASSANDRA_SKIP_SYNC: true
    - DTEST_REPO: git://github.com/apache/cassandra-dtest.git
    - DTEST_BRANCH: trunk
    - CCM_MAX_HEAP_SIZE: 1024M
    - CCM_HEAP_NEWSIZE: 256M
    - REPEATED_UTEST_TARGET: testsome
    - REPEATED_UTEST_CLASS: null
    - REPEATED_UTEST_METHODS: null
    - REPEATED_UTEST_COUNT: 100
    - REPEATED_UTEST_STOP_ON_FAILURE: false
    - REPEATED_DTEST_NAME: null
    - REPEATED_DTEST_VNODES: false
    - REPEATED_DTEST_COUNT: 100
    - REPEATED_DTEST_STOP_ON_FAILURE: false
    - REPEATED_UPGRADE_DTEST_NAME: null
    - REPEATED_UPGRADE_DTEST_COUNT: 100
    - REPEATED_UPGRADE_DTEST_STOP_ON_FAILURE: false
    - REPEATED_JVM_UPGRADE_DTEST_CLASS: null
    - REPEATED_JVM_UPGRADE_DTEST_METHODS: null
    - REPEATED_JVM_UPGRADE_DTEST_COUNT: 100
    - REPEATED_JVM_UPGRADE_DTEST_STOP_ON_FAILURE: false
    - JAVA_HOME: /usr/lib/jvm/java-8-openjdk-amd64
    - JDK_HOME: /usr/lib/jvm/java-8-openjdk-amd64
  j11_cqlsh-dtests-py2-with-vnodes:
    docker:
    - image: apache/cassandra-testing-ubuntu2004-java11:20210304
    resource_class: medium
    working_directory: ~/
    shell: /bin/bash -eo pipefail -l
    parallelism: 4
    steps:
    - attach_workspace:
        at: /home/cassandra
    - run:
        name: Clone Cassandra dtest Repository (via git)
        command: |
          git clone --single-branch --branch $DTEST_BRANCH --depth 1 $DTEST_REPO ~/cassandra-dtest
    - run:
        name: Configure virtualenv and python Dependencies
        command: |
          # note, this should be super quick as all dependencies should be pre-installed in the docker image
          # if additional dependencies were added to requirmeents.txt and the docker image hasn't been updated
          # we'd have to install it here at runtime -- which will make things slow, so do yourself a favor and
          # rebuild the docker image! (it automatically pulls the latest requirements.txt on build)
          source ~/env3.6/bin/activate
          export PATH=$JAVA_HOME/bin:$PATH
          pip3 install --exists-action w --upgrade -r ~/cassandra-dtest/requirements.txt
          pip3 uninstall -y cqlsh
          pip3 freeze
    - run:
        name: Determine Tests to Run (j11_with_vnodes)
        no_output_timeout: 5m
        command: "# reminder: this code (along with all the steps) is independently executed on every circle container\n# so the goal here is to get the circleci script to return the tests *this* container will run\n# which we do via the `circleci` cli tool.\n\ncd cassandra-dtest\nsource ~/env3.6/bin/activate\nexport PATH=$JAVA_HOME/bin:$PATH\n\nif [ -n '' ]; then\n  export \nfi\n\necho \"***Collected DTests (j11_with_vnodes)***\"\nset -eo pipefail && ./run_dtests.py --use-vnodes --skip-resource-intensive-tests --pytest-options '-k cql' --dtest-print-tests-only --dtest-print-tests-output=/tmp/all_dtest_tests_j11_with_vnodes_raw --cassandra-dir=../cassandra\nif [ -z '' ]; then\n  mv /tmp/all_dtest_tests_j11_with_vnodes_raw /tmp/all_dtest_tests_j11_with_vnodes\nelse\n  grep -e '' /tmp/all_dtest_tests_j11_with_vnodes_raw > /tmp/all_dtest_tests_j11_with_vnodes || { echo \"Filter did not match any tests! Exiting build.\"; exit 0; }\nfi\nset -eo pipefail && circleci tests split --split-by=timings --timings-type=classname /tmp/all_dtest_tests_j11_with_vnodes > /tmp/split_dtest_tests_j11_with_vnodes.txt\ncat /tmp/split_dtest_tests_j11_with_vnodes.txt | tr '\\n' ' ' > /tmp/split_dtest_tests_j11_with_vnodes_final.txt\ncat /tmp/split_dtest_tests_j11_with_vnodes_final.txt\n"
    - run:
        name: Run dtests (j11_with_vnodes)
        no_output_timeout: 15m
        command: |
          echo "cat /tmp/split_dtest_tests_j11_with_vnodes_final.txt"
          cat /tmp/split_dtest_tests_j11_with_vnodes_final.txt

          source ~/env3.6/bin/activate
          export PATH=$JAVA_HOME/bin:$PATH
          if [ -n 'CQLSH_PYTHON=/usr/bin/python2.7' ]; then
            export CQLSH_PYTHON=/usr/bin/python2.7
          fi

          java -version
          cd ~/cassandra-dtest
          mkdir -p /tmp/dtest

          echo "env: $(env)"
          echo "** done env"
          mkdir -p /tmp/results/dtests
          # we need the "set -o pipefail" here so that the exit code that circleci will actually use is from pytest and not the exit code from tee
          export SPLIT_TESTS=`cat /tmp/split_dtest_tests_j11_with_vnodes_final.txt`
          set -o pipefail && cd ~/cassandra-dtest && pytest --use-vnodes --num-tokens=16 --skip-resource-intensive-tests --log-cli-level=DEBUG --junit-xml=/tmp/results/dtests/pytest_result_j11_with_vnodes.xml -s --cassandra-dir=/home/cassandra/cassandra --keep-test-dir $SPLIT_TESTS 2>&1 | tee /tmp/dtest/stdout.txt
    - store_test_results:
        path: /tmp/results
    - store_artifacts:
        path: /tmp/dtest
        destination: dtest_j11_with_vnodes
    - store_artifacts:
        path: ~/cassandra-dtest/logs
        destination: dtest_j11_with_vnodes_logs
    environment:
    - ANT_HOME: /usr/share/ant
    - JAVA11_HOME: /usr/lib/jvm/java-11-openjdk-amd64
    - JAVA8_HOME: /usr/lib/jvm/java-8-openjdk-amd64
    - LANG: en_US.UTF-8
    - KEEP_TEST_DIR: true
    - DEFAULT_DIR: /home/cassandra/cassandra-dtest
    - PYTHONIOENCODING: utf-8
    - PYTHONUNBUFFERED: true
    - CASS_DRIVER_NO_EXTENSIONS: true
    - CASS_DRIVER_NO_CYTHON: true
    - CASSANDRA_SKIP_SYNC: true
    - DTEST_REPO: git://github.com/apache/cassandra-dtest.git
    - DTEST_BRANCH: trunk
    - CCM_MAX_HEAP_SIZE: 1024M
    - CCM_HEAP_NEWSIZE: 256M
    - REPEATED_UTEST_TARGET: testsome
    - REPEATED_UTEST_CLASS: null
    - REPEATED_UTEST_METHODS: null
    - REPEATED_UTEST_COUNT: 100
    - REPEATED_UTEST_STOP_ON_FAILURE: false
    - REPEATED_DTEST_NAME: null
    - REPEATED_DTEST_VNODES: false
    - REPEATED_DTEST_COUNT: 100
    - REPEATED_DTEST_STOP_ON_FAILURE: false
    - REPEATED_UPGRADE_DTEST_NAME: null
    - REPEATED_UPGRADE_DTEST_COUNT: 100
    - REPEATED_UPGRADE_DTEST_STOP_ON_FAILURE: false
    - REPEATED_JVM_UPGRADE_DTEST_CLASS: null
    - REPEATED_JVM_UPGRADE_DTEST_METHODS: null
    - REPEATED_JVM_UPGRADE_DTEST_COUNT: 100
    - REPEATED_JVM_UPGRADE_DTEST_STOP_ON_FAILURE: false
    - JAVA_HOME: /usr/lib/jvm/java-11-openjdk-amd64
    - JDK_HOME: /usr/lib/jvm/java-11-openjdk-amd64
    - CASSANDRA_USE_JDK11: true
  j11_dtests-with-vnodes:
    docker:
    - image: apache/cassandra-testing-ubuntu2004-java11:20210304
    resource_class: medium
    working_directory: ~/
    shell: /bin/bash -eo pipefail -l
    parallelism: 4
    steps:
    - attach_workspace:
        at: /home/cassandra
    - run:
        name: Log Environment Information
        command: |
          echo '*** id ***'
          id
          echo '*** cat /proc/cpuinfo ***'
          cat /proc/cpuinfo
          echo '*** free -m ***'
          free -m
          echo '*** df -m ***'
          df -m
          echo '*** ifconfig -a ***'
          ifconfig -a
          echo '*** uname -a ***'
          uname -a
          echo '*** mount ***'
          mount
          echo '*** env ***'
          env
          echo '*** java ***'
          which java
          java -version
    - run:
        name: Clone Cassandra dtest Repository (via git)
        command: |
          git clone --single-branch --branch $DTEST_BRANCH --depth 1 $DTEST_REPO ~/cassandra-dtest
    - run:
        name: Configure virtualenv and python Dependencies
        command: |
          # note, this should be super quick as all dependencies should be pre-installed in the docker image
          # if additional dependencies were added to requirmeents.txt and the docker image hasn't been updated
          # we'd have to install it here at runtime -- which will make things slow, so do yourself a favor and
          # rebuild the docker image! (it automatically pulls the latest requirements.txt on build)
          source ~/env3.6/bin/activate
          export PATH=$JAVA_HOME/bin:$PATH
          pip3 install --exists-action w --upgrade -r ~/cassandra-dtest/requirements.txt
          pip3 uninstall -y cqlsh
          pip3 freeze
    - run:
        name: Determine Tests to Run (j11_with_vnodes)
        no_output_timeout: 5m
        command: "# reminder: this code (along with all the steps) is independently executed on every circle container\n# so the goal here is to get the circleci script to return the tests *this* container will run\n# which we do via the `circleci` cli tool.\n\ncd cassandra-dtest\nsource ~/env3.6/bin/activate\nexport PATH=$JAVA_HOME/bin:$PATH\n\nif [ -n '' ]; then\n  export \nfi\n\necho \"***Collected DTests (j11_with_vnodes)***\"\nset -eo pipefail && ./run_dtests.py --use-vnodes --skip-resource-intensive-tests --pytest-options '-k not cql' --dtest-print-tests-only --dtest-print-tests-output=/tmp/all_dtest_tests_j11_with_vnodes_raw --cassandra-dir=../cassandra\nif [ -z '' ]; then\n  mv /tmp/all_dtest_tests_j11_with_vnodes_raw /tmp/all_dtest_tests_j11_with_vnodes\nelse\n  grep -e '' /tmp/all_dtest_tests_j11_with_vnodes_raw > /tmp/all_dtest_tests_j11_with_vnodes || { echo \"Filter did not match any tests! Exiting build.\"; exit 0; }\nfi\nset -eo pipefail && circleci tests split --split-by=timings --timings-type=classname /tmp/all_dtest_tests_j11_with_vnodes > /tmp/split_dtest_tests_j11_with_vnodes.txt\ncat /tmp/split_dtest_tests_j11_with_vnodes.txt | tr '\\n' ' ' > /tmp/split_dtest_tests_j11_with_vnodes_final.txt\ncat /tmp/split_dtest_tests_j11_with_vnodes_final.txt\n"
    - run:
        name: Run dtests (j11_with_vnodes)
        no_output_timeout: 15m
        command: "echo \"cat /tmp/split_dtest_tests_j11_with_vnodes_final.txt\"\ncat /tmp/split_dtest_tests_j11_with_vnodes_final.txt\n\nsource ~/env3.6/bin/activate\nexport PATH=$JAVA_HOME/bin:$PATH\nif [ -n '' ]; then\n  export \nfi\n\njava -version\ncd ~/cassandra-dtest\nmkdir -p /tmp/dtest\n\necho \"env: $(env)\"\necho \"** done env\"\nmkdir -p /tmp/results/dtests\n# we need the \"set -o pipefail\" here so that the exit code that circleci will actually use is from pytest and not the exit code from tee\nexport SPLIT_TESTS=`cat /tmp/split_dtest_tests_j11_with_vnodes_final.txt`\nset -o pipefail && cd ~/cassandra-dtest && pytest --use-vnodes --num-tokens=16 --skip-resource-intensive-tests --log-cli-level=DEBUG --junit-xml=/tmp/results/dtests/pytest_result_j11_with_vnodes.xml -s --cassandra-dir=/home/cassandra/cassandra --keep-test-dir $SPLIT_TESTS 2>&1 | tee /tmp/dtest/stdout.txt\n"
    - store_test_results:
        path: /tmp/results
    - store_artifacts:
        path: /tmp/dtest
        destination: dtest_j11_with_vnodes
    - store_artifacts:
        path: ~/cassandra-dtest/logs
        destination: dtest_j11_with_vnodes_logs
    environment:
    - ANT_HOME: /usr/share/ant
    - JAVA11_HOME: /usr/lib/jvm/java-11-openjdk-amd64
    - JAVA8_HOME: /usr/lib/jvm/java-8-openjdk-amd64
    - LANG: en_US.UTF-8
    - KEEP_TEST_DIR: true
    - DEFAULT_DIR: /home/cassandra/cassandra-dtest
    - PYTHONIOENCODING: utf-8
    - PYTHONUNBUFFERED: true
    - CASS_DRIVER_NO_EXTENSIONS: true
    - CASS_DRIVER_NO_CYTHON: true
    - CASSANDRA_SKIP_SYNC: true
    - DTEST_REPO: git://github.com/apache/cassandra-dtest.git
    - DTEST_BRANCH: trunk
    - CCM_MAX_HEAP_SIZE: 1024M
    - CCM_HEAP_NEWSIZE: 256M
    - REPEATED_UTEST_TARGET: testsome
    - REPEATED_UTEST_CLASS: null
    - REPEATED_UTEST_METHODS: null
    - REPEATED_UTEST_COUNT: 100
    - REPEATED_UTEST_STOP_ON_FAILURE: false
    - REPEATED_DTEST_NAME: null
    - REPEATED_DTEST_VNODES: false
    - REPEATED_DTEST_COUNT: 100
    - REPEATED_DTEST_STOP_ON_FAILURE: false
    - REPEATED_UPGRADE_DTEST_NAME: null
    - REPEATED_UPGRADE_DTEST_COUNT: 100
    - REPEATED_UPGRADE_DTEST_STOP_ON_FAILURE: false
    - REPEATED_JVM_UPGRADE_DTEST_CLASS: null
    - REPEATED_JVM_UPGRADE_DTEST_METHODS: null
    - REPEATED_JVM_UPGRADE_DTEST_COUNT: 100
    - REPEATED_JVM_UPGRADE_DTEST_STOP_ON_FAILURE: false
    - JAVA_HOME: /usr/lib/jvm/java-11-openjdk-amd64
    - JDK_HOME: /usr/lib/jvm/java-11-openjdk-amd64
    - CASSANDRA_USE_JDK11: true
  j8_dtests-no-vnodes:
    docker:
    - image: apache/cassandra-testing-ubuntu2004-java11-w-dependencies:20210304
    resource_class: medium
    working_directory: ~/
    shell: /bin/bash -eo pipefail -l
    parallelism: 4
    steps:
    - attach_workspace:
        at: /home/cassandra
    - run:
        name: Clone Cassandra dtest Repository (via git)
        command: |
          git clone --single-branch --branch $DTEST_BRANCH --depth 1 $DTEST_REPO ~/cassandra-dtest
    - run:
        name: Configure virtualenv and python Dependencies
        command: |
          # note, this should be super quick as all dependencies should be pre-installed in the docker image
          # if additional dependencies were added to requirmeents.txt and the docker image hasn't been updated
          # we'd have to install it here at runtime -- which will make things slow, so do yourself a favor and
          # rebuild the docker image! (it automatically pulls the latest requirements.txt on build)
          source ~/env3.6/bin/activate
          export PATH=$JAVA_HOME/bin:$PATH
          pip3 install --exists-action w --upgrade -r ~/cassandra-dtest/requirements.txt
          pip3 uninstall -y cqlsh
          pip3 freeze
    - run:
        name: Determine Tests to Run (j8_without_vnodes)
        no_output_timeout: 5m
        command: "# reminder: this code (along with all the steps) is independently executed on every circle container\n# so the goal here is to get the circleci script to return the tests *this* container will run\n# which we do via the `circleci` cli tool.\n\ncd cassandra-dtest\nsource ~/env3.6/bin/activate\nexport PATH=$JAVA_HOME/bin:$PATH\n\nif [ -n '' ]; then\n  export \nfi\n\necho \"***Collected DTests (j8_without_vnodes)***\"\nset -eo pipefail && ./run_dtests.py --skip-resource-intensive-tests --pytest-options '-k not cql' --dtest-print-tests-only --dtest-print-tests-output=/tmp/all_dtest_tests_j8_without_vnodes_raw --cassandra-dir=../cassandra\nif [ -z '' ]; then\n  mv /tmp/all_dtest_tests_j8_without_vnodes_raw /tmp/all_dtest_tests_j8_without_vnodes\nelse\n  grep -e '' /tmp/all_dtest_tests_j8_without_vnodes_raw > /tmp/all_dtest_tests_j8_without_vnodes || { echo \"Filter did not match any tests! Exiting build.\"; exit 0; }\nfi\nset -eo pipefail && circleci tests split --split-by=timings --timings-type=classname /tmp/all_dtest_tests_j8_without_vnodes > /tmp/split_dtest_tests_j8_without_vnodes.txt\ncat /tmp/split_dtest_tests_j8_without_vnodes.txt | tr '\\n' ' ' > /tmp/split_dtest_tests_j8_without_vnodes_final.txt\ncat /tmp/split_dtest_tests_j8_without_vnodes_final.txt\n"
    - run:
        name: Run dtests (j8_without_vnodes)
        no_output_timeout: 15m
        command: "echo \"cat /tmp/split_dtest_tests_j8_without_vnodes_final.txt\"\ncat /tmp/split_dtest_tests_j8_without_vnodes_final.txt\n\nsource ~/env3.6/bin/activate\nexport PATH=$JAVA_HOME/bin:$PATH\nif [ -n '' ]; then\n  export \nfi\n\njava -version\ncd ~/cassandra-dtest\nmkdir -p /tmp/dtest\n\necho \"env: $(env)\"\necho \"** done env\"\nmkdir -p /tmp/results/dtests\n# we need the \"set -o pipefail\" here so that the exit code that circleci will actually use is from pytest and not the exit code from tee\nexport SPLIT_TESTS=`cat /tmp/split_dtest_tests_j8_without_vnodes_final.txt`\nset -o pipefail && cd ~/cassandra-dtest && pytest --skip-resource-intensive-tests --log-cli-level=DEBUG --junit-xml=/tmp/results/dtests/pytest_result_j8_without_vnodes.xml -s --cassandra-dir=/home/cassandra/cassandra --keep-test-dir $SPLIT_TESTS 2>&1 | tee /tmp/dtest/stdout.txt\n"
    - store_test_results:
        path: /tmp/results
    - store_artifacts:
        path: /tmp/dtest
        destination: dtest_j8_without_vnodes
    - store_artifacts:
        path: ~/cassandra-dtest/logs
        destination: dtest_j8_without_vnodes_logs
    environment:
    - ANT_HOME: /usr/share/ant
    - JAVA11_HOME: /usr/lib/jvm/java-11-openjdk-amd64
    - JAVA8_HOME: /usr/lib/jvm/java-8-openjdk-amd64
    - LANG: en_US.UTF-8
    - KEEP_TEST_DIR: true
    - DEFAULT_DIR: /home/cassandra/cassandra-dtest
    - PYTHONIOENCODING: utf-8
    - PYTHONUNBUFFERED: true
    - CASS_DRIVER_NO_EXTENSIONS: true
    - CASS_DRIVER_NO_CYTHON: true
    - CASSANDRA_SKIP_SYNC: true
    - DTEST_REPO: git://github.com/apache/cassandra-dtest.git
    - DTEST_BRANCH: trunk
    - CCM_MAX_HEAP_SIZE: 1024M
    - CCM_HEAP_NEWSIZE: 256M
    - REPEATED_UTEST_TARGET: testsome
    - REPEATED_UTEST_CLASS: null
    - REPEATED_UTEST_METHODS: null
    - REPEATED_UTEST_COUNT: 100
    - REPEATED_UTEST_STOP_ON_FAILURE: false
    - REPEATED_DTEST_NAME: null
    - REPEATED_DTEST_VNODES: false
    - REPEATED_DTEST_COUNT: 100
    - REPEATED_DTEST_STOP_ON_FAILURE: false
    - REPEATED_UPGRADE_DTEST_NAME: null
    - REPEATED_UPGRADE_DTEST_COUNT: 100
    - REPEATED_UPGRADE_DTEST_STOP_ON_FAILURE: false
    - REPEATED_JVM_UPGRADE_DTEST_CLASS: null
    - REPEATED_JVM_UPGRADE_DTEST_METHODS: null
    - REPEATED_JVM_UPGRADE_DTEST_COUNT: 100
    - REPEATED_JVM_UPGRADE_DTEST_STOP_ON_FAILURE: false
    - JAVA_HOME: /usr/lib/jvm/java-8-openjdk-amd64
    - JDK_HOME: /usr/lib/jvm/java-8-openjdk-amd64
  j8_upgradetests-no-vnodes:
    docker:
    - image: apache/cassandra-testing-ubuntu2004-java11-w-dependencies:20210304
    resource_class: medium
    working_directory: ~/
    shell: /bin/bash -eo pipefail -l
    parallelism: 4
    steps:
    - attach_workspace:
        at: /home/cassandra
    - run:
        name: Clone Cassandra dtest Repository (via git)
        command: |
          git clone --single-branch --branch $DTEST_BRANCH --depth 1 $DTEST_REPO ~/cassandra-dtest
    - run:
        name: Configure virtualenv and python Dependencies
        command: |
          # note, this should be super quick as all dependencies should be pre-installed in the docker image
          # if additional dependencies were added to requirmeents.txt and the docker image hasn't been updated
          # we'd have to install it here at runtime -- which will make things slow, so do yourself a favor and
          # rebuild the docker image! (it automatically pulls the latest requirements.txt on build)
          source ~/env3.6/bin/activate
          export PATH=$JAVA_HOME/bin:$PATH
          pip3 install --exists-action w --upgrade -r ~/cassandra-dtest/requirements.txt
          pip3 uninstall -y cqlsh
          pip3 freeze
    - run:
        name: Determine Tests to Run (j8_upgradetests_without_vnodes)
        no_output_timeout: 5m
        command: "# reminder: this code (along with all the steps) is independently executed on every circle container\n# so the goal here is to get the circleci script to return the tests *this* container will run\n# which we do via the `circleci` cli tool.\n\ncd cassandra-dtest\nsource ~/env3.6/bin/activate\nexport PATH=$JAVA_HOME/bin:$PATH\n\nif [ -n '' ]; then\n  export \nfi\n\necho \"***Collected DTests (j8_upgradetests_without_vnodes)***\"\nset -eo pipefail && ./run_dtests.py --execute-upgrade-tests-only --upgrade-target-version-only --upgrade-version-selection all --dtest-print-tests-only --dtest-print-tests-output=/tmp/all_dtest_tests_j8_upgradetests_without_vnodes_raw --cassandra-dir=../cassandra\nif [ -z '' ]; then\n  mv /tmp/all_dtest_tests_j8_upgradetests_without_vnodes_raw /tmp/all_dtest_tests_j8_upgradetests_without_vnodes\nelse\n  grep -e '' /tmp/all_dtest_tests_j8_upgradetests_without_vnodes_raw > /tmp/all_dtest_tests_j8_upgradetests_without_vnodes || { echo \"Filter did not match any tests! Exiting build.\"; exit 0; }\nfi\nset -eo pipefail && circleci tests split --split-by=timings --timings-type=classname /tmp/all_dtest_tests_j8_upgradetests_without_vnodes > /tmp/split_dtest_tests_j8_upgradetests_without_vnodes.txt\ncat /tmp/split_dtest_tests_j8_upgradetests_without_vnodes.txt | tr '\\n' ' ' > /tmp/split_dtest_tests_j8_upgradetests_without_vnodes_final.txt\ncat /tmp/split_dtest_tests_j8_upgradetests_without_vnodes_final.txt\n"
    - run:
        name: Run dtests (j8_upgradetests_without_vnodes)
        no_output_timeout: 15m
        command: "echo \"cat /tmp/split_dtest_tests_j8_upgradetests_without_vnodes_final.txt\"\ncat /tmp/split_dtest_tests_j8_upgradetests_without_vnodes_final.txt\n\nsource ~/env3.6/bin/activate\nexport PATH=$JAVA_HOME/bin:$PATH\nif [ -n '' ]; then\n  export \nfi\n\njava -version\ncd ~/cassandra-dtest\nmkdir -p /tmp/dtest\n\necho \"env: $(env)\"\necho \"** done env\"\nmkdir -p /tmp/results/dtests\n# we need the \"set -o pipefail\" here so that the exit code that circleci will actually use is from pytest and not the exit code from tee\nexport SPLIT_TESTS=`cat /tmp/split_dtest_tests_j8_upgradetests_without_vnodes_final.txt`\nset -o pipefail && cd ~/cassandra-dtest && pytest --execute-upgrade-tests-only --upgrade-target-version-only --upgrade-version-selection all --log-cli-level=DEBUG --junit-xml=/tmp/results/dtests/pytest_result_j8_upgradetests_without_vnodes.xml -s --cassandra-dir=/home/cassandra/cassandra --keep-test-dir $SPLIT_TESTS 2>&1 | tee /tmp/dtest/stdout.txt\n"
    - store_test_results:
        path: /tmp/results
    - store_artifacts:
        path: /tmp/dtest
        destination: dtest_j8_upgradetests_without_vnodes
    - store_artifacts:
        path: ~/cassandra-dtest/logs
        destination: dtest_j8_upgradetests_without_vnodes_logs
    environment:
    - ANT_HOME: /usr/share/ant
    - JAVA11_HOME: /usr/lib/jvm/java-11-openjdk-amd64
    - JAVA8_HOME: /usr/lib/jvm/java-8-openjdk-amd64
    - LANG: en_US.UTF-8
    - KEEP_TEST_DIR: true
    - DEFAULT_DIR: /home/cassandra/cassandra-dtest
    - PYTHONIOENCODING: utf-8
    - PYTHONUNBUFFERED: true
    - CASS_DRIVER_NO_EXTENSIONS: true
    - CASS_DRIVER_NO_CYTHON: true
    - CASSANDRA_SKIP_SYNC: true
    - DTEST_REPO: git://github.com/apache/cassandra-dtest.git
    - DTEST_BRANCH: trunk
    - CCM_MAX_HEAP_SIZE: 1024M
    - CCM_HEAP_NEWSIZE: 256M
    - REPEATED_UTEST_TARGET: testsome
    - REPEATED_UTEST_CLASS: null
    - REPEATED_UTEST_METHODS: null
    - REPEATED_UTEST_COUNT: 100
    - REPEATED_UTEST_STOP_ON_FAILURE: false
    - REPEATED_DTEST_NAME: null
    - REPEATED_DTEST_VNODES: false
    - REPEATED_DTEST_COUNT: 100
    - REPEATED_DTEST_STOP_ON_FAILURE: false
    - REPEATED_UPGRADE_DTEST_NAME: null
    - REPEATED_UPGRADE_DTEST_COUNT: 100
    - REPEATED_UPGRADE_DTEST_STOP_ON_FAILURE: false
    - REPEATED_JVM_UPGRADE_DTEST_CLASS: null
    - REPEATED_JVM_UPGRADE_DTEST_METHODS: null
    - REPEATED_JVM_UPGRADE_DTEST_COUNT: 100
    - REPEATED_JVM_UPGRADE_DTEST_STOP_ON_FAILURE: false
    - JAVA_HOME: /usr/lib/jvm/java-8-openjdk-amd64
    - JDK_HOME: /usr/lib/jvm/java-8-openjdk-amd64
  utests_stress:
    docker:
    - image: apache/cassandra-testing-ubuntu2004-java11-w-dependencies:20210304
    resource_class: medium
    working_directory: ~/
    shell: /bin/bash -eo pipefail -l
    parallelism: 1
    steps:
    - attach_workspace:
        at: /home/cassandra
    - run:
        name: Run Unit Tests (stress-test)
        command: |
          export PATH=$JAVA_HOME/bin:$PATH
          time mv ~/cassandra /tmp
          cd /tmp/cassandra
          if [ -d ~/dtest_jars ]; then
            cp ~/dtest_jars/dtest* /tmp/cassandra/build/
          fi
          ant stress-test
        no_output_timeout: 15m
    - store_test_results:
        path: /tmp/cassandra/build/test/output/
    - store_artifacts:
        path: /tmp/cassandra/build/test/output
        destination: junitxml
    - store_artifacts:
        path: /tmp/cassandra/build/test/logs
        destination: logs
    environment:
    - ANT_HOME: /usr/share/ant
    - JAVA11_HOME: /usr/lib/jvm/java-11-openjdk-amd64
    - JAVA8_HOME: /usr/lib/jvm/java-8-openjdk-amd64
    - LANG: en_US.UTF-8
    - KEEP_TEST_DIR: true
    - DEFAULT_DIR: /home/cassandra/cassandra-dtest
    - PYTHONIOENCODING: utf-8
    - PYTHONUNBUFFERED: true
    - CASS_DRIVER_NO_EXTENSIONS: true
    - CASS_DRIVER_NO_CYTHON: true
    - CASSANDRA_SKIP_SYNC: true
    - DTEST_REPO: git://github.com/apache/cassandra-dtest.git
    - DTEST_BRANCH: trunk
    - CCM_MAX_HEAP_SIZE: 1024M
    - CCM_HEAP_NEWSIZE: 256M
    - REPEATED_UTEST_TARGET: testsome
    - REPEATED_UTEST_CLASS: null
    - REPEATED_UTEST_METHODS: null
    - REPEATED_UTEST_COUNT: 100
    - REPEATED_UTEST_STOP_ON_FAILURE: false
    - REPEATED_DTEST_NAME: null
    - REPEATED_DTEST_VNODES: false
    - REPEATED_DTEST_COUNT: 100
    - REPEATED_DTEST_STOP_ON_FAILURE: false
    - REPEATED_UPGRADE_DTEST_NAME: null
    - REPEATED_UPGRADE_DTEST_COUNT: 100
    - REPEATED_UPGRADE_DTEST_STOP_ON_FAILURE: false
    - REPEATED_JVM_UPGRADE_DTEST_CLASS: null
    - REPEATED_JVM_UPGRADE_DTEST_METHODS: null
    - REPEATED_JVM_UPGRADE_DTEST_COUNT: 100
    - REPEATED_JVM_UPGRADE_DTEST_STOP_ON_FAILURE: false
    - JAVA_HOME: /usr/lib/jvm/java-8-openjdk-amd64
    - JDK_HOME: /usr/lib/jvm/java-8-openjdk-amd64
  j8_unit_tests:
    docker:
    - image: apache/cassandra-testing-ubuntu2004-java11-w-dependencies:20210304
    resource_class: medium
    working_directory: ~/
    shell: /bin/bash -eo pipefail -l
    parallelism: 4
    steps:
    - attach_workspace:
        at: /home/cassandra
    - run:
        name: Determine unit Tests to Run
        command: |
          # reminder: this code (along with all the steps) is independently executed on every circle container
          # so the goal here is to get the circleci script to return the tests *this* container will run
          # which we do via the `circleci` cli tool.

          rm -fr ~/cassandra-dtest/upgrade_tests
          echo "***java tests***"

          # get all of our unit test filenames
          set -eo pipefail && circleci tests glob "$HOME/cassandra/test/unit/**/*.java" > /tmp/all_java_unit_tests.txt

          # split up the unit tests into groups based on the number of containers we have
          set -eo pipefail && circleci tests split --split-by=timings --timings-type=filename --index=${CIRCLE_NODE_INDEX} --total=${CIRCLE_NODE_TOTAL} /tmp/all_java_unit_tests.txt > /tmp/java_tests_${CIRCLE_NODE_INDEX}.txt
          set -eo pipefail && cat /tmp/java_tests_${CIRCLE_NODE_INDEX}.txt | sed "s;^/home/cassandra/cassandra/test/unit/;;g" | grep "Test\.java$"  > /tmp/java_tests_${CIRCLE_NODE_INDEX}_final.txt
          echo "** /tmp/java_tests_${CIRCLE_NODE_INDEX}_final.txt"
          cat /tmp/java_tests_${CIRCLE_NODE_INDEX}_final.txt
        no_output_timeout: 15m
    - run:
        name: Log Environment Information
        command: |
          echo '*** id ***'
          id
          echo '*** cat /proc/cpuinfo ***'
          cat /proc/cpuinfo
          echo '*** free -m ***'
          free -m
          echo '*** df -m ***'
          df -m
          echo '*** ifconfig -a ***'
          ifconfig -a
          echo '*** uname -a ***'
          uname -a
          echo '*** mount ***'
          mount
          echo '*** env ***'
          env
          echo '*** java ***'
          which java
          java -version
    - run:
        name: Run Unit Tests (testclasslist)
        command: |
          set -x
          export PATH=$JAVA_HOME/bin:$PATH
          time mv ~/cassandra /tmp
          cd /tmp/cassandra
          if [ -d ~/dtest_jars ]; then
            cp ~/dtest_jars/dtest* /tmp/cassandra/build/
          fi
          test_timeout=$(grep 'name="test.unit.timeout"' build.xml | awk -F'"' '{print $4}' || true)
          if [ -z "$test_timeout" ]; then
            test_timeout=$(grep 'name="test.timeout"' build.xml | awk -F'"' '{print $4}')
          fi
          ant testclasslist -Dtest.timeout="$test_timeout" -Dtest.classlistfile=/tmp/java_tests_${CIRCLE_NODE_INDEX}_final.txt  -Dtest.classlistprefix=unit
        no_output_timeout: 15m
    - store_test_results:
        path: /tmp/cassandra/build/test/output/
    - store_artifacts:
        path: /tmp/cassandra/build/test/output
        destination: junitxml
    - store_artifacts:
        path: /tmp/cassandra/build/test/logs
        destination: logs
    environment:
    - ANT_HOME: /usr/share/ant
    - JAVA11_HOME: /usr/lib/jvm/java-11-openjdk-amd64
    - JAVA8_HOME: /usr/lib/jvm/java-8-openjdk-amd64
    - LANG: en_US.UTF-8
    - KEEP_TEST_DIR: true
    - DEFAULT_DIR: /home/cassandra/cassandra-dtest
    - PYTHONIOENCODING: utf-8
    - PYTHONUNBUFFERED: true
    - CASS_DRIVER_NO_EXTENSIONS: true
    - CASS_DRIVER_NO_CYTHON: true
    - CASSANDRA_SKIP_SYNC: true
    - DTEST_REPO: git://github.com/apache/cassandra-dtest.git
    - DTEST_BRANCH: trunk
    - CCM_MAX_HEAP_SIZE: 1024M
    - CCM_HEAP_NEWSIZE: 256M
    - REPEATED_UTEST_TARGET: testsome
    - REPEATED_UTEST_CLASS: null
    - REPEATED_UTEST_METHODS: null
    - REPEATED_UTEST_COUNT: 100
    - REPEATED_UTEST_STOP_ON_FAILURE: false
    - REPEATED_DTEST_NAME: null
    - REPEATED_DTEST_VNODES: false
    - REPEATED_DTEST_COUNT: 100
    - REPEATED_DTEST_STOP_ON_FAILURE: false
    - REPEATED_UPGRADE_DTEST_NAME: null
    - REPEATED_UPGRADE_DTEST_COUNT: 100
    - REPEATED_UPGRADE_DTEST_STOP_ON_FAILURE: false
    - REPEATED_JVM_UPGRADE_DTEST_CLASS: null
    - REPEATED_JVM_UPGRADE_DTEST_METHODS: null
    - REPEATED_JVM_UPGRADE_DTEST_COUNT: 100
    - REPEATED_JVM_UPGRADE_DTEST_STOP_ON_FAILURE: false
    - JAVA_HOME: /usr/lib/jvm/java-8-openjdk-amd64
    - JDK_HOME: /usr/lib/jvm/java-8-openjdk-amd64
  j11_jvm_dtests:
    docker:
    - image: apache/cassandra-testing-ubuntu2004-java11:20210304
    resource_class: medium
    working_directory: ~/
    shell: /bin/bash -eo pipefail -l
    parallelism: 1
    steps:
    - attach_workspace:
        at: /home/cassandra
    - run:
        name: Determine distributed Tests to Run
        command: |
          # reminder: this code (along with all the steps) is independently executed on every circle container
          # so the goal here is to get the circleci script to return the tests *this* container will run
          # which we do via the `circleci` cli tool.

          rm -fr ~/cassandra-dtest/upgrade_tests
          echo "***java tests***"

          # get all of our unit test filenames
          set -eo pipefail && circleci tests glob "$HOME/cassandra/test/distributed/**/*.java" > /tmp/all_java_unit_tests.txt

          # split up the unit tests into groups based on the number of containers we have
          set -eo pipefail && circleci tests split --split-by=timings --timings-type=filename --index=${CIRCLE_NODE_INDEX} --total=${CIRCLE_NODE_TOTAL} /tmp/all_java_unit_tests.txt > /tmp/java_tests_${CIRCLE_NODE_INDEX}.txt
          set -eo pipefail && cat /tmp/java_tests_${CIRCLE_NODE_INDEX}.txt | sed "s;^/home/cassandra/cassandra/test/distributed/;;g" | grep "Test\.java$" | grep -v upgrade > /tmp/java_tests_${CIRCLE_NODE_INDEX}_final.txt
          echo "** /tmp/java_tests_${CIRCLE_NODE_INDEX}_final.txt"
          cat /tmp/java_tests_${CIRCLE_NODE_INDEX}_final.txt
        no_output_timeout: 15m
    - run:
        name: Log Environment Information
        command: |
          echo '*** id ***'
          id
          echo '*** cat /proc/cpuinfo ***'
          cat /proc/cpuinfo
          echo '*** free -m ***'
          free -m
          echo '*** df -m ***'
          df -m
          echo '*** ifconfig -a ***'
          ifconfig -a
          echo '*** uname -a ***'
          uname -a
          echo '*** mount ***'
          mount
          echo '*** env ***'
          env
          echo '*** java ***'
          which java
          java -version
    - run:
        name: Run Unit Tests (testclasslist)
        command: |
          set -x
          export PATH=$JAVA_HOME/bin:$PATH
          time mv ~/cassandra /tmp
          cd /tmp/cassandra
          if [ -d ~/dtest_jars ]; then
            cp ~/dtest_jars/dtest* /tmp/cassandra/build/
          fi
          test_timeout=$(grep 'name="test.distributed.timeout"' build.xml | awk -F'"' '{print $4}' || true)
          if [ -z "$test_timeout" ]; then
            test_timeout=$(grep 'name="test.timeout"' build.xml | awk -F'"' '{print $4}')
          fi
          ant testclasslist -Dtest.timeout="$test_timeout" -Dtest.classlistfile=/tmp/java_tests_${CIRCLE_NODE_INDEX}_final.txt  -Dtest.classlistprefix=distributed
        no_output_timeout: 15m
    - store_test_results:
        path: /tmp/cassandra/build/test/output/
    - store_artifacts:
        path: /tmp/cassandra/build/test/output
        destination: junitxml
    - store_artifacts:
        path: /tmp/cassandra/build/test/logs
        destination: logs
    environment:
    - ANT_HOME: /usr/share/ant
    - JAVA11_HOME: /usr/lib/jvm/java-11-openjdk-amd64
    - JAVA8_HOME: /usr/lib/jvm/java-8-openjdk-amd64
    - LANG: en_US.UTF-8
    - KEEP_TEST_DIR: true
    - DEFAULT_DIR: /home/cassandra/cassandra-dtest
    - PYTHONIOENCODING: utf-8
    - PYTHONUNBUFFERED: true
    - CASS_DRIVER_NO_EXTENSIONS: true
    - CASS_DRIVER_NO_CYTHON: true
    - CASSANDRA_SKIP_SYNC: true
    - DTEST_REPO: git://github.com/apache/cassandra-dtest.git
    - DTEST_BRANCH: trunk
    - CCM_MAX_HEAP_SIZE: 1024M
    - CCM_HEAP_NEWSIZE: 256M
    - REPEATED_UTEST_TARGET: testsome
    - REPEATED_UTEST_CLASS: null
    - REPEATED_UTEST_METHODS: null
    - REPEATED_UTEST_COUNT: 100
    - REPEATED_UTEST_STOP_ON_FAILURE: false
    - REPEATED_DTEST_NAME: null
    - REPEATED_DTEST_VNODES: false
    - REPEATED_DTEST_COUNT: 100
    - REPEATED_DTEST_STOP_ON_FAILURE: false
    - REPEATED_UPGRADE_DTEST_NAME: null
    - REPEATED_UPGRADE_DTEST_COUNT: 100
    - REPEATED_UPGRADE_DTEST_STOP_ON_FAILURE: false
    - REPEATED_JVM_UPGRADE_DTEST_CLASS: null
    - REPEATED_JVM_UPGRADE_DTEST_METHODS: null
    - REPEATED_JVM_UPGRADE_DTEST_COUNT: 100
    - REPEATED_JVM_UPGRADE_DTEST_STOP_ON_FAILURE: false
    - JAVA_HOME: /usr/lib/jvm/java-11-openjdk-amd64
    - JDK_HOME: /usr/lib/jvm/java-11-openjdk-amd64
    - CASSANDRA_USE_JDK11: true
  j11_build:
    docker:
    - image: apache/cassandra-testing-ubuntu2004-java11:20210304
    resource_class: medium
    working_directory: ~/
    shell: /bin/bash -eo pipefail -l
    parallelism: 1
    steps:
    - run:
        name: Log Environment Information
        command: |
          echo '*** id ***'
          id
          echo '*** cat /proc/cpuinfo ***'
          cat /proc/cpuinfo
          echo '*** free -m ***'
          free -m
          echo '*** df -m ***'
          df -m
          echo '*** ifconfig -a ***'
          ifconfig -a
          echo '*** uname -a ***'
          uname -a
          echo '*** mount ***'
          mount
          echo '*** env ***'
          env
          echo '*** java ***'
          which java
          java -version
    - run:
        name: Clone Cassandra Repository (via git)
        command: |
          git clone --single-branch --depth 1 --branch $CIRCLE_BRANCH git://github.com/$CIRCLE_PROJECT_USERNAME/$CIRCLE_PROJECT_REPONAME.git ~/cassandra
    - run:
        name: Build Cassandra
        command: |
          export PATH=$JAVA_HOME/bin:$PATH
          cd ~/cassandra
          # Loop to prevent failure due to maven-ant-tasks not downloading a jar..
          for x in $(seq 1 3); do
              ${ANT_HOME}/bin/ant clean realclean jar
              RETURN="$?"
              if [ "${RETURN}" -eq "0" ]; then
                  break
              fi
          done
          # Exit, if we didn't build successfully
          if [ "${RETURN}" -ne "0" ]; then
              echo "Build failed with exit code: ${RETURN}"
              exit ${RETURN}
          fi
        no_output_timeout: 15m
    - run:
        name: Run eclipse-warnings
        command: |
          export PATH=$JAVA_HOME/bin:$PATH
          cd ~/cassandra
          ant eclipse-warnings
    - persist_to_workspace:
        root: /home/cassandra
        paths:
        - cassandra
        - .m2
    environment:
    - ANT_HOME: /usr/share/ant
    - JAVA11_HOME: /usr/lib/jvm/java-11-openjdk-amd64
    - JAVA8_HOME: /usr/lib/jvm/java-8-openjdk-amd64
    - LANG: en_US.UTF-8
    - KEEP_TEST_DIR: true
    - DEFAULT_DIR: /home/cassandra/cassandra-dtest
    - PYTHONIOENCODING: utf-8
    - PYTHONUNBUFFERED: true
    - CASS_DRIVER_NO_EXTENSIONS: true
    - CASS_DRIVER_NO_CYTHON: true
    - CASSANDRA_SKIP_SYNC: true
    - DTEST_REPO: git://github.com/apache/cassandra-dtest.git
    - DTEST_BRANCH: trunk
    - CCM_MAX_HEAP_SIZE: 1024M
    - CCM_HEAP_NEWSIZE: 256M
    - REPEATED_UTEST_TARGET: testsome
    - REPEATED_UTEST_CLASS: null
    - REPEATED_UTEST_METHODS: null
    - REPEATED_UTEST_COUNT: 100
    - REPEATED_UTEST_STOP_ON_FAILURE: false
    - REPEATED_DTEST_NAME: null
    - REPEATED_DTEST_VNODES: false
    - REPEATED_DTEST_COUNT: 100
    - REPEATED_DTEST_STOP_ON_FAILURE: false
    - REPEATED_UPGRADE_DTEST_NAME: null
    - REPEATED_UPGRADE_DTEST_COUNT: 100
    - REPEATED_UPGRADE_DTEST_STOP_ON_FAILURE: false
    - REPEATED_JVM_UPGRADE_DTEST_CLASS: null
    - REPEATED_JVM_UPGRADE_DTEST_METHODS: null
    - REPEATED_JVM_UPGRADE_DTEST_COUNT: 100
    - REPEATED_JVM_UPGRADE_DTEST_STOP_ON_FAILURE: false
    - JAVA_HOME: /usr/lib/jvm/java-11-openjdk-amd64
    - JDK_HOME: /usr/lib/jvm/java-11-openjdk-amd64
    - CASSANDRA_USE_JDK11: true
  j11_cqlsh-dtests-py2-no-vnodes:
    docker:
    - image: apache/cassandra-testing-ubuntu2004-java11:20210304
    resource_class: medium
    working_directory: ~/
    shell: /bin/bash -eo pipefail -l
    parallelism: 4
    steps:
    - attach_workspace:
        at: /home/cassandra
    - run:
        name: Clone Cassandra dtest Repository (via git)
        command: |
          git clone --single-branch --branch $DTEST_BRANCH --depth 1 $DTEST_REPO ~/cassandra-dtest
    - run:
        name: Configure virtualenv and python Dependencies
        command: |
          # note, this should be super quick as all dependencies should be pre-installed in the docker image
          # if additional dependencies were added to requirmeents.txt and the docker image hasn't been updated
          # we'd have to install it here at runtime -- which will make things slow, so do yourself a favor and
          # rebuild the docker image! (it automatically pulls the latest requirements.txt on build)
          source ~/env3.6/bin/activate
          export PATH=$JAVA_HOME/bin:$PATH
          pip3 install --exists-action w --upgrade -r ~/cassandra-dtest/requirements.txt
          pip3 uninstall -y cqlsh
          pip3 freeze
    - run:
        name: Determine Tests to Run (j11_without_vnodes)
        no_output_timeout: 5m
        command: "# reminder: this code (along with all the steps) is independently executed on every circle container\n# so the goal here is to get the circleci script to return the tests *this* container will run\n# which we do via the `circleci` cli tool.\n\ncd cassandra-dtest\nsource ~/env3.6/bin/activate\nexport PATH=$JAVA_HOME/bin:$PATH\n\nif [ -n '' ]; then\n  export \nfi\n\necho \"***Collected DTests (j11_without_vnodes)***\"\nset -eo pipefail && ./run_dtests.py --skip-resource-intensive-tests --pytest-options '-k cql' --dtest-print-tests-only --dtest-print-tests-output=/tmp/all_dtest_tests_j11_without_vnodes_raw --cassandra-dir=../cassandra\nif [ -z '' ]; then\n  mv /tmp/all_dtest_tests_j11_without_vnodes_raw /tmp/all_dtest_tests_j11_without_vnodes\nelse\n  grep -e '' /tmp/all_dtest_tests_j11_without_vnodes_raw > /tmp/all_dtest_tests_j11_without_vnodes || { echo \"Filter did not match any tests! Exiting build.\"; exit 0; }\nfi\nset -eo pipefail && circleci tests split --split-by=timings --timings-type=classname /tmp/all_dtest_tests_j11_without_vnodes > /tmp/split_dtest_tests_j11_without_vnodes.txt\ncat /tmp/split_dtest_tests_j11_without_vnodes.txt | tr '\\n' ' ' > /tmp/split_dtest_tests_j11_without_vnodes_final.txt\ncat /tmp/split_dtest_tests_j11_without_vnodes_final.txt\n"
    - run:
        name: Run dtests (j11_without_vnodes)
        no_output_timeout: 15m
        command: |
          echo "cat /tmp/split_dtest_tests_j11_without_vnodes_final.txt"
          cat /tmp/split_dtest_tests_j11_without_vnodes_final.txt

          source ~/env3.6/bin/activate
          export PATH=$JAVA_HOME/bin:$PATH
          if [ -n 'CQLSH_PYTHON=/usr/bin/python2.7' ]; then
            export CQLSH_PYTHON=/usr/bin/python2.7
          fi

          java -version
          cd ~/cassandra-dtest
          mkdir -p /tmp/dtest

          echo "env: $(env)"
          echo "** done env"
          mkdir -p /tmp/results/dtests
          # we need the "set -o pipefail" here so that the exit code that circleci will actually use is from pytest and not the exit code from tee
          export SPLIT_TESTS=`cat /tmp/split_dtest_tests_j11_without_vnodes_final.txt`
          set -o pipefail && cd ~/cassandra-dtest && pytest --skip-resource-intensive-tests --log-cli-level=DEBUG --junit-xml=/tmp/results/dtests/pytest_result_j11_without_vnodes.xml -s --cassandra-dir=/home/cassandra/cassandra --keep-test-dir $SPLIT_TESTS 2>&1 | tee /tmp/dtest/stdout.txt
    - store_test_results:
        path: /tmp/results
    - store_artifacts:
        path: /tmp/dtest
        destination: dtest_j11_without_vnodes
    - store_artifacts:
        path: ~/cassandra-dtest/logs
        destination: dtest_j11_without_vnodes_logs
    environment:
    - ANT_HOME: /usr/share/ant
    - JAVA11_HOME: /usr/lib/jvm/java-11-openjdk-amd64
    - JAVA8_HOME: /usr/lib/jvm/java-8-openjdk-amd64
    - LANG: en_US.UTF-8
    - KEEP_TEST_DIR: true
    - DEFAULT_DIR: /home/cassandra/cassandra-dtest
    - PYTHONIOENCODING: utf-8
    - PYTHONUNBUFFERED: true
    - CASS_DRIVER_NO_EXTENSIONS: true
    - CASS_DRIVER_NO_CYTHON: true
    - CASSANDRA_SKIP_SYNC: true
    - DTEST_REPO: git://github.com/apache/cassandra-dtest.git
    - DTEST_BRANCH: trunk
    - CCM_MAX_HEAP_SIZE: 1024M
    - CCM_HEAP_NEWSIZE: 256M
    - REPEATED_UTEST_TARGET: testsome
    - REPEATED_UTEST_CLASS: null
    - REPEATED_UTEST_METHODS: null
    - REPEATED_UTEST_COUNT: 100
    - REPEATED_UTEST_STOP_ON_FAILURE: false
    - REPEATED_DTEST_NAME: null
    - REPEATED_DTEST_VNODES: false
    - REPEATED_DTEST_COUNT: 100
    - REPEATED_DTEST_STOP_ON_FAILURE: false
    - REPEATED_UPGRADE_DTEST_NAME: null
    - REPEATED_UPGRADE_DTEST_COUNT: 100
    - REPEATED_UPGRADE_DTEST_STOP_ON_FAILURE: false
    - REPEATED_JVM_UPGRADE_DTEST_CLASS: null
    - REPEATED_JVM_UPGRADE_DTEST_METHODS: null
    - REPEATED_JVM_UPGRADE_DTEST_COUNT: 100
    - REPEATED_JVM_UPGRADE_DTEST_STOP_ON_FAILURE: false
    - JAVA_HOME: /usr/lib/jvm/java-11-openjdk-amd64
    - JDK_HOME: /usr/lib/jvm/java-11-openjdk-amd64
    - CASSANDRA_USE_JDK11: true
  j11_cqlshlib_tests:
    docker:
    - image: apache/cassandra-testing-ubuntu2004-java11:20210304
    resource_class: medium
    working_directory: ~/
    shell: /bin/bash -eo pipefail -l
    parallelism: 1
    steps:
    - attach_workspace:
        at: /home/cassandra
    - run:
        name: Run cqlshlib Unit Tests
        command: |
          export PATH=$JAVA_HOME/bin:$PATH
          time mv ~/cassandra /tmp
          cd /tmp/cassandra/pylib
          ./cassandra-cqlsh-tests.sh ..
        no_output_timeout: 15m
    - store_test_results:
        path: /tmp/cassandra/pylib
    environment:
    - ANT_HOME: /usr/share/ant
    - JAVA11_HOME: /usr/lib/jvm/java-11-openjdk-amd64
    - JAVA8_HOME: /usr/lib/jvm/java-8-openjdk-amd64
    - LANG: en_US.UTF-8
    - KEEP_TEST_DIR: true
    - DEFAULT_DIR: /home/cassandra/cassandra-dtest
    - PYTHONIOENCODING: utf-8
    - PYTHONUNBUFFERED: true
    - CASS_DRIVER_NO_EXTENSIONS: true
    - CASS_DRIVER_NO_CYTHON: true
    - CASSANDRA_SKIP_SYNC: true
    - DTEST_REPO: git://github.com/apache/cassandra-dtest.git
    - DTEST_BRANCH: trunk
    - CCM_MAX_HEAP_SIZE: 1024M
    - CCM_HEAP_NEWSIZE: 256M
    - REPEATED_UTEST_TARGET: testsome
    - REPEATED_UTEST_CLASS: null
    - REPEATED_UTEST_METHODS: null
    - REPEATED_UTEST_COUNT: 100
    - REPEATED_UTEST_STOP_ON_FAILURE: false
    - REPEATED_DTEST_NAME: null
    - REPEATED_DTEST_VNODES: false
    - REPEATED_DTEST_COUNT: 100
    - REPEATED_DTEST_STOP_ON_FAILURE: false
    - REPEATED_UPGRADE_DTEST_NAME: null
    - REPEATED_UPGRADE_DTEST_COUNT: 100
    - REPEATED_UPGRADE_DTEST_STOP_ON_FAILURE: false
    - REPEATED_JVM_UPGRADE_DTEST_CLASS: null
    - REPEATED_JVM_UPGRADE_DTEST_METHODS: null
    - REPEATED_JVM_UPGRADE_DTEST_COUNT: 100
    - REPEATED_JVM_UPGRADE_DTEST_STOP_ON_FAILURE: false
    - JAVA_HOME: /usr/lib/jvm/java-11-openjdk-amd64
    - JDK_HOME: /usr/lib/jvm/java-11-openjdk-amd64
    - CASSANDRA_USE_JDK11: true
  j11_repeated_utest:
    docker:
    - image: apache/cassandra-testing-ubuntu2004-java11:20210304
    resource_class: medium
    working_directory: ~/
    shell: /bin/bash -eo pipefail -l
    parallelism: 4
    steps:
    - attach_workspace:
        at: /home/cassandra
    - run:
        name: Log Environment Information
        command: |
          echo '*** id ***'
          id
          echo '*** cat /proc/cpuinfo ***'
          cat /proc/cpuinfo
          echo '*** free -m ***'
          free -m
          echo '*** df -m ***'
          df -m
          echo '*** ifconfig -a ***'
          ifconfig -a
          echo '*** uname -a ***'
          uname -a
          echo '*** mount ***'
          mount
          echo '*** env ***'
          env
          echo '*** java ***'
          which java
          java -version
    - run:
        name: Run repeated JUnit test
        no_output_timeout: 15m
        command: |
          if [ "${REPEATED_UTEST_CLASS}" == "<nil>" ]; then
            echo "Repeated utest class name hasn't been defined, exiting without running any test"
          elif [ "${REPEATED_UTEST_COUNT}" == "<nil>" ]; then
            echo "Repeated utest count hasn't been defined, exiting without running any test"
          elif [ "${REPEATED_UTEST_COUNT}" -le 0 ]; then
            echo "Repeated utest count is lesser or equals than zero, exiting without running any test"
          else

            # Calculate the number of test iterations to be run by the current parallel runner.
            # Since we are running the same test multiple times there is no need to use `circleci tests split`.
            count=$((${REPEATED_UTEST_COUNT} / CIRCLE_NODE_TOTAL))
            if (($CIRCLE_NODE_INDEX < (${REPEATED_UTEST_COUNT} % CIRCLE_NODE_TOTAL))); then
              count=$((count+1))
            fi

            if (($count <= 0)); then
              echo "No tests to run in this runner"
            else
              echo "Running ${REPEATED_UTEST_TARGET} ${REPEATED_UTEST_CLASS} ${REPEATED_UTEST_METHODS} ${REPEATED_UTEST_COUNT} times"

              set -x
              export PATH=$JAVA_HOME/bin:$PATH
              time mv ~/cassandra /tmp
              cd /tmp/cassandra
              if [ -d ~/dtest_jars ]; then
                cp ~/dtest_jars/dtest* /tmp/cassandra/build/
              fi

              target=${REPEATED_UTEST_TARGET}
              class_path=${REPEATED_UTEST_CLASS}
              class_name="${class_path##*.}"

              # Prepare the -Dtest.name argument.
              # It can be the fully qualified class name or the short class name, depending on the target.
              if [[ $target == "test" || \
                    $target == "test-cdc" || \
                    $target == "test-compression" || \
                    $target == "test-system-keyspace-directory" ]]; then
                name="-Dtest.name=$class_name"
              else
                name="-Dtest.name=$class_path"
              fi

              # Prepare the -Dtest.methods argument, which is optional
              if [ "${REPEATED_UTEST_METHODS}" == "<nil>" ]; then
                methods=""
              else
                methods="-Dtest.methods=${REPEATED_UTEST_METHODS}"
              fi

              # Run the test target as many times as requested collecting the exit code,
              # stopping the iteration only if stop_on_failure is set.
              exit_code="$?"
              for i in $(seq -w 1 $count); do

                echo "Running test iteration $i of $count"

                # run the test
                status="passes"
                if !( set -o pipefail && ant $target $name $methods -Dno-build-test=true | tee stdout.txt ); then
                  status="fails"
                  exit_code=1
                fi

                # move the stdout output file
                dest=/tmp/results/repeated_utest/stdout/${status}/${i}
                mkdir -p $dest
                mv stdout.txt $dest/${REPEATED_UTEST_TARGET}-${REPEATED_UTEST_CLASS}.txt

                # move the XML output files
                source=build/test/output
                dest=/tmp/results/repeated_utest/output/${status}/${i}
                mkdir -p $dest
                if [[ -d $source && -n "$(ls $source)" ]]; then
                  mv $source/* $dest/
                fi

                # move the log files
                source=build/test/logs
                dest=/tmp/results/repeated_utest/logs/${status}/${i}
                mkdir -p $dest
                if [[ -d $source && -n "$(ls $source)" ]]; then
                  mv $source/* $dest/
                fi

                # maybe stop iterations on test failure
                if [[ ${REPEATED_UTEST_STOP_ON_FAILURE} = true ]] && (( $exit_code > 0 )); then
                  break
                fi
              done

              (exit ${exit_code})
            fi
          fi
    - store_test_results:
        path: /tmp/results/repeated_utest/output
    - store_artifacts:
        path: /tmp/results/repeated_utest/stdout
        destination: stdout
    - store_artifacts:
        path: /tmp/results/repeated_utest/output
        destination: junitxml
    - store_artifacts:
        path: /tmp/results/repeated_utest/logs
        destination: logs
    environment:
    - ANT_HOME: /usr/share/ant
    - JAVA11_HOME: /usr/lib/jvm/java-11-openjdk-amd64
    - JAVA8_HOME: /usr/lib/jvm/java-8-openjdk-amd64
    - LANG: en_US.UTF-8
    - KEEP_TEST_DIR: true
    - DEFAULT_DIR: /home/cassandra/cassandra-dtest
    - PYTHONIOENCODING: utf-8
    - PYTHONUNBUFFERED: true
    - CASS_DRIVER_NO_EXTENSIONS: true
    - CASS_DRIVER_NO_CYTHON: true
    - CASSANDRA_SKIP_SYNC: true
    - DTEST_REPO: git://github.com/apache/cassandra-dtest.git
    - DTEST_BRANCH: trunk
    - CCM_MAX_HEAP_SIZE: 1024M
    - CCM_HEAP_NEWSIZE: 256M
    - REPEATED_UTEST_TARGET: testsome
    - REPEATED_UTEST_CLASS: null
    - REPEATED_UTEST_METHODS: null
    - REPEATED_UTEST_COUNT: 100
    - REPEATED_UTEST_STOP_ON_FAILURE: false
    - REPEATED_DTEST_NAME: null
    - REPEATED_DTEST_VNODES: false
    - REPEATED_DTEST_COUNT: 100
    - REPEATED_DTEST_STOP_ON_FAILURE: false
    - REPEATED_UPGRADE_DTEST_NAME: null
    - REPEATED_UPGRADE_DTEST_COUNT: 100
    - REPEATED_UPGRADE_DTEST_STOP_ON_FAILURE: false
    - REPEATED_JVM_UPGRADE_DTEST_CLASS: null
    - REPEATED_JVM_UPGRADE_DTEST_METHODS: null
    - REPEATED_JVM_UPGRADE_DTEST_COUNT: 100
    - REPEATED_JVM_UPGRADE_DTEST_STOP_ON_FAILURE: false
    - JAVA_HOME: /usr/lib/jvm/java-11-openjdk-amd64
    - JDK_HOME: /usr/lib/jvm/java-11-openjdk-amd64
    - CASSANDRA_USE_JDK11: true
  j8_dtests-with-vnodes:
    docker:
    - image: apache/cassandra-testing-ubuntu2004-java11-w-dependencies:20210304
    resource_class: medium
    working_directory: ~/
    shell: /bin/bash -eo pipefail -l
    parallelism: 4
    steps:
    - attach_workspace:
        at: /home/cassandra
    - run:
        name: Clone Cassandra dtest Repository (via git)
        command: |
          git clone --single-branch --branch $DTEST_BRANCH --depth 1 $DTEST_REPO ~/cassandra-dtest
    - run:
        name: Configure virtualenv and python Dependencies
        command: |
          # note, this should be super quick as all dependencies should be pre-installed in the docker image
          # if additional dependencies were added to requirmeents.txt and the docker image hasn't been updated
          # we'd have to install it here at runtime -- which will make things slow, so do yourself a favor and
          # rebuild the docker image! (it automatically pulls the latest requirements.txt on build)
          source ~/env3.6/bin/activate
          export PATH=$JAVA_HOME/bin:$PATH
          pip3 install --exists-action w --upgrade -r ~/cassandra-dtest/requirements.txt
          pip3 uninstall -y cqlsh
          pip3 freeze
    - run:
        name: Determine Tests to Run (j8_with_vnodes)
        no_output_timeout: 5m
        command: "# reminder: this code (along with all the steps) is independently executed on every circle container\n# so the goal here is to get the circleci script to return the tests *this* container will run\n# which we do via the `circleci` cli tool.\n\ncd cassandra-dtest\nsource ~/env3.6/bin/activate\nexport PATH=$JAVA_HOME/bin:$PATH\n\nif [ -n '' ]; then\n  export \nfi\n\necho \"***Collected DTests (j8_with_vnodes)***\"\nset -eo pipefail && ./run_dtests.py --use-vnodes --skip-resource-intensive-tests --pytest-options '-k not cql' --dtest-print-tests-only --dtest-print-tests-output=/tmp/all_dtest_tests_j8_with_vnodes_raw --cassandra-dir=../cassandra\nif [ -z '' ]; then\n  mv /tmp/all_dtest_tests_j8_with_vnodes_raw /tmp/all_dtest_tests_j8_with_vnodes\nelse\n  grep -e '' /tmp/all_dtest_tests_j8_with_vnodes_raw > /tmp/all_dtest_tests_j8_with_vnodes || { echo \"Filter did not match any tests! Exiting build.\"; exit 0; }\nfi\nset -eo pipefail && circleci tests split --split-by=timings --timings-type=classname /tmp/all_dtest_tests_j8_with_vnodes > /tmp/split_dtest_tests_j8_with_vnodes.txt\ncat /tmp/split_dtest_tests_j8_with_vnodes.txt | tr '\\n' ' ' > /tmp/split_dtest_tests_j8_with_vnodes_final.txt\ncat /tmp/split_dtest_tests_j8_with_vnodes_final.txt\n"
    - run:
        name: Run dtests (j8_with_vnodes)
        no_output_timeout: 15m
        command: "echo \"cat /tmp/split_dtest_tests_j8_with_vnodes_final.txt\"\ncat /tmp/split_dtest_tests_j8_with_vnodes_final.txt\n\nsource ~/env3.6/bin/activate\nexport PATH=$JAVA_HOME/bin:$PATH\nif [ -n '' ]; then\n  export \nfi\n\njava -version\ncd ~/cassandra-dtest\nmkdir -p /tmp/dtest\n\necho \"env: $(env)\"\necho \"** done env\"\nmkdir -p /tmp/results/dtests\n# we need the \"set -o pipefail\" here so that the exit code that circleci will actually use is from pytest and not the exit code from tee\nexport SPLIT_TESTS=`cat /tmp/split_dtest_tests_j8_with_vnodes_final.txt`\nset -o pipefail && cd ~/cassandra-dtest && pytest --use-vnodes --num-tokens=16 --skip-resource-intensive-tests --log-cli-level=DEBUG --junit-xml=/tmp/results/dtests/pytest_result_j8_with_vnodes.xml -s --cassandra-dir=/home/cassandra/cassandra --keep-test-dir $SPLIT_TESTS 2>&1 | tee /tmp/dtest/stdout.txt\n"
    - store_test_results:
        path: /tmp/results
    - store_artifacts:
        path: /tmp/dtest
        destination: dtest_j8_with_vnodes
    - store_artifacts:
        path: ~/cassandra-dtest/logs
        destination: dtest_j8_with_vnodes_logs
    environment:
    - ANT_HOME: /usr/share/ant
    - JAVA11_HOME: /usr/lib/jvm/java-11-openjdk-amd64
    - JAVA8_HOME: /usr/lib/jvm/java-8-openjdk-amd64
    - LANG: en_US.UTF-8
    - KEEP_TEST_DIR: true
    - DEFAULT_DIR: /home/cassandra/cassandra-dtest
    - PYTHONIOENCODING: utf-8
    - PYTHONUNBUFFERED: true
    - CASS_DRIVER_NO_EXTENSIONS: true
    - CASS_DRIVER_NO_CYTHON: true
    - CASSANDRA_SKIP_SYNC: true
    - DTEST_REPO: git://github.com/apache/cassandra-dtest.git
    - DTEST_BRANCH: trunk
    - CCM_MAX_HEAP_SIZE: 1024M
    - CCM_HEAP_NEWSIZE: 256M
    - REPEATED_UTEST_TARGET: testsome
    - REPEATED_UTEST_CLASS: null
    - REPEATED_UTEST_METHODS: null
    - REPEATED_UTEST_COUNT: 100
    - REPEATED_UTEST_STOP_ON_FAILURE: false
    - REPEATED_DTEST_NAME: null
    - REPEATED_DTEST_VNODES: false
    - REPEATED_DTEST_COUNT: 100
    - REPEATED_DTEST_STOP_ON_FAILURE: false
    - REPEATED_UPGRADE_DTEST_NAME: null
    - REPEATED_UPGRADE_DTEST_COUNT: 100
    - REPEATED_UPGRADE_DTEST_STOP_ON_FAILURE: false
    - REPEATED_JVM_UPGRADE_DTEST_CLASS: null
    - REPEATED_JVM_UPGRADE_DTEST_METHODS: null
    - REPEATED_JVM_UPGRADE_DTEST_COUNT: 100
    - REPEATED_JVM_UPGRADE_DTEST_STOP_ON_FAILURE: false
    - JAVA_HOME: /usr/lib/jvm/java-8-openjdk-amd64
    - JDK_HOME: /usr/lib/jvm/java-8-openjdk-amd64
  j11_cqlsh-dtests-py38-no-vnodes:
    docker:
    - image: apache/cassandra-testing-ubuntu2004-java11:20210304
    resource_class: medium
    working_directory: ~/
    shell: /bin/bash -eo pipefail -l
    parallelism: 4
    steps:
    - attach_workspace:
        at: /home/cassandra
    - run:
        name: Clone Cassandra dtest Repository (via git)
        command: |
          git clone --single-branch --branch $DTEST_BRANCH --depth 1 $DTEST_REPO ~/cassandra-dtest
    - run:
        name: Configure virtualenv and python Dependencies
        command: |
          # note, this should be super quick as all dependencies should be pre-installed in the docker image
          # if additional dependencies were added to requirmeents.txt and the docker image hasn't been updated
          # we'd have to install it here at runtime -- which will make things slow, so do yourself a favor and
          # rebuild the docker image! (it automatically pulls the latest requirements.txt on build)
          source ~/env3.8/bin/activate
          export PATH=$JAVA_HOME/bin:$PATH
          pip3 install --exists-action w --upgrade -r ~/cassandra-dtest/requirements.txt
          pip3 uninstall -y cqlsh
          pip3 freeze
    - run:
        name: Determine Tests to Run (j11_without_vnodes)
        no_output_timeout: 5m
        command: "# reminder: this code (along with all the steps) is independently executed on every circle container\n# so the goal here is to get the circleci script to return the tests *this* container will run\n# which we do via the `circleci` cli tool.\n\ncd cassandra-dtest\nsource ~/env3.8/bin/activate\nexport PATH=$JAVA_HOME/bin:$PATH\n\nif [ -n '' ]; then\n  export \nfi\n\necho \"***Collected DTests (j11_without_vnodes)***\"\nset -eo pipefail && ./run_dtests.py --skip-resource-intensive-tests --pytest-options '-k cql' --dtest-print-tests-only --dtest-print-tests-output=/tmp/all_dtest_tests_j11_without_vnodes_raw --cassandra-dir=../cassandra\nif [ -z '' ]; then\n  mv /tmp/all_dtest_tests_j11_without_vnodes_raw /tmp/all_dtest_tests_j11_without_vnodes\nelse\n  grep -e '' /tmp/all_dtest_tests_j11_without_vnodes_raw > /tmp/all_dtest_tests_j11_without_vnodes || { echo \"Filter did not match any tests! Exiting build.\"; exit 0; }\nfi\nset -eo pipefail && circleci tests split --split-by=timings --timings-type=classname /tmp/all_dtest_tests_j11_without_vnodes > /tmp/split_dtest_tests_j11_without_vnodes.txt\ncat /tmp/split_dtest_tests_j11_without_vnodes.txt | tr '\\n' ' ' > /tmp/split_dtest_tests_j11_without_vnodes_final.txt\ncat /tmp/split_dtest_tests_j11_without_vnodes_final.txt\n"
    - run:
        name: Run dtests (j11_without_vnodes)
        no_output_timeout: 15m
        command: |
          echo "cat /tmp/split_dtest_tests_j11_without_vnodes_final.txt"
          cat /tmp/split_dtest_tests_j11_without_vnodes_final.txt

          source ~/env3.8/bin/activate
          export PATH=$JAVA_HOME/bin:$PATH
          if [ -n 'CQLSH_PYTHON=/usr/bin/python3.8' ]; then
            export CQLSH_PYTHON=/usr/bin/python3.8
          fi

          java -version
          cd ~/cassandra-dtest
          mkdir -p /tmp/dtest

          echo "env: $(env)"
          echo "** done env"
          mkdir -p /tmp/results/dtests
          # we need the "set -o pipefail" here so that the exit code that circleci will actually use is from pytest and not the exit code from tee
          export SPLIT_TESTS=`cat /tmp/split_dtest_tests_j11_without_vnodes_final.txt`
          set -o pipefail && cd ~/cassandra-dtest && pytest --skip-resource-intensive-tests --log-cli-level=DEBUG --junit-xml=/tmp/results/dtests/pytest_result_j11_without_vnodes.xml -s --cassandra-dir=/home/cassandra/cassandra --keep-test-dir $SPLIT_TESTS 2>&1 | tee /tmp/dtest/stdout.txt
    - store_test_results:
        path: /tmp/results
    - store_artifacts:
        path: /tmp/dtest
        destination: dtest_j11_without_vnodes
    - store_artifacts:
        path: ~/cassandra-dtest/logs
        destination: dtest_j11_without_vnodes_logs
    environment:
    - ANT_HOME: /usr/share/ant
    - JAVA11_HOME: /usr/lib/jvm/java-11-openjdk-amd64
    - JAVA8_HOME: /usr/lib/jvm/java-8-openjdk-amd64
    - LANG: en_US.UTF-8
    - KEEP_TEST_DIR: true
    - DEFAULT_DIR: /home/cassandra/cassandra-dtest
    - PYTHONIOENCODING: utf-8
    - PYTHONUNBUFFERED: true
    - CASS_DRIVER_NO_EXTENSIONS: true
    - CASS_DRIVER_NO_CYTHON: true
    - CASSANDRA_SKIP_SYNC: true
    - DTEST_REPO: git://github.com/apache/cassandra-dtest.git
    - DTEST_BRANCH: trunk
    - CCM_MAX_HEAP_SIZE: 1024M
    - CCM_HEAP_NEWSIZE: 256M
    - REPEATED_UTEST_TARGET: testsome
    - REPEATED_UTEST_CLASS: null
    - REPEATED_UTEST_METHODS: null
    - REPEATED_UTEST_COUNT: 100
    - REPEATED_UTEST_STOP_ON_FAILURE: false
    - REPEATED_DTEST_NAME: null
    - REPEATED_DTEST_VNODES: false
    - REPEATED_DTEST_COUNT: 100
    - REPEATED_DTEST_STOP_ON_FAILURE: false
    - REPEATED_UPGRADE_DTEST_NAME: null
    - REPEATED_UPGRADE_DTEST_COUNT: 100
    - REPEATED_UPGRADE_DTEST_STOP_ON_FAILURE: false
    - REPEATED_JVM_UPGRADE_DTEST_CLASS: null
    - REPEATED_JVM_UPGRADE_DTEST_METHODS: null
    - REPEATED_JVM_UPGRADE_DTEST_COUNT: 100
    - REPEATED_JVM_UPGRADE_DTEST_STOP_ON_FAILURE: false
    - JAVA_HOME: /usr/lib/jvm/java-11-openjdk-amd64
    - JDK_HOME: /usr/lib/jvm/java-11-openjdk-amd64
    - CASSANDRA_USE_JDK11: true
  j8_jvm_dtests:
    docker:
    - image: apache/cassandra-testing-ubuntu2004-java11-w-dependencies:20210304
    resource_class: medium
    working_directory: ~/
    shell: /bin/bash -eo pipefail -l
    parallelism: 1
    steps:
    - attach_workspace:
        at: /home/cassandra
    - run:
        name: Determine distributed Tests to Run
        command: |
          # reminder: this code (along with all the steps) is independently executed on every circle container
          # so the goal here is to get the circleci script to return the tests *this* container will run
          # which we do via the `circleci` cli tool.

          rm -fr ~/cassandra-dtest/upgrade_tests
          echo "***java tests***"

          # get all of our unit test filenames
          set -eo pipefail && circleci tests glob "$HOME/cassandra/test/distributed/**/*.java" > /tmp/all_java_unit_tests.txt

          # split up the unit tests into groups based on the number of containers we have
          set -eo pipefail && circleci tests split --split-by=timings --timings-type=filename --index=${CIRCLE_NODE_INDEX} --total=${CIRCLE_NODE_TOTAL} /tmp/all_java_unit_tests.txt > /tmp/java_tests_${CIRCLE_NODE_INDEX}.txt
          set -eo pipefail && cat /tmp/java_tests_${CIRCLE_NODE_INDEX}.txt | sed "s;^/home/cassandra/cassandra/test/distributed/;;g" | grep "Test\.java$" | grep -v upgrade > /tmp/java_tests_${CIRCLE_NODE_INDEX}_final.txt
          echo "** /tmp/java_tests_${CIRCLE_NODE_INDEX}_final.txt"
          cat /tmp/java_tests_${CIRCLE_NODE_INDEX}_final.txt
        no_output_timeout: 15m
    - run:
        name: Log Environment Information
        command: |
          echo '*** id ***'
          id
          echo '*** cat /proc/cpuinfo ***'
          cat /proc/cpuinfo
          echo '*** free -m ***'
          free -m
          echo '*** df -m ***'
          df -m
          echo '*** ifconfig -a ***'
          ifconfig -a
          echo '*** uname -a ***'
          uname -a
          echo '*** mount ***'
          mount
          echo '*** env ***'
          env
          echo '*** java ***'
          which java
          java -version
    - run:
        name: Run Unit Tests (testclasslist)
        command: |
          set -x
          export PATH=$JAVA_HOME/bin:$PATH
          time mv ~/cassandra /tmp
          cd /tmp/cassandra
          if [ -d ~/dtest_jars ]; then
            cp ~/dtest_jars/dtest* /tmp/cassandra/build/
          fi
          test_timeout=$(grep 'name="test.distributed.timeout"' build.xml | awk -F'"' '{print $4}' || true)
          if [ -z "$test_timeout" ]; then
            test_timeout=$(grep 'name="test.timeout"' build.xml | awk -F'"' '{print $4}')
          fi
          ant testclasslist -Dtest.timeout="$test_timeout" -Dtest.classlistfile=/tmp/java_tests_${CIRCLE_NODE_INDEX}_final.txt  -Dtest.classlistprefix=distributed
        no_output_timeout: 15m
    - store_test_results:
        path: /tmp/cassandra/build/test/output/
    - store_artifacts:
        path: /tmp/cassandra/build/test/output
        destination: junitxml
    - store_artifacts:
        path: /tmp/cassandra/build/test/logs
        destination: logs
    environment:
    - ANT_HOME: /usr/share/ant
    - JAVA11_HOME: /usr/lib/jvm/java-11-openjdk-amd64
    - JAVA8_HOME: /usr/lib/jvm/java-8-openjdk-amd64
    - LANG: en_US.UTF-8
    - KEEP_TEST_DIR: true
    - DEFAULT_DIR: /home/cassandra/cassandra-dtest
    - PYTHONIOENCODING: utf-8
    - PYTHONUNBUFFERED: true
    - CASS_DRIVER_NO_EXTENSIONS: true
    - CASS_DRIVER_NO_CYTHON: true
    - CASSANDRA_SKIP_SYNC: true
    - DTEST_REPO: git://github.com/apache/cassandra-dtest.git
    - DTEST_BRANCH: trunk
    - CCM_MAX_HEAP_SIZE: 1024M
    - CCM_HEAP_NEWSIZE: 256M
    - REPEATED_UTEST_TARGET: testsome
    - REPEATED_UTEST_CLASS: null
    - REPEATED_UTEST_METHODS: null
    - REPEATED_UTEST_COUNT: 100
    - REPEATED_UTEST_STOP_ON_FAILURE: false
    - REPEATED_DTEST_NAME: null
    - REPEATED_DTEST_VNODES: false
    - REPEATED_DTEST_COUNT: 100
    - REPEATED_DTEST_STOP_ON_FAILURE: false
    - REPEATED_UPGRADE_DTEST_NAME: null
    - REPEATED_UPGRADE_DTEST_COUNT: 100
    - REPEATED_UPGRADE_DTEST_STOP_ON_FAILURE: false
    - REPEATED_JVM_UPGRADE_DTEST_CLASS: null
    - REPEATED_JVM_UPGRADE_DTEST_METHODS: null
    - REPEATED_JVM_UPGRADE_DTEST_COUNT: 100
    - REPEATED_JVM_UPGRADE_DTEST_STOP_ON_FAILURE: false
    - JAVA_HOME: /usr/lib/jvm/java-8-openjdk-amd64
    - JDK_HOME: /usr/lib/jvm/java-8-openjdk-amd64
  j8_build:
    docker:
    - image: apache/cassandra-testing-ubuntu2004-java11-w-dependencies:20210304
    resource_class: medium
    working_directory: ~/
    shell: /bin/bash -eo pipefail -l
    parallelism: 1
    steps:
    - run:
        name: Log Environment Information
        command: |
          echo '*** id ***'
          id
          echo '*** cat /proc/cpuinfo ***'
          cat /proc/cpuinfo
          echo '*** free -m ***'
          free -m
          echo '*** df -m ***'
          df -m
          echo '*** ifconfig -a ***'
          ifconfig -a
          echo '*** uname -a ***'
          uname -a
          echo '*** mount ***'
          mount
          echo '*** env ***'
          env
          echo '*** java ***'
          which java
          java -version
    - run:
        name: Clone Cassandra Repository (via git)
        command: |
          git clone --single-branch --depth 1 --branch $CIRCLE_BRANCH git://github.com/$CIRCLE_PROJECT_USERNAME/$CIRCLE_PROJECT_REPONAME.git ~/cassandra
    - run:
        name: Build Cassandra
        command: |
          export PATH=$JAVA_HOME/bin:$PATH
          cd ~/cassandra
          # Loop to prevent failure due to maven-ant-tasks not downloading a jar..
          for x in $(seq 1 3); do
              ${ANT_HOME}/bin/ant clean realclean jar
              RETURN="$?"
              if [ "${RETURN}" -eq "0" ]; then
                  break
              fi
          done
          # Exit, if we didn't build successfully
          if [ "${RETURN}" -ne "0" ]; then
              echo "Build failed with exit code: ${RETURN}"
              exit ${RETURN}
          fi
        no_output_timeout: 15m
    - run:
        name: Run eclipse-warnings
        command: |
          export PATH=$JAVA_HOME/bin:$PATH
          cd ~/cassandra
          ant eclipse-warnings
    - persist_to_workspace:
        root: /home/cassandra
        paths:
        - cassandra
        - .m2
    environment:
    - ANT_HOME: /usr/share/ant
    - JAVA11_HOME: /usr/lib/jvm/java-11-openjdk-amd64
    - JAVA8_HOME: /usr/lib/jvm/java-8-openjdk-amd64
    - LANG: en_US.UTF-8
    - KEEP_TEST_DIR: true
    - DEFAULT_DIR: /home/cassandra/cassandra-dtest
    - PYTHONIOENCODING: utf-8
    - PYTHONUNBUFFERED: true
    - CASS_DRIVER_NO_EXTENSIONS: true
    - CASS_DRIVER_NO_CYTHON: true
    - CASSANDRA_SKIP_SYNC: true
    - DTEST_REPO: git://github.com/apache/cassandra-dtest.git
    - DTEST_BRANCH: trunk
    - CCM_MAX_HEAP_SIZE: 1024M
    - CCM_HEAP_NEWSIZE: 256M
    - REPEATED_UTEST_TARGET: testsome
    - REPEATED_UTEST_CLASS: null
    - REPEATED_UTEST_METHODS: null
    - REPEATED_UTEST_COUNT: 100
    - REPEATED_UTEST_STOP_ON_FAILURE: false
    - REPEATED_DTEST_NAME: null
    - REPEATED_DTEST_VNODES: false
    - REPEATED_DTEST_COUNT: 100
    - REPEATED_DTEST_STOP_ON_FAILURE: false
    - REPEATED_UPGRADE_DTEST_NAME: null
    - REPEATED_UPGRADE_DTEST_COUNT: 100
    - REPEATED_UPGRADE_DTEST_STOP_ON_FAILURE: false
    - REPEATED_JVM_UPGRADE_DTEST_CLASS: null
    - REPEATED_JVM_UPGRADE_DTEST_METHODS: null
    - REPEATED_JVM_UPGRADE_DTEST_COUNT: 100
    - REPEATED_JVM_UPGRADE_DTEST_STOP_ON_FAILURE: false
    - JAVA_HOME: /usr/lib/jvm/java-8-openjdk-amd64
    - JDK_HOME: /usr/lib/jvm/java-8-openjdk-amd64
  j8_cqlsh-dtests-py3-no-vnodes:
    docker:
    - image: apache/cassandra-testing-ubuntu2004-java11-w-dependencies:20210929
    resource_class: medium
    working_directory: ~/
    shell: /bin/bash -eo pipefail -l
    parallelism: 4
    steps:
    - attach_workspace:
        at: /home/cassandra
    - run:
        name: Clone Cassandra dtest Repository (via git)
        command: |
          git clone --single-branch --branch $DTEST_BRANCH --depth 1 $DTEST_REPO ~/cassandra-dtest
    - run:
        name: Configure virtualenv and python Dependencies
        command: |
          # note, this should be super quick as all dependencies should be pre-installed in the docker image
          # if additional dependencies were added to requirmeents.txt and the docker image hasn't been updated
          # we'd have to install it here at runtime -- which will make things slow, so do yourself a favor and
          # rebuild the docker image! (it automatically pulls the latest requirements.txt on build)
          source ~/env3.6/bin/activate
          export PATH=$JAVA_HOME/bin:$PATH
          pip3 install --exists-action w --upgrade -r ~/cassandra-dtest/requirements.txt
          pip3 uninstall -y cqlsh
          pip3 freeze
    - run:
        name: Determine Tests to Run (j8_without_vnodes)
        no_output_timeout: 5m
        command: "# reminder: this code (along with all the steps) is independently executed on every circle container\n# so the goal here is to get the circleci script to return the tests *this* container will run\n# which we do via the `circleci` cli tool.\n\ncd cassandra-dtest\nsource ~/env3.6/bin/activate\nexport PATH=$JAVA_HOME/bin:$PATH\n\nif [ -n '' ]; then\n  export \nfi\n\necho \"***Collected DTests (j8_without_vnodes)***\"\nset -eo pipefail && ./run_dtests.py --skip-resource-intensive-tests --pytest-options '-k cql' --dtest-print-tests-only --dtest-print-tests-output=/tmp/all_dtest_tests_j8_without_vnodes_raw --cassandra-dir=../cassandra\nif [ -z '' ]; then\n  mv /tmp/all_dtest_tests_j8_without_vnodes_raw /tmp/all_dtest_tests_j8_without_vnodes\nelse\n  grep -e '' /tmp/all_dtest_tests_j8_without_vnodes_raw > /tmp/all_dtest_tests_j8_without_vnodes || { echo \"Filter did not match any tests! Exiting build.\"; exit 0; }\nfi\nset -eo pipefail && circleci tests split --split-by=timings --timings-type=classname /tmp/all_dtest_tests_j8_without_vnodes > /tmp/split_dtest_tests_j8_without_vnodes.txt\ncat /tmp/split_dtest_tests_j8_without_vnodes.txt | tr '\\n' ' ' > /tmp/split_dtest_tests_j8_without_vnodes_final.txt\ncat /tmp/split_dtest_tests_j8_without_vnodes_final.txt\n"
    - run:
        name: Run dtests (j8_without_vnodes)
        no_output_timeout: 15m
        command: |
          echo "cat /tmp/split_dtest_tests_j8_without_vnodes_final.txt"
          cat /tmp/split_dtest_tests_j8_without_vnodes_final.txt

          source ~/env3.6/bin/activate
          export PATH=$JAVA_HOME/bin:$PATH
          if [ -n 'CQLSH_PYTHON=/usr/bin/python3.6' ]; then
            export CQLSH_PYTHON=/usr/bin/python3.6
          fi

          java -version
          cd ~/cassandra-dtest
          mkdir -p /tmp/dtest

          echo "env: $(env)"
          echo "** done env"
          mkdir -p /tmp/results/dtests
          # we need the "set -o pipefail" here so that the exit code that circleci will actually use is from pytest and not the exit code from tee
          export SPLIT_TESTS=`cat /tmp/split_dtest_tests_j8_without_vnodes_final.txt`
          set -o pipefail && cd ~/cassandra-dtest && pytest --skip-resource-intensive-tests --log-cli-level=DEBUG --junit-xml=/tmp/results/dtests/pytest_result_j8_without_vnodes.xml -s --cassandra-dir=/home/cassandra/cassandra --keep-test-dir $SPLIT_TESTS 2>&1 | tee /tmp/dtest/stdout.txt
    - store_test_results:
        path: /tmp/results
    - store_artifacts:
        path: /tmp/dtest
        destination: dtest_j8_without_vnodes
    - store_artifacts:
        path: ~/cassandra-dtest/logs
        destination: dtest_j8_without_vnodes_logs
    environment:
    - ANT_HOME: /usr/share/ant
    - JAVA11_HOME: /usr/lib/jvm/java-11-openjdk-amd64
    - JAVA8_HOME: /usr/lib/jvm/java-8-openjdk-amd64
    - LANG: en_US.UTF-8
    - KEEP_TEST_DIR: true
    - DEFAULT_DIR: /home/cassandra/cassandra-dtest
    - PYTHONIOENCODING: utf-8
    - PYTHONUNBUFFERED: true
    - CASS_DRIVER_NO_EXTENSIONS: true
    - CASS_DRIVER_NO_CYTHON: true
    - CASSANDRA_SKIP_SYNC: true
    - DTEST_REPO: git://github.com/apache/cassandra-dtest.git
    - DTEST_BRANCH: trunk
    - CCM_MAX_HEAP_SIZE: 1024M
    - CCM_HEAP_NEWSIZE: 256M
    - REPEATED_UTEST_TARGET: testsome
    - REPEATED_UTEST_CLASS: null
    - REPEATED_UTEST_METHODS: null
    - REPEATED_UTEST_COUNT: 100
    - REPEATED_UTEST_STOP_ON_FAILURE: false
    - REPEATED_DTEST_NAME: null
    - REPEATED_DTEST_VNODES: false
    - REPEATED_DTEST_COUNT: 100
    - REPEATED_DTEST_STOP_ON_FAILURE: false
    - REPEATED_UPGRADE_DTEST_NAME: null
    - REPEATED_UPGRADE_DTEST_COUNT: 100
    - REPEATED_UPGRADE_DTEST_STOP_ON_FAILURE: false
    - REPEATED_JVM_UPGRADE_DTEST_CLASS: null
    - REPEATED_JVM_UPGRADE_DTEST_METHODS: null
    - REPEATED_JVM_UPGRADE_DTEST_COUNT: 100
    - REPEATED_JVM_UPGRADE_DTEST_STOP_ON_FAILURE: false
    - JAVA_HOME: /usr/lib/jvm/java-8-openjdk-amd64
    - JDK_HOME: /usr/lib/jvm/java-8-openjdk-amd64
  j8_cqlsh-dtests-py38-with-vnodes:
    docker:
    - image: apache/cassandra-testing-ubuntu2004-java11-w-dependencies:20210929
    resource_class: medium
    working_directory: ~/
    shell: /bin/bash -eo pipefail -l
    parallelism: 4
    steps:
    - attach_workspace:
        at: /home/cassandra
    - run:
        name: Clone Cassandra dtest Repository (via git)
        command: |
          git clone --single-branch --branch $DTEST_BRANCH --depth 1 $DTEST_REPO ~/cassandra-dtest
    - run:
        name: Configure virtualenv and python Dependencies
        command: |
          # note, this should be super quick as all dependencies should be pre-installed in the docker image
          # if additional dependencies were added to requirmeents.txt and the docker image hasn't been updated
          # we'd have to install it here at runtime -- which will make things slow, so do yourself a favor and
          # rebuild the docker image! (it automatically pulls the latest requirements.txt on build)
          source ~/env3.8/bin/activate
          export PATH=$JAVA_HOME/bin:$PATH
          pip3 install --exists-action w --upgrade -r ~/cassandra-dtest/requirements.txt
          pip3 uninstall -y cqlsh
          pip3 freeze
    - run:
        name: Determine Tests to Run (j8_with_vnodes)
        no_output_timeout: 5m
        command: "# reminder: this code (along with all the steps) is independently executed on every circle container\n# so the goal here is to get the circleci script to return the tests *this* container will run\n# which we do via the `circleci` cli tool.\n\ncd cassandra-dtest\nsource ~/env3.8/bin/activate\nexport PATH=$JAVA_HOME/bin:$PATH\n\nif [ -n '' ]; then\n  export \nfi\n\necho \"***Collected DTests (j8_with_vnodes)***\"\nset -eo pipefail && ./run_dtests.py --use-vnodes --skip-resource-intensive-tests --pytest-options '-k cql' --dtest-print-tests-only --dtest-print-tests-output=/tmp/all_dtest_tests_j8_with_vnodes_raw --cassandra-dir=../cassandra\nif [ -z '' ]; then\n  mv /tmp/all_dtest_tests_j8_with_vnodes_raw /tmp/all_dtest_tests_j8_with_vnodes\nelse\n  grep -e '' /tmp/all_dtest_tests_j8_with_vnodes_raw > /tmp/all_dtest_tests_j8_with_vnodes || { echo \"Filter did not match any tests! Exiting build.\"; exit 0; }\nfi\nset -eo pipefail && circleci tests split --split-by=timings --timings-type=classname /tmp/all_dtest_tests_j8_with_vnodes > /tmp/split_dtest_tests_j8_with_vnodes.txt\ncat /tmp/split_dtest_tests_j8_with_vnodes.txt | tr '\\n' ' ' > /tmp/split_dtest_tests_j8_with_vnodes_final.txt\ncat /tmp/split_dtest_tests_j8_with_vnodes_final.txt\n"
    - run:
        name: Run dtests (j8_with_vnodes)
        no_output_timeout: 15m
        command: |
          echo "cat /tmp/split_dtest_tests_j8_with_vnodes_final.txt"
          cat /tmp/split_dtest_tests_j8_with_vnodes_final.txt

          source ~/env3.8/bin/activate
          export PATH=$JAVA_HOME/bin:$PATH
          if [ -n 'CQLSH_PYTHON=/usr/bin/python3.8' ]; then
            export CQLSH_PYTHON=/usr/bin/python3.8
          fi

          java -version
          cd ~/cassandra-dtest
          mkdir -p /tmp/dtest

          echo "env: $(env)"
          echo "** done env"
          mkdir -p /tmp/results/dtests
          # we need the "set -o pipefail" here so that the exit code that circleci will actually use is from pytest and not the exit code from tee
          export SPLIT_TESTS=`cat /tmp/split_dtest_tests_j8_with_vnodes_final.txt`
          set -o pipefail && cd ~/cassandra-dtest && pytest --use-vnodes --num-tokens=16 --skip-resource-intensive-tests --log-cli-level=DEBUG --junit-xml=/tmp/results/dtests/pytest_result_j8_with_vnodes.xml -s --cassandra-dir=/home/cassandra/cassandra --keep-test-dir $SPLIT_TESTS 2>&1 | tee /tmp/dtest/stdout.txt
    - store_test_results:
        path: /tmp/results
    - store_artifacts:
        path: /tmp/dtest
        destination: dtest_j8_with_vnodes
    - store_artifacts:
        path: ~/cassandra-dtest/logs
        destination: dtest_j8_with_vnodes_logs
    environment:
    - ANT_HOME: /usr/share/ant
    - JAVA11_HOME: /usr/lib/jvm/java-11-openjdk-amd64
    - JAVA8_HOME: /usr/lib/jvm/java-8-openjdk-amd64
    - LANG: en_US.UTF-8
    - KEEP_TEST_DIR: true
    - DEFAULT_DIR: /home/cassandra/cassandra-dtest
    - PYTHONIOENCODING: utf-8
    - PYTHONUNBUFFERED: true
    - CASS_DRIVER_NO_EXTENSIONS: true
    - CASS_DRIVER_NO_CYTHON: true
    - CASSANDRA_SKIP_SYNC: true
    - DTEST_REPO: git://github.com/apache/cassandra-dtest.git
    - DTEST_BRANCH: trunk
    - CCM_MAX_HEAP_SIZE: 1024M
    - CCM_HEAP_NEWSIZE: 256M
    - REPEATED_UTEST_TARGET: testsome
    - REPEATED_UTEST_CLASS: null
    - REPEATED_UTEST_METHODS: null
    - REPEATED_UTEST_COUNT: 100
    - REPEATED_UTEST_STOP_ON_FAILURE: false
    - REPEATED_DTEST_NAME: null
    - REPEATED_DTEST_VNODES: false
    - REPEATED_DTEST_COUNT: 100
    - REPEATED_DTEST_STOP_ON_FAILURE: false
    - REPEATED_UPGRADE_DTEST_NAME: null
    - REPEATED_UPGRADE_DTEST_COUNT: 100
    - REPEATED_UPGRADE_DTEST_STOP_ON_FAILURE: false
    - REPEATED_JVM_UPGRADE_DTEST_CLASS: null
    - REPEATED_JVM_UPGRADE_DTEST_METHODS: null
    - REPEATED_JVM_UPGRADE_DTEST_COUNT: 100
    - REPEATED_JVM_UPGRADE_DTEST_STOP_ON_FAILURE: false
    - JAVA_HOME: /usr/lib/jvm/java-8-openjdk-amd64
    - JDK_HOME: /usr/lib/jvm/java-8-openjdk-amd64
  utests_long:
    docker:
    - image: apache/cassandra-testing-ubuntu2004-java11-w-dependencies:20210929
    resource_class: medium
    working_directory: ~/
    shell: /bin/bash -eo pipefail -l
    parallelism: 1
    steps:
    - attach_workspace:
        at: /home/cassandra
    - run:
        name: Run Unit Tests (long-test)
        command: |
          export PATH=$JAVA_HOME/bin:$PATH
          time mv ~/cassandra /tmp
          cd /tmp/cassandra
          if [ -d ~/dtest_jars ]; then
            cp ~/dtest_jars/dtest* /tmp/cassandra/build/
          fi
          ant long-test
        no_output_timeout: 15m
    - store_test_results:
        path: /tmp/cassandra/build/test/output/
    - store_artifacts:
        path: /tmp/cassandra/build/test/output
        destination: junitxml
    - store_artifacts:
        path: /tmp/cassandra/build/test/logs
        destination: logs
    environment:
    - ANT_HOME: /usr/share/ant
    - JAVA11_HOME: /usr/lib/jvm/java-11-openjdk-amd64
    - JAVA8_HOME: /usr/lib/jvm/java-8-openjdk-amd64
    - LANG: en_US.UTF-8
    - KEEP_TEST_DIR: true
    - DEFAULT_DIR: /home/cassandra/cassandra-dtest
    - PYTHONIOENCODING: utf-8
    - PYTHONUNBUFFERED: true
    - CASS_DRIVER_NO_EXTENSIONS: true
    - CASS_DRIVER_NO_CYTHON: true
    - CASSANDRA_SKIP_SYNC: true
    - DTEST_REPO: git://github.com/apache/cassandra-dtest.git
    - DTEST_BRANCH: trunk
    - CCM_MAX_HEAP_SIZE: 1024M
    - CCM_HEAP_NEWSIZE: 256M
    - REPEATED_UTEST_TARGET: testsome
    - REPEATED_UTEST_CLASS: null
    - REPEATED_UTEST_METHODS: null
    - REPEATED_UTEST_COUNT: 100
    - REPEATED_UTEST_STOP_ON_FAILURE: false
    - REPEATED_DTEST_NAME: null
    - REPEATED_DTEST_VNODES: false
    - REPEATED_DTEST_COUNT: 100
    - REPEATED_DTEST_STOP_ON_FAILURE: false
    - REPEATED_UPGRADE_DTEST_NAME: null
    - REPEATED_UPGRADE_DTEST_COUNT: 100
    - REPEATED_UPGRADE_DTEST_STOP_ON_FAILURE: false
    - REPEATED_JVM_UPGRADE_DTEST_CLASS: null
    - REPEATED_JVM_UPGRADE_DTEST_METHODS: null
    - REPEATED_JVM_UPGRADE_DTEST_COUNT: 100
    - REPEATED_JVM_UPGRADE_DTEST_STOP_ON_FAILURE: false
    - JAVA_HOME: /usr/lib/jvm/java-8-openjdk-amd64
    - JDK_HOME: /usr/lib/jvm/java-8-openjdk-amd64
  utests_system_keyspace_directory:
    docker:
    - image: apache/cassandra-testing-ubuntu2004-java11-w-dependencies:20210929
    resource_class: medium
    working_directory: ~/
    shell: /bin/bash -eo pipefail -l
    parallelism: 4
    steps:
    - attach_workspace:
        at: /home/cassandra
    - run:
        name: Determine unit Tests to Run
        command: |
          # reminder: this code (along with all the steps) is independently executed on every circle container
          # so the goal here is to get the circleci script to return the tests *this* container will run
          # which we do via the `circleci` cli tool.

          rm -fr ~/cassandra-dtest/upgrade_tests
          echo "***java tests***"

          # get all of our unit test filenames
          set -eo pipefail && circleci tests glob "$HOME/cassandra/test/unit/**/*.java" > /tmp/all_java_unit_tests.txt

          # split up the unit tests into groups based on the number of containers we have
          set -eo pipefail && circleci tests split --split-by=timings --timings-type=filename --index=${CIRCLE_NODE_INDEX} --total=${CIRCLE_NODE_TOTAL} /tmp/all_java_unit_tests.txt > /tmp/java_tests_${CIRCLE_NODE_INDEX}.txt
          set -eo pipefail && cat /tmp/java_tests_${CIRCLE_NODE_INDEX}.txt | sed "s;^/home/cassandra/cassandra/test/unit/;;g" | grep "Test\.java$"  > /tmp/java_tests_${CIRCLE_NODE_INDEX}_final.txt
          echo "** /tmp/java_tests_${CIRCLE_NODE_INDEX}_final.txt"
          cat /tmp/java_tests_${CIRCLE_NODE_INDEX}_final.txt
        no_output_timeout: 15m
    - run:
        name: Log Environment Information
        command: |
          echo '*** id ***'
          id
          echo '*** cat /proc/cpuinfo ***'
          cat /proc/cpuinfo
          echo '*** free -m ***'
          free -m
          echo '*** df -m ***'
          df -m
          echo '*** ifconfig -a ***'
          ifconfig -a
          echo '*** uname -a ***'
          uname -a
          echo '*** mount ***'
          mount
          echo '*** env ***'
          env
          echo '*** java ***'
          which java
          java -version
    - run:
        name: Run Unit Tests (testclasslist-system-keyspace-directory)
        command: |
          set -x
          export PATH=$JAVA_HOME/bin:$PATH
          time mv ~/cassandra /tmp
          cd /tmp/cassandra
          if [ -d ~/dtest_jars ]; then
            cp ~/dtest_jars/dtest* /tmp/cassandra/build/
          fi
          test_timeout=$(grep 'name="test.unit.timeout"' build.xml | awk -F'"' '{print $4}' || true)
          if [ -z "$test_timeout" ]; then
            test_timeout=$(grep 'name="test.timeout"' build.xml | awk -F'"' '{print $4}')
          fi
          ant testclasslist-system-keyspace-directory -Dtest.timeout="$test_timeout" -Dtest.classlistfile=/tmp/java_tests_${CIRCLE_NODE_INDEX}_final.txt  -Dtest.classlistprefix=unit
        no_output_timeout: 15m
    - store_test_results:
        path: /tmp/cassandra/build/test/output/
    - store_artifacts:
        path: /tmp/cassandra/build/test/output
        destination: junitxml
    - store_artifacts:
        path: /tmp/cassandra/build/test/logs
        destination: logs
    environment:
    - ANT_HOME: /usr/share/ant
    - JAVA11_HOME: /usr/lib/jvm/java-11-openjdk-amd64
    - JAVA8_HOME: /usr/lib/jvm/java-8-openjdk-amd64
    - LANG: en_US.UTF-8
    - KEEP_TEST_DIR: true
    - DEFAULT_DIR: /home/cassandra/cassandra-dtest
    - PYTHONIOENCODING: utf-8
    - PYTHONUNBUFFERED: true
    - CASS_DRIVER_NO_EXTENSIONS: true
    - CASS_DRIVER_NO_CYTHON: true
    - CASSANDRA_SKIP_SYNC: true
    - DTEST_REPO: git://github.com/apache/cassandra-dtest.git
    - DTEST_BRANCH: trunk
    - CCM_MAX_HEAP_SIZE: 1024M
    - CCM_HEAP_NEWSIZE: 256M
    - REPEATED_UTEST_TARGET: testsome
    - REPEATED_UTEST_CLASS: null
    - REPEATED_UTEST_METHODS: null
    - REPEATED_UTEST_COUNT: 100
    - REPEATED_UTEST_STOP_ON_FAILURE: false
    - REPEATED_DTEST_NAME: null
    - REPEATED_DTEST_VNODES: false
    - REPEATED_DTEST_COUNT: 100
    - REPEATED_DTEST_STOP_ON_FAILURE: false
    - REPEATED_UPGRADE_DTEST_NAME: null
    - REPEATED_UPGRADE_DTEST_COUNT: 100
    - REPEATED_UPGRADE_DTEST_STOP_ON_FAILURE: false
    - REPEATED_JVM_UPGRADE_DTEST_CLASS: null
    - REPEATED_JVM_UPGRADE_DTEST_METHODS: null
    - REPEATED_JVM_UPGRADE_DTEST_COUNT: 100
    - REPEATED_JVM_UPGRADE_DTEST_STOP_ON_FAILURE: false
    - JAVA_HOME: /usr/lib/jvm/java-8-openjdk-amd64
    - JDK_HOME: /usr/lib/jvm/java-8-openjdk-amd64
  j8_cqlshlib_tests:
    docker:
    - image: apache/cassandra-testing-ubuntu2004-java11-w-dependencies:20210929
    resource_class: medium
    working_directory: ~/
    shell: /bin/bash -eo pipefail -l
    parallelism: 1
    steps:
    - attach_workspace:
        at: /home/cassandra
    - run:
        name: Run cqlshlib Unit Tests
        command: |
          export PATH=$JAVA_HOME/bin:$PATH
          time mv ~/cassandra /tmp
          cd /tmp/cassandra/pylib
          ./cassandra-cqlsh-tests.sh ..
        no_output_timeout: 15m
    - store_test_results:
        path: /tmp/cassandra/pylib
    environment:
    - ANT_HOME: /usr/share/ant
    - JAVA11_HOME: /usr/lib/jvm/java-11-openjdk-amd64
    - JAVA8_HOME: /usr/lib/jvm/java-8-openjdk-amd64
    - LANG: en_US.UTF-8
    - KEEP_TEST_DIR: true
    - DEFAULT_DIR: /home/cassandra/cassandra-dtest
    - PYTHONIOENCODING: utf-8
    - PYTHONUNBUFFERED: true
    - CASS_DRIVER_NO_EXTENSIONS: true
    - CASS_DRIVER_NO_CYTHON: true
    - CASSANDRA_SKIP_SYNC: true
    - DTEST_REPO: git://github.com/apache/cassandra-dtest.git
    - DTEST_BRANCH: trunk
    - CCM_MAX_HEAP_SIZE: 1024M
    - CCM_HEAP_NEWSIZE: 256M
    - REPEATED_UTEST_TARGET: testsome
    - REPEATED_UTEST_CLASS: null
    - REPEATED_UTEST_METHODS: null
    - REPEATED_UTEST_COUNT: 100
    - REPEATED_UTEST_STOP_ON_FAILURE: false
    - REPEATED_DTEST_NAME: null
    - REPEATED_DTEST_VNODES: false
    - REPEATED_DTEST_COUNT: 100
    - REPEATED_DTEST_STOP_ON_FAILURE: false
    - REPEATED_UPGRADE_DTEST_NAME: null
    - REPEATED_UPGRADE_DTEST_COUNT: 100
    - REPEATED_UPGRADE_DTEST_STOP_ON_FAILURE: false
    - REPEATED_JVM_UPGRADE_DTEST_CLASS: null
    - REPEATED_JVM_UPGRADE_DTEST_METHODS: null
    - REPEATED_JVM_UPGRADE_DTEST_COUNT: 100
    - REPEATED_JVM_UPGRADE_DTEST_STOP_ON_FAILURE: false
    - JAVA_HOME: /usr/lib/jvm/java-8-openjdk-amd64
    - JDK_HOME: /usr/lib/jvm/java-8-openjdk-amd64
  utests_fqltool:
    docker:
    - image: apache/cassandra-testing-ubuntu2004-java11-w-dependencies:20210929
    resource_class: medium
    working_directory: ~/
    shell: /bin/bash -eo pipefail -l
    parallelism: 1
    steps:
    - attach_workspace:
        at: /home/cassandra
    - run:
        name: Run Unit Tests (fqltool-test)
        command: |
          export PATH=$JAVA_HOME/bin:$PATH
          time mv ~/cassandra /tmp
          cd /tmp/cassandra
          if [ -d ~/dtest_jars ]; then
            cp ~/dtest_jars/dtest* /tmp/cassandra/build/
          fi
          ant fqltool-test
        no_output_timeout: 15m
    - store_test_results:
        path: /tmp/cassandra/build/test/output/
    - store_artifacts:
        path: /tmp/cassandra/build/test/output
        destination: junitxml
    - store_artifacts:
        path: /tmp/cassandra/build/test/logs
        destination: logs
    environment:
    - ANT_HOME: /usr/share/ant
    - JAVA11_HOME: /usr/lib/jvm/java-11-openjdk-amd64
    - JAVA8_HOME: /usr/lib/jvm/java-8-openjdk-amd64
    - LANG: en_US.UTF-8
    - KEEP_TEST_DIR: true
    - DEFAULT_DIR: /home/cassandra/cassandra-dtest
    - PYTHONIOENCODING: utf-8
    - PYTHONUNBUFFERED: true
    - CASS_DRIVER_NO_EXTENSIONS: true
    - CASS_DRIVER_NO_CYTHON: true
    - CASSANDRA_SKIP_SYNC: true
    - DTEST_REPO: git://github.com/apache/cassandra-dtest.git
    - DTEST_BRANCH: trunk
    - CCM_MAX_HEAP_SIZE: 1024M
    - CCM_HEAP_NEWSIZE: 256M
    - REPEATED_UTEST_TARGET: testsome
    - REPEATED_UTEST_CLASS: null
    - REPEATED_UTEST_METHODS: null
    - REPEATED_UTEST_COUNT: 100
    - REPEATED_UTEST_STOP_ON_FAILURE: false
    - REPEATED_DTEST_NAME: null
    - REPEATED_DTEST_VNODES: false
    - REPEATED_DTEST_COUNT: 100
    - REPEATED_DTEST_STOP_ON_FAILURE: false
    - REPEATED_UPGRADE_DTEST_NAME: null
    - REPEATED_UPGRADE_DTEST_COUNT: 100
    - REPEATED_UPGRADE_DTEST_STOP_ON_FAILURE: false
    - REPEATED_JVM_UPGRADE_DTEST_CLASS: null
    - REPEATED_JVM_UPGRADE_DTEST_METHODS: null
    - REPEATED_JVM_UPGRADE_DTEST_COUNT: 100
    - REPEATED_JVM_UPGRADE_DTEST_STOP_ON_FAILURE: false
    - JAVA_HOME: /usr/lib/jvm/java-8-openjdk-amd64
    - JDK_HOME: /usr/lib/jvm/java-8-openjdk-amd64
  j11_dtests-no-vnodes:
    docker:
<<<<<<< HEAD
    - image: apache/cassandra-testing-ubuntu2004-java11:20210304
=======
    - image: apache/cassandra-testing-ubuntu2004-java11-w-dependencies:20210929
>>>>>>> c922ee14
    resource_class: medium
    working_directory: ~/
    shell: /bin/bash -eo pipefail -l
    parallelism: 4
    steps:
    - attach_workspace:
        at: /home/cassandra
    - run:
        name: Log Environment Information
        command: |
          echo '*** id ***'
          id
          echo '*** cat /proc/cpuinfo ***'
          cat /proc/cpuinfo
          echo '*** free -m ***'
          free -m
          echo '*** df -m ***'
          df -m
          echo '*** ifconfig -a ***'
          ifconfig -a
          echo '*** uname -a ***'
          uname -a
          echo '*** mount ***'
          mount
          echo '*** env ***'
          env
          echo '*** java ***'
          which java
          java -version
    - run:
        name: Clone Cassandra dtest Repository (via git)
        command: |
          git clone --single-branch --branch $DTEST_BRANCH --depth 1 $DTEST_REPO ~/cassandra-dtest
    - run:
        name: Configure virtualenv and python Dependencies
        command: |
          # note, this should be super quick as all dependencies should be pre-installed in the docker image
          # if additional dependencies were added to requirmeents.txt and the docker image hasn't been updated
          # we'd have to install it here at runtime -- which will make things slow, so do yourself a favor and
          # rebuild the docker image! (it automatically pulls the latest requirements.txt on build)
          source ~/env3.6/bin/activate
          export PATH=$JAVA_HOME/bin:$PATH
          pip3 install --exists-action w --upgrade -r ~/cassandra-dtest/requirements.txt
          pip3 uninstall -y cqlsh
          pip3 freeze
    - run:
        name: Determine Tests to Run (j11_without_vnodes)
        no_output_timeout: 5m
        command: "# reminder: this code (along with all the steps) is independently executed on every circle container\n# so the goal here is to get the circleci script to return the tests *this* container will run\n# which we do via the `circleci` cli tool.\n\ncd cassandra-dtest\nsource ~/env3.6/bin/activate\nexport PATH=$JAVA_HOME/bin:$PATH\n\nif [ -n '' ]; then\n  export \nfi\n\necho \"***Collected DTests (j11_without_vnodes)***\"\nset -eo pipefail && ./run_dtests.py --skip-resource-intensive-tests --pytest-options '-k not cql' --dtest-print-tests-only --dtest-print-tests-output=/tmp/all_dtest_tests_j11_without_vnodes_raw --cassandra-dir=../cassandra\nif [ -z '' ]; then\n  mv /tmp/all_dtest_tests_j11_without_vnodes_raw /tmp/all_dtest_tests_j11_without_vnodes\nelse\n  grep -e '' /tmp/all_dtest_tests_j11_without_vnodes_raw > /tmp/all_dtest_tests_j11_without_vnodes || { echo \"Filter did not match any tests! Exiting build.\"; exit 0; }\nfi\nset -eo pipefail && circleci tests split --split-by=timings --timings-type=classname /tmp/all_dtest_tests_j11_without_vnodes > /tmp/split_dtest_tests_j11_without_vnodes.txt\ncat /tmp/split_dtest_tests_j11_without_vnodes.txt | tr '\\n' ' ' > /tmp/split_dtest_tests_j11_without_vnodes_final.txt\ncat /tmp/split_dtest_tests_j11_without_vnodes_final.txt\n"
    - run:
        name: Run dtests (j11_without_vnodes)
        no_output_timeout: 15m
        command: "echo \"cat /tmp/split_dtest_tests_j11_without_vnodes_final.txt\"\ncat /tmp/split_dtest_tests_j11_without_vnodes_final.txt\n\nsource ~/env3.6/bin/activate\nexport PATH=$JAVA_HOME/bin:$PATH\nif [ -n '' ]; then\n  export \nfi\n\njava -version\ncd ~/cassandra-dtest\nmkdir -p /tmp/dtest\n\necho \"env: $(env)\"\necho \"** done env\"\nmkdir -p /tmp/results/dtests\n# we need the \"set -o pipefail\" here so that the exit code that circleci will actually use is from pytest and not the exit code from tee\nexport SPLIT_TESTS=`cat /tmp/split_dtest_tests_j11_without_vnodes_final.txt`\nset -o pipefail && cd ~/cassandra-dtest && pytest --skip-resource-intensive-tests --log-cli-level=DEBUG --junit-xml=/tmp/results/dtests/pytest_result_j11_without_vnodes.xml -s --cassandra-dir=/home/cassandra/cassandra --keep-test-dir $SPLIT_TESTS 2>&1 | tee /tmp/dtest/stdout.txt\n"
    - store_test_results:
        path: /tmp/results
    - store_artifacts:
        path: /tmp/dtest
        destination: dtest_j11_without_vnodes
    - store_artifacts:
        path: ~/cassandra-dtest/logs
        destination: dtest_j11_without_vnodes_logs
    environment:
    - ANT_HOME: /usr/share/ant
    - JAVA11_HOME: /usr/lib/jvm/java-11-openjdk-amd64
    - JAVA8_HOME: /usr/lib/jvm/java-8-openjdk-amd64
    - LANG: en_US.UTF-8
    - KEEP_TEST_DIR: true
    - DEFAULT_DIR: /home/cassandra/cassandra-dtest
    - PYTHONIOENCODING: utf-8
    - PYTHONUNBUFFERED: true
    - CASS_DRIVER_NO_EXTENSIONS: true
    - CASS_DRIVER_NO_CYTHON: true
    - CASSANDRA_SKIP_SYNC: true
    - DTEST_REPO: git://github.com/apache/cassandra-dtest.git
    - DTEST_BRANCH: trunk
    - CCM_MAX_HEAP_SIZE: 1024M
    - CCM_HEAP_NEWSIZE: 256M
    - REPEATED_UTEST_TARGET: testsome
    - REPEATED_UTEST_CLASS: null
    - REPEATED_UTEST_METHODS: null
    - REPEATED_UTEST_COUNT: 100
    - REPEATED_UTEST_STOP_ON_FAILURE: false
    - REPEATED_DTEST_NAME: null
    - REPEATED_DTEST_VNODES: false
    - REPEATED_DTEST_COUNT: 100
    - REPEATED_DTEST_STOP_ON_FAILURE: false
    - REPEATED_UPGRADE_DTEST_NAME: null
    - REPEATED_UPGRADE_DTEST_COUNT: 100
    - REPEATED_UPGRADE_DTEST_STOP_ON_FAILURE: false
    - REPEATED_JVM_UPGRADE_DTEST_CLASS: null
    - REPEATED_JVM_UPGRADE_DTEST_METHODS: null
    - REPEATED_JVM_UPGRADE_DTEST_COUNT: 100
    - REPEATED_JVM_UPGRADE_DTEST_STOP_ON_FAILURE: false
    - JAVA_HOME: /usr/lib/jvm/java-11-openjdk-amd64
    - JDK_HOME: /usr/lib/jvm/java-11-openjdk-amd64
    - CASSANDRA_USE_JDK11: true
  utests_compression:
    docker:
    - image: apache/cassandra-testing-ubuntu2004-java11-w-dependencies:20210929
    resource_class: medium
    working_directory: ~/
    shell: /bin/bash -eo pipefail -l
    parallelism: 4
    steps:
    - attach_workspace:
        at: /home/cassandra
    - run:
        name: Determine unit Tests to Run
        command: |
          # reminder: this code (along with all the steps) is independently executed on every circle container
          # so the goal here is to get the circleci script to return the tests *this* container will run
          # which we do via the `circleci` cli tool.

          rm -fr ~/cassandra-dtest/upgrade_tests
          echo "***java tests***"

          # get all of our unit test filenames
          set -eo pipefail && circleci tests glob "$HOME/cassandra/test/unit/**/*.java" > /tmp/all_java_unit_tests.txt

          # split up the unit tests into groups based on the number of containers we have
          set -eo pipefail && circleci tests split --split-by=timings --timings-type=filename --index=${CIRCLE_NODE_INDEX} --total=${CIRCLE_NODE_TOTAL} /tmp/all_java_unit_tests.txt > /tmp/java_tests_${CIRCLE_NODE_INDEX}.txt
          set -eo pipefail && cat /tmp/java_tests_${CIRCLE_NODE_INDEX}.txt | sed "s;^/home/cassandra/cassandra/test/unit/;;g" | grep "Test\.java$"  > /tmp/java_tests_${CIRCLE_NODE_INDEX}_final.txt
          echo "** /tmp/java_tests_${CIRCLE_NODE_INDEX}_final.txt"
          cat /tmp/java_tests_${CIRCLE_NODE_INDEX}_final.txt
        no_output_timeout: 15m
    - run:
        name: Log Environment Information
        command: |
          echo '*** id ***'
          id
          echo '*** cat /proc/cpuinfo ***'
          cat /proc/cpuinfo
          echo '*** free -m ***'
          free -m
          echo '*** df -m ***'
          df -m
          echo '*** ifconfig -a ***'
          ifconfig -a
          echo '*** uname -a ***'
          uname -a
          echo '*** mount ***'
          mount
          echo '*** env ***'
          env
          echo '*** java ***'
          which java
          java -version
    - run:
        name: Run Unit Tests (testclasslist-compression)
        command: |
          set -x
          export PATH=$JAVA_HOME/bin:$PATH
          time mv ~/cassandra /tmp
          cd /tmp/cassandra
          if [ -d ~/dtest_jars ]; then
            cp ~/dtest_jars/dtest* /tmp/cassandra/build/
          fi
          test_timeout=$(grep 'name="test.unit.timeout"' build.xml | awk -F'"' '{print $4}' || true)
          if [ -z "$test_timeout" ]; then
            test_timeout=$(grep 'name="test.timeout"' build.xml | awk -F'"' '{print $4}')
          fi
          ant testclasslist-compression -Dtest.timeout="$test_timeout" -Dtest.classlistfile=/tmp/java_tests_${CIRCLE_NODE_INDEX}_final.txt  -Dtest.classlistprefix=unit
        no_output_timeout: 15m
    - store_test_results:
        path: /tmp/cassandra/build/test/output/
    - store_artifacts:
        path: /tmp/cassandra/build/test/output
        destination: junitxml
    - store_artifacts:
        path: /tmp/cassandra/build/test/logs
        destination: logs
    environment:
    - ANT_HOME: /usr/share/ant
    - JAVA11_HOME: /usr/lib/jvm/java-11-openjdk-amd64
    - JAVA8_HOME: /usr/lib/jvm/java-8-openjdk-amd64
    - LANG: en_US.UTF-8
    - KEEP_TEST_DIR: true
    - DEFAULT_DIR: /home/cassandra/cassandra-dtest
    - PYTHONIOENCODING: utf-8
    - PYTHONUNBUFFERED: true
    - CASS_DRIVER_NO_EXTENSIONS: true
    - CASS_DRIVER_NO_CYTHON: true
    - CASSANDRA_SKIP_SYNC: true
    - DTEST_REPO: git://github.com/apache/cassandra-dtest.git
    - DTEST_BRANCH: trunk
    - CCM_MAX_HEAP_SIZE: 1024M
    - CCM_HEAP_NEWSIZE: 256M
    - REPEATED_UTEST_TARGET: testsome
    - REPEATED_UTEST_CLASS: null
    - REPEATED_UTEST_METHODS: null
    - REPEATED_UTEST_COUNT: 100
    - REPEATED_UTEST_STOP_ON_FAILURE: false
    - REPEATED_DTEST_NAME: null
    - REPEATED_DTEST_VNODES: false
    - REPEATED_DTEST_COUNT: 100
    - REPEATED_DTEST_STOP_ON_FAILURE: false
    - REPEATED_UPGRADE_DTEST_NAME: null
    - REPEATED_UPGRADE_DTEST_COUNT: 100
    - REPEATED_UPGRADE_DTEST_STOP_ON_FAILURE: false
    - REPEATED_JVM_UPGRADE_DTEST_CLASS: null
    - REPEATED_JVM_UPGRADE_DTEST_METHODS: null
    - REPEATED_JVM_UPGRADE_DTEST_COUNT: 100
    - REPEATED_JVM_UPGRADE_DTEST_STOP_ON_FAILURE: false
    - JAVA_HOME: /usr/lib/jvm/java-8-openjdk-amd64
    - JDK_HOME: /usr/lib/jvm/java-8-openjdk-amd64
  j8_repeated_utest:
    docker:
    - image: apache/cassandra-testing-ubuntu2004-java11-w-dependencies:20210929
    resource_class: medium
    working_directory: ~/
    shell: /bin/bash -eo pipefail -l
    parallelism: 4
    steps:
    - attach_workspace:
        at: /home/cassandra
    - run:
        name: Log Environment Information
        command: |
          echo '*** id ***'
          id
          echo '*** cat /proc/cpuinfo ***'
          cat /proc/cpuinfo
          echo '*** free -m ***'
          free -m
          echo '*** df -m ***'
          df -m
          echo '*** ifconfig -a ***'
          ifconfig -a
          echo '*** uname -a ***'
          uname -a
          echo '*** mount ***'
          mount
          echo '*** env ***'
          env
          echo '*** java ***'
          which java
          java -version
    - run:
        name: Run repeated JUnit test
        no_output_timeout: 15m
        command: |
          if [ "${REPEATED_UTEST_CLASS}" == "<nil>" ]; then
            echo "Repeated utest class name hasn't been defined, exiting without running any test"
          elif [ "${REPEATED_UTEST_COUNT}" == "<nil>" ]; then
            echo "Repeated utest count hasn't been defined, exiting without running any test"
          elif [ "${REPEATED_UTEST_COUNT}" -le 0 ]; then
            echo "Repeated utest count is lesser or equals than zero, exiting without running any test"
          else

            # Calculate the number of test iterations to be run by the current parallel runner.
            # Since we are running the same test multiple times there is no need to use `circleci tests split`.
            count=$((${REPEATED_UTEST_COUNT} / CIRCLE_NODE_TOTAL))
            if (($CIRCLE_NODE_INDEX < (${REPEATED_UTEST_COUNT} % CIRCLE_NODE_TOTAL))); then
              count=$((count+1))
            fi

            if (($count <= 0)); then
              echo "No tests to run in this runner"
            else
              echo "Running ${REPEATED_UTEST_TARGET} ${REPEATED_UTEST_CLASS} ${REPEATED_UTEST_METHODS} ${REPEATED_UTEST_COUNT} times"

              set -x
              export PATH=$JAVA_HOME/bin:$PATH
              time mv ~/cassandra /tmp
              cd /tmp/cassandra
              if [ -d ~/dtest_jars ]; then
                cp ~/dtest_jars/dtest* /tmp/cassandra/build/
              fi

              target=${REPEATED_UTEST_TARGET}
              class_path=${REPEATED_UTEST_CLASS}
              class_name="${class_path##*.}"

              # Prepare the -Dtest.name argument.
              # It can be the fully qualified class name or the short class name, depending on the target.
              if [[ $target == "test" || \
                    $target == "test-cdc" || \
                    $target == "test-compression" || \
                    $target == "test-system-keyspace-directory" ]]; then
                name="-Dtest.name=$class_name"
              else
                name="-Dtest.name=$class_path"
              fi

              # Prepare the -Dtest.methods argument, which is optional
              if [ "${REPEATED_UTEST_METHODS}" == "<nil>" ]; then
                methods=""
              else
                methods="-Dtest.methods=${REPEATED_UTEST_METHODS}"
              fi

              # Run the test target as many times as requested collecting the exit code,
              # stopping the iteration only if stop_on_failure is set.
              exit_code="$?"
              for i in $(seq -w 1 $count); do

                echo "Running test iteration $i of $count"

                # run the test
                status="passes"
                if !( set -o pipefail && ant $target $name $methods -Dno-build-test=true | tee stdout.txt ); then
                  status="fails"
                  exit_code=1
                fi

                # move the stdout output file
                dest=/tmp/results/repeated_utest/stdout/${status}/${i}
                mkdir -p $dest
                mv stdout.txt $dest/${REPEATED_UTEST_TARGET}-${REPEATED_UTEST_CLASS}.txt

                # move the XML output files
                source=build/test/output
                dest=/tmp/results/repeated_utest/output/${status}/${i}
                mkdir -p $dest
                if [[ -d $source && -n "$(ls $source)" ]]; then
                  mv $source/* $dest/
                fi

                # move the log files
                source=build/test/logs
                dest=/tmp/results/repeated_utest/logs/${status}/${i}
                mkdir -p $dest
                if [[ -d $source && -n "$(ls $source)" ]]; then
                  mv $source/* $dest/
                fi

                # maybe stop iterations on test failure
                if [[ ${REPEATED_UTEST_STOP_ON_FAILURE} = true ]] && (( $exit_code > 0 )); then
                  break
                fi
              done

              (exit ${exit_code})
            fi
          fi
    - store_test_results:
        path: /tmp/results/repeated_utest/output
    - store_artifacts:
        path: /tmp/results/repeated_utest/stdout
        destination: stdout
    - store_artifacts:
        path: /tmp/results/repeated_utest/output
        destination: junitxml
    - store_artifacts:
        path: /tmp/results/repeated_utest/logs
        destination: logs
    environment:
    - ANT_HOME: /usr/share/ant
    - JAVA11_HOME: /usr/lib/jvm/java-11-openjdk-amd64
    - JAVA8_HOME: /usr/lib/jvm/java-8-openjdk-amd64
    - LANG: en_US.UTF-8
    - KEEP_TEST_DIR: true
    - DEFAULT_DIR: /home/cassandra/cassandra-dtest
    - PYTHONIOENCODING: utf-8
    - PYTHONUNBUFFERED: true
    - CASS_DRIVER_NO_EXTENSIONS: true
    - CASS_DRIVER_NO_CYTHON: true
    - CASSANDRA_SKIP_SYNC: true
    - DTEST_REPO: git://github.com/apache/cassandra-dtest.git
    - DTEST_BRANCH: trunk
    - CCM_MAX_HEAP_SIZE: 1024M
    - CCM_HEAP_NEWSIZE: 256M
    - REPEATED_UTEST_TARGET: testsome
    - REPEATED_UTEST_CLASS: null
    - REPEATED_UTEST_METHODS: null
    - REPEATED_UTEST_COUNT: 100
    - REPEATED_UTEST_STOP_ON_FAILURE: false
    - REPEATED_DTEST_NAME: null
    - REPEATED_DTEST_VNODES: false
    - REPEATED_DTEST_COUNT: 100
    - REPEATED_DTEST_STOP_ON_FAILURE: false
    - REPEATED_UPGRADE_DTEST_NAME: null
    - REPEATED_UPGRADE_DTEST_COUNT: 100
    - REPEATED_UPGRADE_DTEST_STOP_ON_FAILURE: false
    - REPEATED_JVM_UPGRADE_DTEST_CLASS: null
    - REPEATED_JVM_UPGRADE_DTEST_METHODS: null
    - REPEATED_JVM_UPGRADE_DTEST_COUNT: 100
    - REPEATED_JVM_UPGRADE_DTEST_STOP_ON_FAILURE: false
    - JAVA_HOME: /usr/lib/jvm/java-8-openjdk-amd64
    - JDK_HOME: /usr/lib/jvm/java-8-openjdk-amd64
  j8_dtest_jars_build:
    docker:
    - image: apache/cassandra-testing-ubuntu2004-java11-w-dependencies:20210929
    resource_class: medium
    working_directory: ~/
    shell: /bin/bash -eo pipefail -l
    parallelism: 1
    steps:
    - attach_workspace:
        at: /home/cassandra
    - run:
        name: Build Cassandra DTest jars
        command: |
          export PATH=$JAVA_HOME/bin:$PATH
          cd ~/cassandra
          mkdir ~/dtest_jars
          git remote add apache git://github.com/apache/cassandra.git
          for branch in cassandra-2.2 cassandra-3.0 cassandra-3.11 cassandra-4.0 trunk; do
            # check out the correct cassandra version:
            git remote set-branches --add apache '$branch'
            git fetch --depth 1 apache $branch
            git checkout $branch
            git clean -fd
            # Loop to prevent failure due to maven-ant-tasks not downloading a jar..
            for x in $(seq 1 3); do
                ${ANT_HOME}/bin/ant realclean; ${ANT_HOME}/bin/ant jar dtest-jar
                RETURN="$?"
                if [ "${RETURN}" -eq "0" ]; then
                    cp build/dtest*.jar ~/dtest_jars
                    break
                fi
            done
            # Exit, if we didn't build successfully
            if [ "${RETURN}" -ne "0" ]; then
                echo "Build failed with exit code: ${RETURN}"
                exit ${RETURN}
            fi
          done
          # and build the dtest-jar for the branch under test
          ${ANT_HOME}/bin/ant realclean
          git checkout origin/$CIRCLE_BRANCH
          git clean -fd
          for x in $(seq 1 3); do
              ${ANT_HOME}/bin/ant realclean; ${ANT_HOME}/bin/ant jar dtest-jar
              RETURN="$?"
              if [ "${RETURN}" -eq "0" ]; then
                  cp build/dtest*.jar ~/dtest_jars
                  break
              fi
          done
          # Exit, if we didn't build successfully
          if [ "${RETURN}" -ne "0" ]; then
              echo "Build failed with exit code: ${RETURN}"
              exit ${RETURN}
          fi
          ls -l ~/dtest_jars
        no_output_timeout: 15m
    - persist_to_workspace:
        root: /home/cassandra
        paths:
        - dtest_jars
    environment:
    - ANT_HOME: /usr/share/ant
    - JAVA11_HOME: /usr/lib/jvm/java-11-openjdk-amd64
    - JAVA8_HOME: /usr/lib/jvm/java-8-openjdk-amd64
    - LANG: en_US.UTF-8
    - KEEP_TEST_DIR: true
    - DEFAULT_DIR: /home/cassandra/cassandra-dtest
    - PYTHONIOENCODING: utf-8
    - PYTHONUNBUFFERED: true
    - CASS_DRIVER_NO_EXTENSIONS: true
    - CASS_DRIVER_NO_CYTHON: true
    - CASSANDRA_SKIP_SYNC: true
    - DTEST_REPO: git://github.com/apache/cassandra-dtest.git
    - DTEST_BRANCH: trunk
    - CCM_MAX_HEAP_SIZE: 1024M
    - CCM_HEAP_NEWSIZE: 256M
    - REPEATED_UTEST_TARGET: testsome
    - REPEATED_UTEST_CLASS: null
    - REPEATED_UTEST_METHODS: null
    - REPEATED_UTEST_COUNT: 100
    - REPEATED_UTEST_STOP_ON_FAILURE: false
    - REPEATED_DTEST_NAME: null
    - REPEATED_DTEST_VNODES: false
    - REPEATED_DTEST_COUNT: 100
    - REPEATED_DTEST_STOP_ON_FAILURE: false
    - REPEATED_UPGRADE_DTEST_NAME: null
    - REPEATED_UPGRADE_DTEST_COUNT: 100
    - REPEATED_UPGRADE_DTEST_STOP_ON_FAILURE: false
    - REPEATED_JVM_UPGRADE_DTEST_CLASS: null
    - REPEATED_JVM_UPGRADE_DTEST_METHODS: null
    - REPEATED_JVM_UPGRADE_DTEST_COUNT: 100
    - REPEATED_JVM_UPGRADE_DTEST_STOP_ON_FAILURE: false
    - JAVA_HOME: /usr/lib/jvm/java-8-openjdk-amd64
    - JDK_HOME: /usr/lib/jvm/java-8-openjdk-amd64
workflows:
  version: 2
  java8_separate_tests:
    jobs:
    - start_j8_build:
        type: approval
    - j8_build:
        requires:
        - start_j8_build
    - start_j8_unit_tests:
        type: approval
    - j8_unit_tests:
        requires:
        - start_j8_unit_tests
        - j8_build
    - start_j8_jvm_dtests:
        type: approval
    - j8_jvm_dtests:
        requires:
        - start_j8_jvm_dtests
        - j8_build
    - start_j8_cqlshlib_tests:
        type: approval
    - j8_cqlshlib_tests:
        requires:
        - start_j8_cqlshlib_tests
        - j8_build
    - start_j11_unit_tests:
        type: approval
    - j11_unit_tests:
        requires:
        - start_j11_unit_tests
        - j8_build
    - start_utests_long:
        type: approval
    - utests_long:
        requires:
        - start_utests_long
        - j8_build
    - start_utests_compression:
        type: approval
    - utests_compression:
        requires:
        - start_utests_compression
        - j8_build
    - start_utests_stress:
        type: approval
    - utests_stress:
        requires:
        - start_utests_stress
        - j8_build
    - start_utests_fqltool:
        type: approval
    - utests_fqltool:
        requires:
        - start_utests_fqltool
        - j8_build
    - start_utests_system_keyspace_directory:
        type: approval
    - utests_system_keyspace_directory:
        requires:
        - start_utests_system_keyspace_directory
        - j8_build
    - start_j8_dtest_jars_build:
        type: approval
    - j8_dtest_jars_build:
        requires:
        - j8_build
        - start_j8_dtest_jars_build
    - start_jvm_upgrade_dtest:
        type: approval
    - j8_jvm_upgrade_dtests:
        requires:
        - start_jvm_upgrade_dtest
        - j8_dtest_jars_build
    - start_j8_dtests:
        type: approval
    - j8_dtests-with-vnodes:
        requires:
        - start_j8_dtests
        - j8_build
    - j8_dtests-no-vnodes:
        requires:
        - start_j8_dtests
        - j8_build
    - start_j11_dtests:
        type: approval
    - j11_dtests-with-vnodes:
        requires:
        - start_j11_dtests
        - j8_build
    - j11_dtests-no-vnodes:
        requires:
        - start_j11_dtests
        - j8_build
    - start_upgrade_tests:
        type: approval
    - j8_upgradetests-no-vnodes:
        requires:
        - start_upgrade_tests
        - j8_build
    - start_j8_cqlsh_tests:
        type: approval
    - j8_cqlsh-dtests-py2-with-vnodes:
        requires:
        - start_j8_cqlsh_tests
        - j8_build
    - j8_cqlsh-dtests-py3-with-vnodes:
        requires:
        - start_j8_cqlsh_tests
        - j8_build
    - j8_cqlsh-dtests-py38-with-vnodes:
        requires:
        - start_j8_cqlsh_tests
        - j8_build
    - j8_cqlsh-dtests-py2-no-vnodes:
        requires:
        - start_j8_cqlsh_tests
        - j8_build
    - j8_cqlsh-dtests-py3-no-vnodes:
        requires:
        - start_j8_cqlsh_tests
        - j8_build
    - j8_cqlsh-dtests-py38-no-vnodes:
        requires:
        - start_j8_cqlsh_tests
        - j8_build
    - start_j11_cqlsh_tests:
        type: approval
    - j11_cqlsh-dtests-py2-with-vnodes:
        requires:
        - start_j11_cqlsh_tests
        - j8_build
    - j11_cqlsh-dtests-py3-with-vnodes:
        requires:
        - start_j11_cqlsh_tests
        - j8_build
    - j11_cqlsh-dtests-py38-with-vnodes:
        requires:
        - start_j11_cqlsh_tests
        - j8_build
    - j11_cqlsh-dtests-py2-no-vnodes:
        requires:
        - start_j11_cqlsh_tests
        - j8_build
    - j11_cqlsh-dtests-py3-no-vnodes:
        requires:
        - start_j11_cqlsh_tests
        - j8_build
    - j11_cqlsh-dtests-py38-no-vnodes:
        requires:
        - start_j11_cqlsh_tests
        - j8_build
    - start_j8_repeated_utest:
        type: approval
    - j8_repeated_utest:
        requires:
        - start_j8_repeated_utest
        - j8_build
    - start_j11_repeated_utest:
        type: approval
    - j11_repeated_utest:
        requires:
        - start_j11_repeated_utest
        - j8_build
    - start_j8_repeated_dtest:
        type: approval
    - j8_repeated_dtest:
        requires:
        - start_j8_repeated_dtest
        - j8_build
    - start_j11_repeated_dtest:
        type: approval
    - j11_repeated_dtest:
        requires:
        - start_j11_repeated_dtest
        - j8_build
    - start_repeated_upgrade_dtest:
        type: approval
    - repeated_upgrade_dtest:
        requires:
        - start_repeated_upgrade_dtest
        - j8_build
    - start_repeated_jvm_upgrade_dtest:
        type: approval
    - repeated_jvm_upgrade_dtest:
        requires:
        - start_repeated_jvm_upgrade_dtest
        - j8_dtest_jars_build
  java8_pre-commit_tests:
    jobs:
    - start_pre-commit_tests:
        type: approval
    - j8_build:
        requires:
        - start_pre-commit_tests
    - j8_unit_tests:
        requires:
        - j8_build
    - j8_jvm_dtests:
        requires:
        - j8_build
    - j8_cqlshlib_tests:
        requires:
        - j8_build
    - j11_unit_tests:
        requires:
        - j8_build
    - start_utests_long:
        type: approval
    - utests_long:
        requires:
        - start_utests_long
        - j8_build
    - start_utests_compression:
        type: approval
    - utests_compression:
        requires:
        - start_utests_compression
        - j8_build
    - start_utests_stress:
        type: approval
    - utests_stress:
        requires:
        - start_utests_stress
        - j8_build
    - start_utests_fqltool:
        type: approval
    - utests_fqltool:
        requires:
        - start_utests_fqltool
        - j8_build
    - start_utests_system_keyspace_directory:
        type: approval
    - utests_system_keyspace_directory:
        requires:
        - start_utests_system_keyspace_directory
        - j8_build
    - start_j8_dtest_jars_build:
        type: approval
    - j8_dtest_jars_build:
        requires:
        - j8_build
        - start_j8_dtest_jars_build
    - start_jvm_upgrade_dtest:
        type: approval
    - j8_jvm_upgrade_dtests:
        requires:
        - start_jvm_upgrade_dtest
        - j8_dtest_jars_build
    - j8_dtests-with-vnodes:
        requires:
        - j8_build
    - j8_dtests-no-vnodes:
        requires:
        - j8_build
    - j11_dtests-with-vnodes:
        requires:
        - j8_build
    - j11_dtests-no-vnodes:
        requires:
        - j8_build
    - start_upgrade_tests:
        type: approval
    - j8_upgradetests-no-vnodes:
        requires:
        - j8_build
        - start_upgrade_tests
    - j8_cqlsh-dtests-py2-with-vnodes:
        requires:
        - j8_build
    - j8_cqlsh-dtests-py3-with-vnodes:
        requires:
        - j8_build
    - j8_cqlsh-dtests-py38-with-vnodes:
        requires:
        - j8_build
    - j8_cqlsh-dtests-py2-no-vnodes:
        requires:
        - j8_build
    - j8_cqlsh-dtests-py3-no-vnodes:
        requires:
        - j8_build
    - j8_cqlsh-dtests-py38-no-vnodes:
        requires:
        - j8_build
    - j11_cqlsh-dtests-py2-with-vnodes:
        requires:
        - j8_build
    - j11_cqlsh-dtests-py3-with-vnodes:
        requires:
        - j8_build
    - j11_cqlsh-dtests-py38-with-vnodes:
        requires:
        - j8_build
    - j11_cqlsh-dtests-py2-no-vnodes:
        requires:
        - j8_build
    - j11_cqlsh-dtests-py3-no-vnodes:
        requires:
        - j8_build
    - j11_cqlsh-dtests-py38-no-vnodes:
        requires:
        - j8_build
    - start_j8_repeated_utest:
        type: approval
    - j8_repeated_utest:
        requires:
        - start_j8_repeated_utest
        - j8_build
    - start_j11_repeated_utest:
        type: approval
    - j11_repeated_utest:
        requires:
        - start_j11_repeated_utest
        - j8_build
    - start_j8_repeated_dtest:
        type: approval
    - j8_repeated_dtest:
        requires:
        - start_j8_repeated_dtest
        - j8_build
    - start_j11_repeated_dtest:
        type: approval
    - j11_repeated_dtest:
        requires:
        - start_j11_repeated_dtest
        - j8_build
    - start_repeated_upgrade_dtest:
        type: approval
    - repeated_upgrade_dtest:
        requires:
        - start_repeated_upgrade_dtest
        - j8_build
    - start_repeated_jvm_upgrade_dtest:
        type: approval
    - repeated_jvm_upgrade_dtest:
        requires:
        - start_repeated_jvm_upgrade_dtest
        - j8_dtest_jars_build
  java11_separate_tests:
    jobs:
    - start_j11_build:
        type: approval
    - j11_build:
        requires:
        - start_j11_build
    - start_j11_unit_tests:
        type: approval
    - j11_unit_tests:
        requires:
        - start_j11_unit_tests
        - j11_build
    - start_j11_jvm_dtests:
        type: approval
    - j11_jvm_dtests:
        requires:
        - start_j11_jvm_dtests
        - j11_build
    - start_j11_cqlshlib_tests:
        type: approval
    - j11_cqlshlib_tests:
        requires:
        - start_j11_cqlshlib_tests
        - j11_build
    - start_j11_dtests:
        type: approval
    - j11_dtests-with-vnodes:
        requires:
        - start_j11_dtests
        - j11_build
    - j11_dtests-no-vnodes:
        requires:
        - start_j11_dtests
        - j11_build
    - start_j11_cqlsh_tests:
        type: approval
    - j11_cqlsh-dtests-py2-with-vnodes:
        requires:
        - start_j11_cqlsh_tests
        - j11_build
    - j11_cqlsh-dtests-py3-with-vnodes:
        requires:
        - start_j11_cqlsh_tests
        - j11_build
    - j11_cqlsh-dtests-py38-with-vnodes:
        requires:
        - start_j11_cqlsh_tests
        - j11_build
    - j11_cqlsh-dtests-py2-no-vnodes:
        requires:
        - start_j11_cqlsh_tests
        - j11_build
    - j11_cqlsh-dtests-py3-no-vnodes:
        requires:
        - start_j11_cqlsh_tests
        - j11_build
    - j11_cqlsh-dtests-py38-no-vnodes:
        requires:
        - start_j11_cqlsh_tests
        - j11_build
    - start_j11_repeated_utest:
        type: approval
    - j11_repeated_utest:
        requires:
        - start_j11_repeated_utest
        - j11_build
    - start_j11_repeated_dtest:
        type: approval
    - j11_repeated_dtest:
        requires:
        - start_j11_repeated_dtest
        - j11_build
  java11_pre-commit_tests:
    jobs:
    - start_pre-commit_tests:
        type: approval
    - j11_build:
        requires:
        - start_pre-commit_tests
    - j11_unit_tests:
        requires:
        - j11_build
    - j11_jvm_dtests:
        requires:
        - j11_build
    - j11_cqlshlib_tests:
        requires:
        - j11_build
    - j11_jvm_dtests:
        requires:
        - j11_build
    - j11_cqlshlib_tests:
        requires:
        - j11_build
    - j11_dtests-with-vnodes:
        requires:
        - j11_build
    - j11_dtests-no-vnodes:
        requires:
        - j11_build
    - j11_cqlsh-dtests-py2-with-vnodes:
        requires:
        - j11_build
    - j11_cqlsh-dtests-py3-with-vnodes:
        requires:
        - j11_build
    - j11_cqlsh-dtests-py38-with-vnodes:
        requires:
        - j11_build
    - j11_cqlsh-dtests-py2-no-vnodes:
        requires:
        - j11_build
    - j11_cqlsh-dtests-py3-no-vnodes:
        requires:
        - j11_build
    - j11_cqlsh-dtests-py38-no-vnodes:
        requires:
        - j11_build
    - start_j11_repeated_utest:
        type: approval
    - j11_repeated_utest:
        requires:
        - start_j11_repeated_utest
        - j11_build
    - start_j11_repeated_dtest:
        type: approval
    - j11_repeated_dtest:
        requires:
        - start_j11_repeated_dtest
        - j11_build<|MERGE_RESOLUTION|>--- conflicted
+++ resolved
@@ -1014,7 +1014,7 @@
     - CASSANDRA_USE_JDK11: true
   j8_cqlsh-dtests-py3-with-vnodes:
     docker:
-    - image: apache/cassandra-testing-ubuntu2004-java11-w-dependencies:20210304
+    - image: apache/cassandra-testing-ubuntu2004-java11-w-dependencies:20210929
     resource_class: medium
     working_directory: ~/
     shell: /bin/bash -eo pipefail -l
@@ -1109,7 +1109,7 @@
     - JDK_HOME: /usr/lib/jvm/java-8-openjdk-amd64
   j8_cqlsh-dtests-py2-no-vnodes:
     docker:
-    - image: apache/cassandra-testing-ubuntu2004-java11-w-dependencies:20210304
+    - image: apache/cassandra-testing-ubuntu2004-java11-w-dependencies:20210929
     resource_class: medium
     working_directory: ~/
     shell: /bin/bash -eo pipefail -l
@@ -1349,7 +1349,7 @@
     - CASSANDRA_USE_JDK11: true
   j8_repeated_dtest:
     docker:
-    - image: apache/cassandra-testing-ubuntu2004-java11-w-dependencies:20210304
+    - image: apache/cassandra-testing-ubuntu2004-java11-w-dependencies:20210929
     resource_class: medium
     working_directory: ~/
     shell: /bin/bash -eo pipefail -l
@@ -1666,7 +1666,7 @@
     - CASSANDRA_USE_JDK11: true
   j8_dtests-no-vnodes:
     docker:
-    - image: apache/cassandra-testing-ubuntu2004-java11-w-dependencies:20210304
+    - image: apache/cassandra-testing-ubuntu2004-java11-w-dependencies:20210929
     resource_class: medium
     working_directory: ~/
     shell: /bin/bash -eo pipefail -l
@@ -1742,7 +1742,7 @@
     - JDK_HOME: /usr/lib/jvm/java-8-openjdk-amd64
   j8_upgradetests-no-vnodes:
     docker:
-    - image: apache/cassandra-testing-ubuntu2004-java11-w-dependencies:20210304
+    - image: apache/cassandra-testing-ubuntu2004-java11-w-dependencies:20210929
     resource_class: medium
     working_directory: ~/
     shell: /bin/bash -eo pipefail -l
@@ -1818,7 +1818,7 @@
     - JDK_HOME: /usr/lib/jvm/java-8-openjdk-amd64
   utests_stress:
     docker:
-    - image: apache/cassandra-testing-ubuntu2004-java11-w-dependencies:20210304
+    - image: apache/cassandra-testing-ubuntu2004-java11-w-dependencies:20210929
     resource_class: medium
     working_directory: ~/
     shell: /bin/bash -eo pipefail -l
@@ -1881,7 +1881,7 @@
     - JDK_HOME: /usr/lib/jvm/java-8-openjdk-amd64
   j8_unit_tests:
     docker:
-    - image: apache/cassandra-testing-ubuntu2004-java11-w-dependencies:20210304
+    - image: apache/cassandra-testing-ubuntu2004-java11-w-dependencies:20210929
     resource_class: medium
     working_directory: ~/
     shell: /bin/bash -eo pipefail -l
@@ -2526,7 +2526,7 @@
     - CASSANDRA_USE_JDK11: true
   j8_dtests-with-vnodes:
     docker:
-    - image: apache/cassandra-testing-ubuntu2004-java11-w-dependencies:20210304
+    - image: apache/cassandra-testing-ubuntu2004-java11-w-dependencies:20210929
     resource_class: medium
     working_directory: ~/
     shell: /bin/bash -eo pipefail -l
@@ -2698,7 +2698,7 @@
     - CASSANDRA_USE_JDK11: true
   j8_jvm_dtests:
     docker:
-    - image: apache/cassandra-testing-ubuntu2004-java11-w-dependencies:20210304
+    - image: apache/cassandra-testing-ubuntu2004-java11-w-dependencies:20210929
     resource_class: medium
     working_directory: ~/
     shell: /bin/bash -eo pipefail -l
@@ -2807,7 +2807,7 @@
     - JDK_HOME: /usr/lib/jvm/java-8-openjdk-amd64
   j8_build:
     docker:
-    - image: apache/cassandra-testing-ubuntu2004-java11-w-dependencies:20210304
+    - image: apache/cassandra-testing-ubuntu2004-java11-w-dependencies:20210929
     resource_class: medium
     working_directory: ~/
     shell: /bin/bash -eo pipefail -l
@@ -3384,11 +3384,7 @@
     - JDK_HOME: /usr/lib/jvm/java-8-openjdk-amd64
   j11_dtests-no-vnodes:
     docker:
-<<<<<<< HEAD
     - image: apache/cassandra-testing-ubuntu2004-java11:20210304
-=======
-    - image: apache/cassandra-testing-ubuntu2004-java11-w-dependencies:20210929
->>>>>>> c922ee14
     resource_class: medium
     working_directory: ~/
     shell: /bin/bash -eo pipefail -l
