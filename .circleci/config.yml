--- conflicted
+++ resolved
@@ -360,7 +360,6 @@
     - run:
         name: Run dtests (j8_with_vnodes)
         no_output_timeout: 15m
-<<<<<<< HEAD
         command: |
           echo "cat /tmp/split_dtest_tests_j8_with_vnodes_final.txt"
           cat /tmp/split_dtest_tests_j8_with_vnodes_final.txt
@@ -381,14 +380,11 @@
           # we need the "set -o pipefail" here so that the exit code that circleci will actually use is from pytest and not the exit code from tee
           export SPLIT_TESTS=`cat /tmp/split_dtest_tests_j8_with_vnodes_final.txt`
           if [ ! -z "$SPLIT_TESTS" ]; then
-            set -o pipefail && cd ~/cassandra-dtest && pytest --use-vnodes --num-tokens=16 --skip-resource-intensive-tests --log-cli-level=DEBUG --junit-xml=/tmp/results/dtests/pytest_result_j8_with_vnodes.xml -s --cassandra-dir=/home/cassandra/cassandra --keep-test-dir $SPLIT_TESTS 2>&1 | tee /tmp/dtest/stdout.txt
+            set -o pipefail && cd ~/cassandra-dtest && pytest --use-vnodes --num-tokens=16 --skip-resource-intensive-tests --log-cli-level="DEBUG" --junit-xml=/tmp/results/dtests/pytest_result_j8_with_vnodes.xml -s --cassandra-dir=/home/cassandra/cassandra --keep-test-dir $SPLIT_TESTS 2>&1 | tee /tmp/dtest/stdout.txt
           else
             echo "Tune your parallelism, there are more containers than test classes. Nothing to do in this container"
             (exit 1)
           fi
-=======
-        command: "echo \"cat /tmp/split_dtest_tests_j8_large_with_vnodes_final.txt\"\ncat /tmp/split_dtest_tests_j8_large_with_vnodes_final.txt\n\nsource ~/env3.6/bin/activate\nexport PATH=$JAVA_HOME/bin:$PATH\nif [ -n '' ]; then\n  export \nfi\n\njava -version\ncd ~/cassandra-dtest\nmkdir -p /tmp/dtest\n\necho \"env: $(env)\"\necho \"** done env\"\nmkdir -p /tmp/results/dtests\n# we need the \"set -o pipefail\" here so that the exit code that circleci will actually use is from pytest and not the exit code from tee\nexport SPLIT_TESTS=`cat /tmp/split_dtest_tests_j8_large_with_vnodes_final.txt`\nif [ ! -z \"$SPLIT_TESTS\" ]; then\n  set -o pipefail && cd ~/cassandra-dtest && pytest --use-vnodes --num-tokens=32 --only-resource-intensive-tests --force-resource-intensive-tests --log-cli-level=\"DEBUG\" --junit-xml=/tmp/results/dtests/pytest_result_j8_large_with_vnodes.xml -s --cassandra-dir=/home/cassandra/cassandra --keep-test-dir $SPLIT_TESTS 2>&1 | tee /tmp/dtest/stdout.txt\nelse\n  echo \"Tune your parallelism, there are more containers than test classes. Nothing to do in this container\"\n  (exit 1)\nfi\n"
->>>>>>> 653337ed
     - store_test_results:
         path: /tmp/results
     - store_artifacts:
@@ -491,7 +487,7 @@
           # we need the "set -o pipefail" here so that the exit code that circleci will actually use is from pytest and not the exit code from tee
           export SPLIT_TESTS=`cat /tmp/split_dtest_tests_j8_with_vnodes_final.txt`
           if [ ! -z "$SPLIT_TESTS" ]; then
-            set -o pipefail && cd ~/cassandra-dtest && pytest --use-vnodes --num-tokens=16 --skip-resource-intensive-tests --log-cli-level=DEBUG --junit-xml=/tmp/results/dtests/pytest_result_j8_with_vnodes.xml -s --cassandra-dir=/home/cassandra/cassandra --keep-test-dir $SPLIT_TESTS 2>&1 | tee /tmp/dtest/stdout.txt
+            set -o pipefail && cd ~/cassandra-dtest && pytest --use-vnodes --num-tokens=16 --skip-resource-intensive-tests --log-cli-level="DEBUG" --junit-xml=/tmp/results/dtests/pytest_result_j8_with_vnodes.xml -s --cassandra-dir=/home/cassandra/cassandra --keep-test-dir $SPLIT_TESTS 2>&1 | tee /tmp/dtest/stdout.txt
           else
             echo "Tune your parallelism, there are more containers than test classes. Nothing to do in this container"
             (exit 1)
@@ -732,7 +728,7 @@
     - run:
         name: Run dtests (j8_large_with_vnodes)
         no_output_timeout: 15m
-        command: "echo \"cat /tmp/split_dtest_tests_j8_large_with_vnodes_final.txt\"\ncat /tmp/split_dtest_tests_j8_large_with_vnodes_final.txt\n\nsource ~/env3.6/bin/activate\nexport PATH=$JAVA_HOME/bin:$PATH\nif [ -n '' ]; then\n  export \nfi\n\njava -version\ncd ~/cassandra-dtest\nmkdir -p /tmp/dtest\n\necho \"env: $(env)\"\necho \"** done env\"\nmkdir -p /tmp/results/dtests\n# we need the \"set -o pipefail\" here so that the exit code that circleci will actually use is from pytest and not the exit code from tee\nexport SPLIT_TESTS=`cat /tmp/split_dtest_tests_j8_large_with_vnodes_final.txt`\nif [ ! -z \"$SPLIT_TESTS\" ]; then\n  set -o pipefail && cd ~/cassandra-dtest && pytest --use-vnodes --num-tokens=16 --only-resource-intensive-tests --force-resource-intensive-tests --log-cli-level=DEBUG --junit-xml=/tmp/results/dtests/pytest_result_j8_large_with_vnodes.xml -s --cassandra-dir=/home/cassandra/cassandra --keep-test-dir $SPLIT_TESTS 2>&1 | tee /tmp/dtest/stdout.txt\nelse\n  echo \"Tune your parallelism, there are more containers than test classes. Nothing to do in this container\"\n  (exit 1)\nfi\n"
+        command: "echo \"cat /tmp/split_dtest_tests_j8_large_with_vnodes_final.txt\"\ncat /tmp/split_dtest_tests_j8_large_with_vnodes_final.txt\n\nsource ~/env3.6/bin/activate\nexport PATH=$JAVA_HOME/bin:$PATH\nif [ -n '' ]; then\n  export \nfi\n\njava -version\ncd ~/cassandra-dtest\nmkdir -p /tmp/dtest\n\necho \"env: $(env)\"\necho \"** done env\"\nmkdir -p /tmp/results/dtests\n# we need the \"set -o pipefail\" here so that the exit code that circleci will actually use is from pytest and not the exit code from tee\nexport SPLIT_TESTS=`cat /tmp/split_dtest_tests_j8_large_with_vnodes_final.txt`\nif [ ! -z \"$SPLIT_TESTS\" ]; then\n  set -o pipefail && cd ~/cassandra-dtest && pytest --use-vnodes --num-tokens=16 --only-resource-intensive-tests --force-resource-intensive-tests --log-cli-level=\"DEBUG\" --junit-xml=/tmp/results/dtests/pytest_result_j8_large_with_vnodes.xml -s --cassandra-dir=/home/cassandra/cassandra --keep-test-dir $SPLIT_TESTS 2>&1 | tee /tmp/dtest/stdout.txt\nelse\n  echo \"Tune your parallelism, there are more containers than test classes. Nothing to do in this container\"\n  (exit 1)\nfi\n"
     - store_test_results:
         path: /tmp/results
     - store_artifacts:
@@ -1191,86 +1187,7 @@
     - run:
         name: Determine Tests to Run (j11_without_vnodes)
         no_output_timeout: 5m
-<<<<<<< HEAD
         command: "# reminder: this code (along with all the steps) is independently executed on every circle container\n# so the goal here is to get the circleci script to return the tests *this* container will run\n# which we do via the `circleci` cli tool.\n\ncd cassandra-dtest\nsource ~/env3.11/bin/activate\nexport PATH=$JAVA_HOME/bin:$PATH\n\nif [ -n '' ]; then\n  export \nfi\n\necho \"***Collected DTests (j11_without_vnodes)***\"\nset -eo pipefail && ./run_dtests.py --skip-resource-intensive-tests --pytest-options '-k cql' --dtest-print-tests-only --dtest-print-tests-output=/tmp/all_dtest_tests_j11_without_vnodes_raw --cassandra-dir=../cassandra\nif [ -z '' ]; then\n  mv /tmp/all_dtest_tests_j11_without_vnodes_raw /tmp/all_dtest_tests_j11_without_vnodes\nelse\n  grep -e '' /tmp/all_dtest_tests_j11_without_vnodes_raw > /tmp/all_dtest_tests_j11_without_vnodes || { echo \"Filter did not match any tests! Exiting build.\"; exit 0; }\nfi\nset -eo pipefail && circleci tests split --split-by=timings --timings-type=classname /tmp/all_dtest_tests_j11_without_vnodes > /tmp/split_dtest_tests_j11_without_vnodes.txt\ncat /tmp/split_dtest_tests_j11_without_vnodes.txt | tr '\\n' ' ' > /tmp/split_dtest_tests_j11_without_vnodes_final.txt\ncat /tmp/split_dtest_tests_j11_without_vnodes_final.txt\n"
-=======
-        command: "# reminder: this code (along with all the steps) is independently executed on every circle container\n# so the goal here is to get the circleci script to return the tests *this* container will run\n# which we do via the `circleci` cli tool.\n\ncd cassandra-dtest\nsource ~/env3.6/bin/activate\nexport PATH=$JAVA_HOME/bin:$PATH\n\nif [ -n '' ]; then\n  export \nfi\n\necho \"***Collected DTests (j8_large_without_vnodes)***\"\nset -eo pipefail && ./run_dtests.py --only-resource-intensive-tests --force-resource-intensive-tests --dtest-print-tests-only --dtest-print-tests-output=/tmp/all_dtest_tests_j8_large_without_vnodes_raw --cassandra-dir=../cassandra\nif [ -z '' ]; then\n  mv /tmp/all_dtest_tests_j8_large_without_vnodes_raw /tmp/all_dtest_tests_j8_large_without_vnodes\nelse\n  grep -e '' /tmp/all_dtest_tests_j8_large_without_vnodes_raw > /tmp/all_dtest_tests_j8_large_without_vnodes || { echo \"Filter did not match any tests! Exiting build.\"; exit 0; }\nfi\nset -eo pipefail && circleci tests split --split-by=timings --timings-type=classname /tmp/all_dtest_tests_j8_large_without_vnodes > /tmp/split_dtest_tests_j8_large_without_vnodes.txt\ncat /tmp/split_dtest_tests_j8_large_without_vnodes.txt | tr '\\n' ' ' > /tmp/split_dtest_tests_j8_large_without_vnodes_final.txt\ncat /tmp/split_dtest_tests_j8_large_without_vnodes_final.txt\n"
-    - run:
-        name: Run dtests (j8_large_without_vnodes)
-        no_output_timeout: 15m
-        command: "echo \"cat /tmp/split_dtest_tests_j8_large_without_vnodes_final.txt\"\ncat /tmp/split_dtest_tests_j8_large_without_vnodes_final.txt\n\nsource ~/env3.6/bin/activate\nexport PATH=$JAVA_HOME/bin:$PATH\nif [ -n '' ]; then\n  export \nfi\n\njava -version\ncd ~/cassandra-dtest\nmkdir -p /tmp/dtest\n\necho \"env: $(env)\"\necho \"** done env\"\nmkdir -p /tmp/results/dtests\n# we need the \"set -o pipefail\" here so that the exit code that circleci will actually use is from pytest and not the exit code from tee\nexport SPLIT_TESTS=`cat /tmp/split_dtest_tests_j8_large_without_vnodes_final.txt`\nif [ ! -z \"$SPLIT_TESTS\" ]; then\n  set -o pipefail && cd ~/cassandra-dtest && pytest --num-tokens=32 --only-resource-intensive-tests --force-resource-intensive-tests --log-cli-level=\"DEBUG\" --junit-xml=/tmp/results/dtests/pytest_result_j8_large_without_vnodes.xml -s --cassandra-dir=/home/cassandra/cassandra --keep-test-dir $SPLIT_TESTS 2>&1 | tee /tmp/dtest/stdout.txt\nelse\n  echo \"Tune your parallelism, there are more containers than test classes. Nothing to do in this container\"\n  (exit 1)\nfi\n"
-    - store_test_results:
-        path: /tmp/results
-    - store_artifacts:
-        path: /tmp/dtest
-        destination: dtest_j8_large_without_vnodes
-    - store_artifacts:
-        path: ~/cassandra-dtest/logs
-        destination: dtest_j8_large_without_vnodes_logs
-    environment:
-    - JAVA8_HOME: /usr/lib/jvm/java-8-openjdk-amd64
-    - ANT_HOME: /usr/share/ant
-    - LANG: en_US.UTF-8
-    - KEEP_TEST_DIR: true
-    - DEFAULT_DIR: /home/cassandra/cassandra-dtest
-    - PYTHONIOENCODING: utf-8
-    - PYTHONUNBUFFERED: true
-    - CASS_DRIVER_NO_EXTENSIONS: true
-    - CASS_DRIVER_NO_CYTHON: true
-    - CASSANDRA_SKIP_SYNC: true
-    - DTEST_REPO: https://github.com/apache/cassandra-dtest.git
-    - DTEST_BRANCH: trunk
-    - CCM_MAX_HEAP_SIZE: 1024M
-    - CCM_HEAP_NEWSIZE: 256M
-    - REPEATED_TESTS_STOP_ON_FAILURE: false
-    - REPEATED_UTESTS: null
-    - REPEATED_UTESTS_COUNT: 500
-    - REPEATED_UTESTS_LONG: null
-    - REPEATED_UTESTS_LONG_COUNT: 100
-    - REPEATED_UTESTS_STRESS: null
-    - REPEATED_UTESTS_STRESS_COUNT: 500
-    - REPEATED_JVM_DTESTS: null
-    - REPEATED_JVM_DTESTS_COUNT: 500
-    - REPEATED_JVM_UPGRADE_DTESTS: null
-    - REPEATED_JVM_UPGRADE_DTESTS_COUNT: 500
-    - REPEATED_DTESTS: null
-    - REPEATED_DTESTS_COUNT: 500
-    - REPEATED_LARGE_DTESTS: null
-    - REPEATED_LARGE_DTESTS_COUNT: 100
-    - REPEATED_UPGRADE_DTESTS: null
-    - REPEATED_UPGRADE_DTESTS_COUNT: 25
-    - REPEATED_ANT_TEST_TARGET: testsome
-    - REPEATED_ANT_TEST_CLASS: null
-    - REPEATED_ANT_TEST_METHODS: null
-    - REPEATED_ANT_TEST_COUNT: 500
-    - JAVA_HOME: /usr/lib/jvm/java-8-openjdk-amd64
-    - JDK_HOME: /usr/lib/jvm/java-8-openjdk-amd64
-  j8_upgrade_dtests_repeat:
-    docker:
-    - image: apache/cassandra-testing-ubuntu2004-java11-w-dependencies:latest
-    resource_class: medium
-    working_directory: ~/
-    shell: /bin/bash -eo pipefail -l
-    parallelism: 4
-    steps:
-    - attach_workspace:
-        at: /home/cassandra
-    - run:
-        name: Clone Cassandra dtest Repository (via git)
-        command: |
-          git clone --single-branch --branch $DTEST_BRANCH --depth 1 $DTEST_REPO ~/cassandra-dtest
-    - run:
-        name: Configure virtualenv and python Dependencies
-        command: |
-          # note, this should be super quick as all dependencies should be pre-installed in the docker image
-          # if additional dependencies were added to requirmeents.txt and the docker image hasn't been updated
-          # we'd have to install it here at runtime -- which will make things slow, so do yourself a favor and
-          # rebuild the docker image! (it automatically pulls the latest requirements.txt on build)
-          source ~/env3.6/bin/activate
-          export PATH=$JAVA_HOME/bin:$PATH
-          pip3 install --upgrade -r ~/cassandra-dtest/requirements.txt
-          pip3 freeze
->>>>>>> 653337ed
     - run:
         name: Run dtests (j11_without_vnodes)
         no_output_timeout: 15m
@@ -1294,7 +1211,7 @@
           # we need the "set -o pipefail" here so that the exit code that circleci will actually use is from pytest and not the exit code from tee
           export SPLIT_TESTS=`cat /tmp/split_dtest_tests_j11_without_vnodes_final.txt`
           if [ ! -z "$SPLIT_TESTS" ]; then
-            set -o pipefail && cd ~/cassandra-dtest && pytest --skip-resource-intensive-tests --log-cli-level=DEBUG --junit-xml=/tmp/results/dtests/pytest_result_j11_without_vnodes.xml -s --cassandra-dir=/home/cassandra/cassandra --keep-test-dir $SPLIT_TESTS 2>&1 | tee /tmp/dtest/stdout.txt
+            set -o pipefail && cd ~/cassandra-dtest && pytest --skip-resource-intensive-tests --log-cli-level="DEBUG" --junit-xml=/tmp/results/dtests/pytest_result_j11_without_vnodes.xml -s --cassandra-dir=/home/cassandra/cassandra --keep-test-dir $SPLIT_TESTS 2>&1 | tee /tmp/dtest/stdout.txt
           else
             echo "Tune your parallelism, there are more containers than test classes. Nothing to do in this container"
             (exit 1)
@@ -1691,7 +1608,6 @@
     - run:
         name: Run dtests (j8_without_vnodes)
         no_output_timeout: 15m
-<<<<<<< HEAD
         command: |
           echo "cat /tmp/split_dtest_tests_j8_without_vnodes_final.txt"
           cat /tmp/split_dtest_tests_j8_without_vnodes_final.txt
@@ -1712,29 +1628,19 @@
           # we need the "set -o pipefail" here so that the exit code that circleci will actually use is from pytest and not the exit code from tee
           export SPLIT_TESTS=`cat /tmp/split_dtest_tests_j8_without_vnodes_final.txt`
           if [ ! -z "$SPLIT_TESTS" ]; then
-            set -o pipefail && cd ~/cassandra-dtest && pytest --skip-resource-intensive-tests --log-cli-level=DEBUG --junit-xml=/tmp/results/dtests/pytest_result_j8_without_vnodes.xml -s --cassandra-dir=/home/cassandra/cassandra --keep-test-dir $SPLIT_TESTS 2>&1 | tee /tmp/dtest/stdout.txt
+            set -o pipefail && cd ~/cassandra-dtest && pytest --skip-resource-intensive-tests --log-cli-level="DEBUG" --junit-xml=/tmp/results/dtests/pytest_result_j8_without_vnodes.xml -s --cassandra-dir=/home/cassandra/cassandra --keep-test-dir $SPLIT_TESTS 2>&1 | tee /tmp/dtest/stdout.txt
           else
             echo "Tune your parallelism, there are more containers than test classes. Nothing to do in this container"
             (exit 1)
           fi
-=======
-        command: "echo \"cat /tmp/split_dtest_tests_j8_upgradetests_without_vnodes_final.txt\"\ncat /tmp/split_dtest_tests_j8_upgradetests_without_vnodes_final.txt\n\nsource ~/env3.6/bin/activate\nexport PATH=$JAVA_HOME/bin:$PATH\nif [ -n '' ]; then\n  export \nfi\n\njava -version\ncd ~/cassandra-dtest\nmkdir -p /tmp/dtest\n\necho \"env: $(env)\"\necho \"** done env\"\nmkdir -p /tmp/results/dtests\n# we need the \"set -o pipefail\" here so that the exit code that circleci will actually use is from pytest and not the exit code from tee\nexport SPLIT_TESTS=`cat /tmp/split_dtest_tests_j8_upgradetests_without_vnodes_final.txt`\nif [ ! -z \"$SPLIT_TESTS\" ]; then\n  set -o pipefail && cd ~/cassandra-dtest && pytest --execute-upgrade-tests-only --upgrade-target-version-only --upgrade-version-selection all --log-cli-level=\"DEBUG\" --junit-xml=/tmp/results/dtests/pytest_result_j8_upgradetests_without_vnodes.xml -s --cassandra-dir=/home/cassandra/cassandra --keep-test-dir $SPLIT_TESTS 2>&1 | tee /tmp/dtest/stdout.txt\nelse\n  echo \"Tune your parallelism, there are more containers than test classes. Nothing to do in this container\"\n  (exit 1)\nfi\n"
->>>>>>> 653337ed
     - store_test_results:
         path: /tmp/results
     - store_artifacts:
         path: /tmp/dtest
-<<<<<<< HEAD
         destination: dtest_j8_without_vnodes
     - store_artifacts:
         path: ~/cassandra-dtest/logs
         destination: dtest_j8_without_vnodes_logs
-=======
-        destination: dtest_j8_upgradetests_without_vnodes
-    - store_artifacts:
-        path: ~/cassandra-dtest/logs
-        destination: dtest_j8_upgradetests_without_vnodes_logs
->>>>>>> 653337ed
     environment:
     - ANT_HOME: /usr/share/ant
     - JAVA11_HOME: /usr/lib/jvm/java-11-openjdk-amd64
@@ -1829,7 +1735,7 @@
           # we need the "set -o pipefail" here so that the exit code that circleci will actually use is from pytest and not the exit code from tee
           export SPLIT_TESTS=`cat /tmp/split_dtest_tests_j11_without_vnodes_final.txt`
           if [ ! -z "$SPLIT_TESTS" ]; then
-            set -o pipefail && cd ~/cassandra-dtest && pytest --skip-resource-intensive-tests --log-cli-level=DEBUG --junit-xml=/tmp/results/dtests/pytest_result_j11_without_vnodes.xml -s --cassandra-dir=/home/cassandra/cassandra --keep-test-dir $SPLIT_TESTS 2>&1 | tee /tmp/dtest/stdout.txt
+            set -o pipefail && cd ~/cassandra-dtest && pytest --skip-resource-intensive-tests --log-cli-level="DEBUG" --junit-xml=/tmp/results/dtests/pytest_result_j11_without_vnodes.xml -s --cassandra-dir=/home/cassandra/cassandra --keep-test-dir $SPLIT_TESTS 2>&1 | tee /tmp/dtest/stdout.txt
           else
             echo "Tune your parallelism, there are more containers than test classes. Nothing to do in this container"
             (exit 1)
@@ -2296,7 +2202,7 @@
     - run:
         name: Run dtests (j11_large_with_vnodes)
         no_output_timeout: 15m
-        command: "echo \"cat /tmp/split_dtest_tests_j11_large_with_vnodes_final.txt\"\ncat /tmp/split_dtest_tests_j11_large_with_vnodes_final.txt\n\nsource ~/env3.6/bin/activate\nexport PATH=$JAVA_HOME/bin:$PATH\nif [ -n '' ]; then\n  export \nfi\n\njava -version\ncd ~/cassandra-dtest\nmkdir -p /tmp/dtest\n\necho \"env: $(env)\"\necho \"** done env\"\nmkdir -p /tmp/results/dtests\n# we need the \"set -o pipefail\" here so that the exit code that circleci will actually use is from pytest and not the exit code from tee\nexport SPLIT_TESTS=`cat /tmp/split_dtest_tests_j11_large_with_vnodes_final.txt`\nif [ ! -z \"$SPLIT_TESTS\" ]; then\n  set -o pipefail && cd ~/cassandra-dtest && pytest --use-vnodes --num-tokens=16 --only-resource-intensive-tests --force-resource-intensive-tests --log-cli-level=DEBUG --junit-xml=/tmp/results/dtests/pytest_result_j11_large_with_vnodes.xml -s --cassandra-dir=/home/cassandra/cassandra --keep-test-dir $SPLIT_TESTS 2>&1 | tee /tmp/dtest/stdout.txt\nelse\n  echo \"Tune your parallelism, there are more containers than test classes. Nothing to do in this container\"\n  (exit 1)\nfi\n"
+        command: "echo \"cat /tmp/split_dtest_tests_j11_large_with_vnodes_final.txt\"\ncat /tmp/split_dtest_tests_j11_large_with_vnodes_final.txt\n\nsource ~/env3.6/bin/activate\nexport PATH=$JAVA_HOME/bin:$PATH\nif [ -n '' ]; then\n  export \nfi\n\njava -version\ncd ~/cassandra-dtest\nmkdir -p /tmp/dtest\n\necho \"env: $(env)\"\necho \"** done env\"\nmkdir -p /tmp/results/dtests\n# we need the \"set -o pipefail\" here so that the exit code that circleci will actually use is from pytest and not the exit code from tee\nexport SPLIT_TESTS=`cat /tmp/split_dtest_tests_j11_large_with_vnodes_final.txt`\nif [ ! -z \"$SPLIT_TESTS\" ]; then\n  set -o pipefail && cd ~/cassandra-dtest && pytest --use-vnodes --num-tokens=16 --only-resource-intensive-tests --force-resource-intensive-tests --log-cli-level=\"DEBUG\" --junit-xml=/tmp/results/dtests/pytest_result_j11_large_with_vnodes.xml -s --cassandra-dir=/home/cassandra/cassandra --keep-test-dir $SPLIT_TESTS 2>&1 | tee /tmp/dtest/stdout.txt\nelse\n  echo \"Tune your parallelism, there are more containers than test classes. Nothing to do in this container\"\n  (exit 1)\nfi\n"
     - store_test_results:
         path: /tmp/results
     - store_artifacts:
@@ -2376,7 +2282,6 @@
     - run:
         name: Run repeated Python dtest
         no_output_timeout: 15m
-<<<<<<< HEAD
         command: |
           if [ "${REPEATED_LARGE_DTESTS}" == "<nil>" ]; then
             echo "Repeated dtest name hasn't been defined, exiting without running any test"
@@ -2430,9 +2335,6 @@
               set -o pipefail && cd ~/cassandra-dtest && pytest $vnodes_args --count=$count $stop_on_failure_arg $upgrade_arg --log-cli-level=DEBUG --junit-xml=/tmp/results/dtests/pytest_result.xml -s --cassandra-dir=/home/cassandra/cassandra --keep-test-dir --only-resource-intensive-tests --force-resource-intensive-tests $tests_arg | tee /tmp/dtest/stdout.txt
             fi
           fi
-=======
-        command: "echo \"cat /tmp/split_dtest_tests_j8_dtests_offheap_final.txt\"\ncat /tmp/split_dtest_tests_j8_dtests_offheap_final.txt\n\nsource ~/env3.6/bin/activate\nexport PATH=$JAVA_HOME/bin:$PATH\nif [ -n '' ]; then\n  export \nfi\n\njava -version\ncd ~/cassandra-dtest\nmkdir -p /tmp/dtest\n\necho \"env: $(env)\"\necho \"** done env\"\nmkdir -p /tmp/results/dtests\n# we need the \"set -o pipefail\" here so that the exit code that circleci will actually use is from pytest and not the exit code from tee\nexport SPLIT_TESTS=`cat /tmp/split_dtest_tests_j8_dtests_offheap_final.txt`\nif [ ! -z \"$SPLIT_TESTS\" ]; then\n  set -o pipefail && cd ~/cassandra-dtest && pytest --use-vnodes --num-tokens=16 --use-off-heap-memtables --skip-resource-intensive-tests --log-cli-level=\"DEBUG\" --junit-xml=/tmp/results/dtests/pytest_result_j8_dtests_offheap.xml -s --cassandra-dir=/home/cassandra/cassandra --keep-test-dir $SPLIT_TESTS 2>&1 | tee /tmp/dtest/stdout.txt\nelse\n  echo \"Tune your parallelism, there are more containers than test classes. Nothing to do in this container\"\n  (exit 1)\nfi\n"
->>>>>>> 653337ed
     - store_test_results:
         path: /tmp/results
     - store_artifacts:
@@ -2536,7 +2438,7 @@
           # we need the "set -o pipefail" here so that the exit code that circleci will actually use is from pytest and not the exit code from tee
           export SPLIT_TESTS=`cat /tmp/split_dtest_tests_j8_without_vnodes_final.txt`
           if [ ! -z "$SPLIT_TESTS" ]; then
-            set -o pipefail && cd ~/cassandra-dtest && pytest --skip-resource-intensive-tests --log-cli-level=DEBUG --junit-xml=/tmp/results/dtests/pytest_result_j8_without_vnodes.xml -s --cassandra-dir=/home/cassandra/cassandra --keep-test-dir $SPLIT_TESTS 2>&1 | tee /tmp/dtest/stdout.txt
+            set -o pipefail && cd ~/cassandra-dtest && pytest --skip-resource-intensive-tests --log-cli-level="DEBUG" --junit-xml=/tmp/results/dtests/pytest_result_j8_without_vnodes.xml -s --cassandra-dir=/home/cassandra/cassandra --keep-test-dir $SPLIT_TESTS 2>&1 | tee /tmp/dtest/stdout.txt
           else
             echo "Tune your parallelism, there are more containers than test classes. Nothing to do in this container"
             (exit 1)
@@ -2623,7 +2525,6 @@
     - run:
         name: Run dtests (j11_dtests_offheap)
         no_output_timeout: 15m
-<<<<<<< HEAD
         command: |
           echo "cat /tmp/split_dtest_tests_j11_dtests_offheap_final.txt"
           cat /tmp/split_dtest_tests_j11_dtests_offheap_final.txt
@@ -2644,14 +2545,11 @@
           # we need the "set -o pipefail" here so that the exit code that circleci will actually use is from pytest and not the exit code from tee
           export SPLIT_TESTS=`cat /tmp/split_dtest_tests_j11_dtests_offheap_final.txt`
           if [ ! -z "$SPLIT_TESTS" ]; then
-            set -o pipefail && cd ~/cassandra-dtest && pytest --use-vnodes --num-tokens=16 --use-off-heap-memtables --skip-resource-intensive-tests --log-cli-level=DEBUG --junit-xml=/tmp/results/dtests/pytest_result_j11_dtests_offheap.xml -s --cassandra-dir=/home/cassandra/cassandra --keep-test-dir $SPLIT_TESTS 2>&1 | tee /tmp/dtest/stdout.txt
+            set -o pipefail && cd ~/cassandra-dtest && pytest --use-vnodes --num-tokens=16 --use-off-heap-memtables --skip-resource-intensive-tests --log-cli-level="DEBUG" --junit-xml=/tmp/results/dtests/pytest_result_j11_dtests_offheap.xml -s --cassandra-dir=/home/cassandra/cassandra --keep-test-dir $SPLIT_TESTS 2>&1 | tee /tmp/dtest/stdout.txt
           else
             echo "Tune your parallelism, there are more containers than test classes. Nothing to do in this container"
             (exit 1)
           fi
-=======
-        command: "echo \"cat /tmp/split_dtest_tests_j8_without_vnodes_final.txt\"\ncat /tmp/split_dtest_tests_j8_without_vnodes_final.txt\n\nsource ~/env3.6/bin/activate\nexport PATH=$JAVA_HOME/bin:$PATH\nif [ -n '' ]; then\n  export \nfi\n\njava -version\ncd ~/cassandra-dtest\nmkdir -p /tmp/dtest\n\necho \"env: $(env)\"\necho \"** done env\"\nmkdir -p /tmp/results/dtests\n# we need the \"set -o pipefail\" here so that the exit code that circleci will actually use is from pytest and not the exit code from tee\nexport SPLIT_TESTS=`cat /tmp/split_dtest_tests_j8_without_vnodes_final.txt`\nif [ ! -z \"$SPLIT_TESTS\" ]; then\n  set -o pipefail && cd ~/cassandra-dtest && pytest --skip-resource-intensive-tests --log-cli-level=\"DEBUG\" --junit-xml=/tmp/results/dtests/pytest_result_j8_without_vnodes.xml -s --cassandra-dir=/home/cassandra/cassandra --keep-test-dir $SPLIT_TESTS 2>&1 | tee /tmp/dtest/stdout.txt\nelse\n  echo \"Tune your parallelism, there are more containers than test classes. Nothing to do in this container\"\n  (exit 1)\nfi\n"
->>>>>>> 653337ed
     - store_test_results:
         path: /tmp/results
     - store_artifacts:
@@ -2735,11 +2633,7 @@
     - run:
         name: Run dtests (j11_large_without_vnodes)
         no_output_timeout: 15m
-<<<<<<< HEAD
-        command: "echo \"cat /tmp/split_dtest_tests_j11_large_without_vnodes_final.txt\"\ncat /tmp/split_dtest_tests_j11_large_without_vnodes_final.txt\n\nsource ~/env3.6/bin/activate\nexport PATH=$JAVA_HOME/bin:$PATH\nif [ -n '' ]; then\n  export \nfi\n\njava -version\ncd ~/cassandra-dtest\nmkdir -p /tmp/dtest\n\necho \"env: $(env)\"\necho \"** done env\"\nmkdir -p /tmp/results/dtests\n# we need the \"set -o pipefail\" here so that the exit code that circleci will actually use is from pytest and not the exit code from tee\nexport SPLIT_TESTS=`cat /tmp/split_dtest_tests_j11_large_without_vnodes_final.txt`\nif [ ! -z \"$SPLIT_TESTS\" ]; then\n  set -o pipefail && cd ~/cassandra-dtest && pytest --num-tokens=16 --only-resource-intensive-tests --force-resource-intensive-tests --log-cli-level=DEBUG --junit-xml=/tmp/results/dtests/pytest_result_j11_large_without_vnodes.xml -s --cassandra-dir=/home/cassandra/cassandra --keep-test-dir $SPLIT_TESTS 2>&1 | tee /tmp/dtest/stdout.txt\nelse\n  echo \"Tune your parallelism, there are more containers than test classes. Nothing to do in this container\"\n  (exit 1)\nfi\n"
-=======
-        command: "echo \"cat /tmp/split_dtest_tests_j8_with_vnodes_final.txt\"\ncat /tmp/split_dtest_tests_j8_with_vnodes_final.txt\n\nsource ~/env3.6/bin/activate\nexport PATH=$JAVA_HOME/bin:$PATH\nif [ -n '' ]; then\n  export \nfi\n\njava -version\ncd ~/cassandra-dtest\nmkdir -p /tmp/dtest\n\necho \"env: $(env)\"\necho \"** done env\"\nmkdir -p /tmp/results/dtests\n# we need the \"set -o pipefail\" here so that the exit code that circleci will actually use is from pytest and not the exit code from tee\nexport SPLIT_TESTS=`cat /tmp/split_dtest_tests_j8_with_vnodes_final.txt`\nif [ ! -z \"$SPLIT_TESTS\" ]; then\n  set -o pipefail && cd ~/cassandra-dtest && pytest --use-vnodes --num-tokens=32 --skip-resource-intensive-tests --log-cli-level=\"DEBUG\" --junit-xml=/tmp/results/dtests/pytest_result_j8_with_vnodes.xml -s --cassandra-dir=/home/cassandra/cassandra --keep-test-dir $SPLIT_TESTS 2>&1 | tee /tmp/dtest/stdout.txt\nelse\n  echo \"Tune your parallelism, there are more containers than test classes. Nothing to do in this container\"\n  (exit 1)\nfi\n"
->>>>>>> 653337ed
+        command: "echo \"cat /tmp/split_dtest_tests_j11_large_without_vnodes_final.txt\"\ncat /tmp/split_dtest_tests_j11_large_without_vnodes_final.txt\n\nsource ~/env3.6/bin/activate\nexport PATH=$JAVA_HOME/bin:$PATH\nif [ -n '' ]; then\n  export \nfi\n\njava -version\ncd ~/cassandra-dtest\nmkdir -p /tmp/dtest\n\necho \"env: $(env)\"\necho \"** done env\"\nmkdir -p /tmp/results/dtests\n# we need the \"set -o pipefail\" here so that the exit code that circleci will actually use is from pytest and not the exit code from tee\nexport SPLIT_TESTS=`cat /tmp/split_dtest_tests_j11_large_without_vnodes_final.txt`\nif [ ! -z \"$SPLIT_TESTS\" ]; then\n  set -o pipefail && cd ~/cassandra-dtest && pytest --num-tokens=16 --only-resource-intensive-tests --force-resource-intensive-tests --log-cli-level=\"DEBUG\" --junit-xml=/tmp/results/dtests/pytest_result_j11_large_without_vnodes.xml -s --cassandra-dir=/home/cassandra/cassandra --keep-test-dir $SPLIT_TESTS 2>&1 | tee /tmp/dtest/stdout.txt\nelse\n  echo \"Tune your parallelism, there are more containers than test classes. Nothing to do in this container\"\n  (exit 1)\nfi\n"
     - store_test_results:
         path: /tmp/results
     - store_artifacts:
@@ -3036,7 +2930,7 @@
           # we need the "set -o pipefail" here so that the exit code that circleci will actually use is from pytest and not the exit code from tee
           export SPLIT_TESTS=`cat /tmp/split_dtest_tests_j8_with_vnodes_final.txt`
           if [ ! -z "$SPLIT_TESTS" ]; then
-            set -o pipefail && cd ~/cassandra-dtest && pytest --use-vnodes --num-tokens=16 --skip-resource-intensive-tests --log-cli-level=DEBUG --junit-xml=/tmp/results/dtests/pytest_result_j8_with_vnodes.xml -s --cassandra-dir=/home/cassandra/cassandra --keep-test-dir $SPLIT_TESTS 2>&1 | tee /tmp/dtest/stdout.txt
+            set -o pipefail && cd ~/cassandra-dtest && pytest --use-vnodes --num-tokens=16 --skip-resource-intensive-tests --log-cli-level="DEBUG" --junit-xml=/tmp/results/dtests/pytest_result_j8_with_vnodes.xml -s --cassandra-dir=/home/cassandra/cassandra --keep-test-dir $SPLIT_TESTS 2>&1 | tee /tmp/dtest/stdout.txt
           else
             echo "Tune your parallelism, there are more containers than test classes. Nothing to do in this container"
             (exit 1)
@@ -3143,7 +3037,7 @@
           # we need the "set -o pipefail" here so that the exit code that circleci will actually use is from pytest and not the exit code from tee
           export SPLIT_TESTS=`cat /tmp/split_dtest_tests_j11_without_vnodes_final.txt`
           if [ ! -z "$SPLIT_TESTS" ]; then
-            set -o pipefail && cd ~/cassandra-dtest && pytest --skip-resource-intensive-tests --log-cli-level=DEBUG --junit-xml=/tmp/results/dtests/pytest_result_j11_without_vnodes.xml -s --cassandra-dir=/home/cassandra/cassandra --keep-test-dir $SPLIT_TESTS 2>&1 | tee /tmp/dtest/stdout.txt
+            set -o pipefail && cd ~/cassandra-dtest && pytest --skip-resource-intensive-tests --log-cli-level="DEBUG" --junit-xml=/tmp/results/dtests/pytest_result_j11_without_vnodes.xml -s --cassandra-dir=/home/cassandra/cassandra --keep-test-dir $SPLIT_TESTS 2>&1 | tee /tmp/dtest/stdout.txt
           else
             echo "Tune your parallelism, there are more containers than test classes. Nothing to do in this container"
             (exit 1)
@@ -3686,7 +3580,7 @@
           # we need the "set -o pipefail" here so that the exit code that circleci will actually use is from pytest and not the exit code from tee
           export SPLIT_TESTS=`cat /tmp/split_dtest_tests_j8_dtests_offheap_final.txt`
           if [ ! -z "$SPLIT_TESTS" ]; then
-            set -o pipefail && cd ~/cassandra-dtest && pytest --use-vnodes --num-tokens=16 --use-off-heap-memtables --skip-resource-intensive-tests --log-cli-level=DEBUG --junit-xml=/tmp/results/dtests/pytest_result_j8_dtests_offheap.xml -s --cassandra-dir=/home/cassandra/cassandra --keep-test-dir $SPLIT_TESTS 2>&1 | tee /tmp/dtest/stdout.txt
+            set -o pipefail && cd ~/cassandra-dtest && pytest --use-vnodes --num-tokens=16 --use-off-heap-memtables --skip-resource-intensive-tests --log-cli-level="DEBUG" --junit-xml=/tmp/results/dtests/pytest_result_j8_dtests_offheap.xml -s --cassandra-dir=/home/cassandra/cassandra --keep-test-dir $SPLIT_TESTS 2>&1 | tee /tmp/dtest/stdout.txt
           else
             echo "Tune your parallelism, there are more containers than test classes. Nothing to do in this container"
             (exit 1)
@@ -4415,7 +4309,7 @@
     - run:
         name: Run dtests (j8_large_without_vnodes)
         no_output_timeout: 15m
-        command: "echo \"cat /tmp/split_dtest_tests_j8_large_without_vnodes_final.txt\"\ncat /tmp/split_dtest_tests_j8_large_without_vnodes_final.txt\n\nsource ~/env3.6/bin/activate\nexport PATH=$JAVA_HOME/bin:$PATH\nif [ -n '' ]; then\n  export \nfi\n\njava -version\ncd ~/cassandra-dtest\nmkdir -p /tmp/dtest\n\necho \"env: $(env)\"\necho \"** done env\"\nmkdir -p /tmp/results/dtests\n# we need the \"set -o pipefail\" here so that the exit code that circleci will actually use is from pytest and not the exit code from tee\nexport SPLIT_TESTS=`cat /tmp/split_dtest_tests_j8_large_without_vnodes_final.txt`\nif [ ! -z \"$SPLIT_TESTS\" ]; then\n  set -o pipefail && cd ~/cassandra-dtest && pytest --num-tokens=16 --only-resource-intensive-tests --force-resource-intensive-tests --log-cli-level=DEBUG --junit-xml=/tmp/results/dtests/pytest_result_j8_large_without_vnodes.xml -s --cassandra-dir=/home/cassandra/cassandra --keep-test-dir $SPLIT_TESTS 2>&1 | tee /tmp/dtest/stdout.txt\nelse\n  echo \"Tune your parallelism, there are more containers than test classes. Nothing to do in this container\"\n  (exit 1)\nfi\n"
+        command: "echo \"cat /tmp/split_dtest_tests_j8_large_without_vnodes_final.txt\"\ncat /tmp/split_dtest_tests_j8_large_without_vnodes_final.txt\n\nsource ~/env3.6/bin/activate\nexport PATH=$JAVA_HOME/bin:$PATH\nif [ -n '' ]; then\n  export \nfi\n\njava -version\ncd ~/cassandra-dtest\nmkdir -p /tmp/dtest\n\necho \"env: $(env)\"\necho \"** done env\"\nmkdir -p /tmp/results/dtests\n# we need the \"set -o pipefail\" here so that the exit code that circleci will actually use is from pytest and not the exit code from tee\nexport SPLIT_TESTS=`cat /tmp/split_dtest_tests_j8_large_without_vnodes_final.txt`\nif [ ! -z \"$SPLIT_TESTS\" ]; then\n  set -o pipefail && cd ~/cassandra-dtest && pytest --num-tokens=16 --only-resource-intensive-tests --force-resource-intensive-tests --log-cli-level=\"DEBUG\" --junit-xml=/tmp/results/dtests/pytest_result_j8_large_without_vnodes.xml -s --cassandra-dir=/home/cassandra/cassandra --keep-test-dir $SPLIT_TESTS 2>&1 | tee /tmp/dtest/stdout.txt\nelse\n  echo \"Tune your parallelism, there are more containers than test classes. Nothing to do in this container\"\n  (exit 1)\nfi\n"
     - store_test_results:
         path: /tmp/results
     - store_artifacts:
@@ -4518,7 +4412,7 @@
           # we need the "set -o pipefail" here so that the exit code that circleci will actually use is from pytest and not the exit code from tee
           export SPLIT_TESTS=`cat /tmp/split_dtest_tests_j8_without_vnodes_final.txt`
           if [ ! -z "$SPLIT_TESTS" ]; then
-            set -o pipefail && cd ~/cassandra-dtest && pytest --skip-resource-intensive-tests --log-cli-level=DEBUG --junit-xml=/tmp/results/dtests/pytest_result_j8_without_vnodes.xml -s --cassandra-dir=/home/cassandra/cassandra --keep-test-dir $SPLIT_TESTS 2>&1 | tee /tmp/dtest/stdout.txt
+            set -o pipefail && cd ~/cassandra-dtest && pytest --skip-resource-intensive-tests --log-cli-level="DEBUG" --junit-xml=/tmp/results/dtests/pytest_result_j8_without_vnodes.xml -s --cassandra-dir=/home/cassandra/cassandra --keep-test-dir $SPLIT_TESTS 2>&1 | tee /tmp/dtest/stdout.txt
           else
             echo "Tune your parallelism, there are more containers than test classes. Nothing to do in this container"
             (exit 1)
@@ -4696,7 +4590,7 @@
           # we need the "set -o pipefail" here so that the exit code that circleci will actually use is from pytest and not the exit code from tee
           export SPLIT_TESTS=`cat /tmp/split_dtest_tests_j8_dtests_offheap_final.txt`
           if [ ! -z "$SPLIT_TESTS" ]; then
-            set -o pipefail && cd ~/cassandra-dtest && pytest --use-vnodes --num-tokens=16 --use-off-heap-memtables --skip-resource-intensive-tests --log-cli-level=DEBUG --junit-xml=/tmp/results/dtests/pytest_result_j8_dtests_offheap.xml -s --cassandra-dir=/home/cassandra/cassandra --keep-test-dir $SPLIT_TESTS 2>&1 | tee /tmp/dtest/stdout.txt
+            set -o pipefail && cd ~/cassandra-dtest && pytest --use-vnodes --num-tokens=16 --use-off-heap-memtables --skip-resource-intensive-tests --log-cli-level="DEBUG" --junit-xml=/tmp/results/dtests/pytest_result_j8_dtests_offheap.xml -s --cassandra-dir=/home/cassandra/cassandra --keep-test-dir $SPLIT_TESTS 2>&1 | tee /tmp/dtest/stdout.txt
           else
             echo "Tune your parallelism, there are more containers than test classes. Nothing to do in this container"
             (exit 1)
@@ -4934,7 +4828,7 @@
           # we need the "set -o pipefail" here so that the exit code that circleci will actually use is from pytest and not the exit code from tee
           export SPLIT_TESTS=`cat /tmp/split_dtest_tests_j11_with_vnodes_final.txt`
           if [ ! -z "$SPLIT_TESTS" ]; then
-            set -o pipefail && cd ~/cassandra-dtest && pytest --use-vnodes --num-tokens=16 --skip-resource-intensive-tests --log-cli-level=DEBUG --junit-xml=/tmp/results/dtests/pytest_result_j11_with_vnodes.xml -s --cassandra-dir=/home/cassandra/cassandra --keep-test-dir $SPLIT_TESTS 2>&1 | tee /tmp/dtest/stdout.txt
+            set -o pipefail && cd ~/cassandra-dtest && pytest --use-vnodes --num-tokens=16 --skip-resource-intensive-tests --log-cli-level="DEBUG" --junit-xml=/tmp/results/dtests/pytest_result_j11_with_vnodes.xml -s --cassandra-dir=/home/cassandra/cassandra --keep-test-dir $SPLIT_TESTS 2>&1 | tee /tmp/dtest/stdout.txt
           else
             echo "Tune your parallelism, there are more containers than test classes. Nothing to do in this container"
             (exit 1)
@@ -5698,7 +5592,7 @@
           # we need the "set -o pipefail" here so that the exit code that circleci will actually use is from pytest and not the exit code from tee
           export SPLIT_TESTS=`cat /tmp/split_dtest_tests_j8_without_vnodes_final.txt`
           if [ ! -z "$SPLIT_TESTS" ]; then
-            set -o pipefail && cd ~/cassandra-dtest && pytest --skip-resource-intensive-tests --log-cli-level=DEBUG --junit-xml=/tmp/results/dtests/pytest_result_j8_without_vnodes.xml -s --cassandra-dir=/home/cassandra/cassandra --keep-test-dir $SPLIT_TESTS 2>&1 | tee /tmp/dtest/stdout.txt
+            set -o pipefail && cd ~/cassandra-dtest && pytest --skip-resource-intensive-tests --log-cli-level="DEBUG" --junit-xml=/tmp/results/dtests/pytest_result_j8_without_vnodes.xml -s --cassandra-dir=/home/cassandra/cassandra --keep-test-dir $SPLIT_TESTS 2>&1 | tee /tmp/dtest/stdout.txt
           else
             echo "Tune your parallelism, there are more containers than test classes. Nothing to do in this container"
             (exit 1)
@@ -5805,7 +5699,7 @@
           # we need the "set -o pipefail" here so that the exit code that circleci will actually use is from pytest and not the exit code from tee
           export SPLIT_TESTS=`cat /tmp/split_dtest_tests_j11_dtests_offheap_final.txt`
           if [ ! -z "$SPLIT_TESTS" ]; then
-            set -o pipefail && cd ~/cassandra-dtest && pytest --use-vnodes --num-tokens=16 --use-off-heap-memtables --skip-resource-intensive-tests --log-cli-level=DEBUG --junit-xml=/tmp/results/dtests/pytest_result_j11_dtests_offheap.xml -s --cassandra-dir=/home/cassandra/cassandra --keep-test-dir $SPLIT_TESTS 2>&1 | tee /tmp/dtest/stdout.txt
+            set -o pipefail && cd ~/cassandra-dtest && pytest --use-vnodes --num-tokens=16 --use-off-heap-memtables --skip-resource-intensive-tests --log-cli-level="DEBUG" --junit-xml=/tmp/results/dtests/pytest_result_j11_dtests_offheap.xml -s --cassandra-dir=/home/cassandra/cassandra --keep-test-dir $SPLIT_TESTS 2>&1 | tee /tmp/dtest/stdout.txt
           else
             echo "Tune your parallelism, there are more containers than test classes. Nothing to do in this container"
             (exit 1)
@@ -5913,7 +5807,7 @@
           # we need the "set -o pipefail" here so that the exit code that circleci will actually use is from pytest and not the exit code from tee
           export SPLIT_TESTS=`cat /tmp/split_dtest_tests_j11_dtests_offheap_final.txt`
           if [ ! -z "$SPLIT_TESTS" ]; then
-            set -o pipefail && cd ~/cassandra-dtest && pytest --use-vnodes --num-tokens=16 --use-off-heap-memtables --skip-resource-intensive-tests --log-cli-level=DEBUG --junit-xml=/tmp/results/dtests/pytest_result_j11_dtests_offheap.xml -s --cassandra-dir=/home/cassandra/cassandra --keep-test-dir $SPLIT_TESTS 2>&1 | tee /tmp/dtest/stdout.txt
+            set -o pipefail && cd ~/cassandra-dtest && pytest --use-vnodes --num-tokens=16 --use-off-heap-memtables --skip-resource-intensive-tests --log-cli-level="DEBUG" --junit-xml=/tmp/results/dtests/pytest_result_j11_dtests_offheap.xml -s --cassandra-dir=/home/cassandra/cassandra --keep-test-dir $SPLIT_TESTS 2>&1 | tee /tmp/dtest/stdout.txt
           else
             echo "Tune your parallelism, there are more containers than test classes. Nothing to do in this container"
             (exit 1)
@@ -6345,7 +6239,7 @@
           # we need the "set -o pipefail" here so that the exit code that circleci will actually use is from pytest and not the exit code from tee
           export SPLIT_TESTS=`cat /tmp/split_dtest_tests_j8_dtests_offheap_final.txt`
           if [ ! -z "$SPLIT_TESTS" ]; then
-            set -o pipefail && cd ~/cassandra-dtest && pytest --use-vnodes --num-tokens=16 --use-off-heap-memtables --skip-resource-intensive-tests --log-cli-level=DEBUG --junit-xml=/tmp/results/dtests/pytest_result_j8_dtests_offheap.xml -s --cassandra-dir=/home/cassandra/cassandra --keep-test-dir $SPLIT_TESTS 2>&1 | tee /tmp/dtest/stdout.txt
+            set -o pipefail && cd ~/cassandra-dtest && pytest --use-vnodes --num-tokens=16 --use-off-heap-memtables --skip-resource-intensive-tests --log-cli-level="DEBUG" --junit-xml=/tmp/results/dtests/pytest_result_j8_dtests_offheap.xml -s --cassandra-dir=/home/cassandra/cassandra --keep-test-dir $SPLIT_TESTS 2>&1 | tee /tmp/dtest/stdout.txt
           else
             echo "Tune your parallelism, there are more containers than test classes. Nothing to do in this container"
             (exit 1)
@@ -6775,7 +6669,7 @@
           # we need the "set -o pipefail" here so that the exit code that circleci will actually use is from pytest and not the exit code from tee
           export SPLIT_TESTS=`cat /tmp/split_dtest_tests_j11_with_vnodes_final.txt`
           if [ ! -z "$SPLIT_TESTS" ]; then
-            set -o pipefail && cd ~/cassandra-dtest && pytest --use-vnodes --num-tokens=16 --skip-resource-intensive-tests --log-cli-level=DEBUG --junit-xml=/tmp/results/dtests/pytest_result_j11_with_vnodes.xml -s --cassandra-dir=/home/cassandra/cassandra --keep-test-dir $SPLIT_TESTS 2>&1 | tee /tmp/dtest/stdout.txt
+            set -o pipefail && cd ~/cassandra-dtest && pytest --use-vnodes --num-tokens=16 --skip-resource-intensive-tests --log-cli-level="DEBUG" --junit-xml=/tmp/results/dtests/pytest_result_j11_with_vnodes.xml -s --cassandra-dir=/home/cassandra/cassandra --keep-test-dir $SPLIT_TESTS 2>&1 | tee /tmp/dtest/stdout.txt
           else
             echo "Tune your parallelism, there are more containers than test classes. Nothing to do in this container"
             (exit 1)
@@ -6863,7 +6757,7 @@
     - run:
         name: Run dtests (j8_upgradetests_without_vnodes)
         no_output_timeout: 15m
-        command: "echo \"cat /tmp/split_dtest_tests_j8_upgradetests_without_vnodes_final.txt\"\ncat /tmp/split_dtest_tests_j8_upgradetests_without_vnodes_final.txt\n\nsource ~/env3.6/bin/activate\nexport PATH=$JAVA_HOME/bin:$PATH\nif [ -n '' ]; then\n  export \nfi\n\njava -version\ncd ~/cassandra-dtest\nmkdir -p /tmp/dtest\n\necho \"env: $(env)\"\necho \"** done env\"\nmkdir -p /tmp/results/dtests\n# we need the \"set -o pipefail\" here so that the exit code that circleci will actually use is from pytest and not the exit code from tee\nexport SPLIT_TESTS=`cat /tmp/split_dtest_tests_j8_upgradetests_without_vnodes_final.txt`\nif [ ! -z \"$SPLIT_TESTS\" ]; then\n  set -o pipefail && cd ~/cassandra-dtest && pytest --execute-upgrade-tests-only --upgrade-target-version-only --upgrade-version-selection all --log-cli-level=DEBUG --junit-xml=/tmp/results/dtests/pytest_result_j8_upgradetests_without_vnodes.xml -s --cassandra-dir=/home/cassandra/cassandra --keep-test-dir $SPLIT_TESTS 2>&1 | tee /tmp/dtest/stdout.txt\nelse\n  echo \"Tune your parallelism, there are more containers than test classes. Nothing to do in this container\"\n  (exit 1)\nfi\n"
+        command: "echo \"cat /tmp/split_dtest_tests_j8_upgradetests_without_vnodes_final.txt\"\ncat /tmp/split_dtest_tests_j8_upgradetests_without_vnodes_final.txt\n\nsource ~/env3.6/bin/activate\nexport PATH=$JAVA_HOME/bin:$PATH\nif [ -n '' ]; then\n  export \nfi\n\njava -version\ncd ~/cassandra-dtest\nmkdir -p /tmp/dtest\n\necho \"env: $(env)\"\necho \"** done env\"\nmkdir -p /tmp/results/dtests\n# we need the \"set -o pipefail\" here so that the exit code that circleci will actually use is from pytest and not the exit code from tee\nexport SPLIT_TESTS=`cat /tmp/split_dtest_tests_j8_upgradetests_without_vnodes_final.txt`\nif [ ! -z \"$SPLIT_TESTS\" ]; then\n  set -o pipefail && cd ~/cassandra-dtest && pytest --execute-upgrade-tests-only --upgrade-target-version-only --upgrade-version-selection all --log-cli-level=\"DEBUG\" --junit-xml=/tmp/results/dtests/pytest_result_j8_upgradetests_without_vnodes.xml -s --cassandra-dir=/home/cassandra/cassandra --keep-test-dir $SPLIT_TESTS 2>&1 | tee /tmp/dtest/stdout.txt\nelse\n  echo \"Tune your parallelism, there are more containers than test classes. Nothing to do in this container\"\n  (exit 1)\nfi\n"
     - store_test_results:
         path: /tmp/results
     - store_artifacts:
@@ -6968,7 +6862,7 @@
     - run:
         name: Run dtests (j11_dtests_offheap)
         no_output_timeout: 15m
-        command: "echo \"cat /tmp/split_dtest_tests_j11_dtests_offheap_final.txt\"\ncat /tmp/split_dtest_tests_j11_dtests_offheap_final.txt\n\nsource ~/env3.6/bin/activate\nexport PATH=$JAVA_HOME/bin:$PATH\nif [ -n '' ]; then\n  export \nfi\n\njava -version\ncd ~/cassandra-dtest\nmkdir -p /tmp/dtest\n\necho \"env: $(env)\"\necho \"** done env\"\nmkdir -p /tmp/results/dtests\n# we need the \"set -o pipefail\" here so that the exit code that circleci will actually use is from pytest and not the exit code from tee\nexport SPLIT_TESTS=`cat /tmp/split_dtest_tests_j11_dtests_offheap_final.txt`\nif [ ! -z \"$SPLIT_TESTS\" ]; then\n  set -o pipefail && cd ~/cassandra-dtest && pytest --use-vnodes --num-tokens=16 --use-off-heap-memtables --skip-resource-intensive-tests --log-cli-level=DEBUG --junit-xml=/tmp/results/dtests/pytest_result_j11_dtests_offheap.xml -s --cassandra-dir=/home/cassandra/cassandra --keep-test-dir $SPLIT_TESTS 2>&1 | tee /tmp/dtest/stdout.txt\nelse\n  echo \"Tune your parallelism, there are more containers than test classes. Nothing to do in this container\"\n  (exit 1)\nfi\n"
+        command: "echo \"cat /tmp/split_dtest_tests_j11_dtests_offheap_final.txt\"\ncat /tmp/split_dtest_tests_j11_dtests_offheap_final.txt\n\nsource ~/env3.6/bin/activate\nexport PATH=$JAVA_HOME/bin:$PATH\nif [ -n '' ]; then\n  export \nfi\n\njava -version\ncd ~/cassandra-dtest\nmkdir -p /tmp/dtest\n\necho \"env: $(env)\"\necho \"** done env\"\nmkdir -p /tmp/results/dtests\n# we need the \"set -o pipefail\" here so that the exit code that circleci will actually use is from pytest and not the exit code from tee\nexport SPLIT_TESTS=`cat /tmp/split_dtest_tests_j11_dtests_offheap_final.txt`\nif [ ! -z \"$SPLIT_TESTS\" ]; then\n  set -o pipefail && cd ~/cassandra-dtest && pytest --use-vnodes --num-tokens=16 --use-off-heap-memtables --skip-resource-intensive-tests --log-cli-level=\"DEBUG\" --junit-xml=/tmp/results/dtests/pytest_result_j11_dtests_offheap.xml -s --cassandra-dir=/home/cassandra/cassandra --keep-test-dir $SPLIT_TESTS 2>&1 | tee /tmp/dtest/stdout.txt\nelse\n  echo \"Tune your parallelism, there are more containers than test classes. Nothing to do in this container\"\n  (exit 1)\nfi\n"
     - store_test_results:
         path: /tmp/results
     - store_artifacts:
@@ -7264,7 +7158,7 @@
           # we need the "set -o pipefail" here so that the exit code that circleci will actually use is from pytest and not the exit code from tee
           export SPLIT_TESTS=`cat /tmp/split_dtest_tests_j11_with_vnodes_final.txt`
           if [ ! -z "$SPLIT_TESTS" ]; then
-            set -o pipefail && cd ~/cassandra-dtest && pytest --use-vnodes --num-tokens=16 --skip-resource-intensive-tests --log-cli-level=DEBUG --junit-xml=/tmp/results/dtests/pytest_result_j11_with_vnodes.xml -s --cassandra-dir=/home/cassandra/cassandra --keep-test-dir $SPLIT_TESTS 2>&1 | tee /tmp/dtest/stdout.txt
+            set -o pipefail && cd ~/cassandra-dtest && pytest --use-vnodes --num-tokens=16 --skip-resource-intensive-tests --log-cli-level="DEBUG" --junit-xml=/tmp/results/dtests/pytest_result_j11_with_vnodes.xml -s --cassandra-dir=/home/cassandra/cassandra --keep-test-dir $SPLIT_TESTS 2>&1 | tee /tmp/dtest/stdout.txt
           else
             echo "Tune your parallelism, there are more containers than test classes. Nothing to do in this container"
             (exit 1)
@@ -7565,7 +7459,7 @@
           # we need the "set -o pipefail" here so that the exit code that circleci will actually use is from pytest and not the exit code from tee
           export SPLIT_TESTS=`cat /tmp/split_dtest_tests_j11_with_vnodes_final.txt`
           if [ ! -z "$SPLIT_TESTS" ]; then
-            set -o pipefail && cd ~/cassandra-dtest && pytest --use-vnodes --num-tokens=16 --skip-resource-intensive-tests --log-cli-level=DEBUG --junit-xml=/tmp/results/dtests/pytest_result_j11_with_vnodes.xml -s --cassandra-dir=/home/cassandra/cassandra --keep-test-dir $SPLIT_TESTS 2>&1 | tee /tmp/dtest/stdout.txt
+            set -o pipefail && cd ~/cassandra-dtest && pytest --use-vnodes --num-tokens=16 --skip-resource-intensive-tests --log-cli-level="DEBUG" --junit-xml=/tmp/results/dtests/pytest_result_j11_with_vnodes.xml -s --cassandra-dir=/home/cassandra/cassandra --keep-test-dir $SPLIT_TESTS 2>&1 | tee /tmp/dtest/stdout.txt
           else
             echo "Tune your parallelism, there are more containers than test classes. Nothing to do in this container"
             (exit 1)
@@ -7845,7 +7739,7 @@
     - run:
         name: Run dtests (j8_dtests_offheap)
         no_output_timeout: 15m
-        command: "echo \"cat /tmp/split_dtest_tests_j8_dtests_offheap_final.txt\"\ncat /tmp/split_dtest_tests_j8_dtests_offheap_final.txt\n\nsource ~/env3.6/bin/activate\nexport PATH=$JAVA_HOME/bin:$PATH\nif [ -n '' ]; then\n  export \nfi\n\njava -version\ncd ~/cassandra-dtest\nmkdir -p /tmp/dtest\n\necho \"env: $(env)\"\necho \"** done env\"\nmkdir -p /tmp/results/dtests\n# we need the \"set -o pipefail\" here so that the exit code that circleci will actually use is from pytest and not the exit code from tee\nexport SPLIT_TESTS=`cat /tmp/split_dtest_tests_j8_dtests_offheap_final.txt`\nif [ ! -z \"$SPLIT_TESTS\" ]; then\n  set -o pipefail && cd ~/cassandra-dtest && pytest --use-vnodes --num-tokens=16 --use-off-heap-memtables --skip-resource-intensive-tests --log-cli-level=DEBUG --junit-xml=/tmp/results/dtests/pytest_result_j8_dtests_offheap.xml -s --cassandra-dir=/home/cassandra/cassandra --keep-test-dir $SPLIT_TESTS 2>&1 | tee /tmp/dtest/stdout.txt\nelse\n  echo \"Tune your parallelism, there are more containers than test classes. Nothing to do in this container\"\n  (exit 1)\nfi\n"
+        command: "echo \"cat /tmp/split_dtest_tests_j8_dtests_offheap_final.txt\"\ncat /tmp/split_dtest_tests_j8_dtests_offheap_final.txt\n\nsource ~/env3.6/bin/activate\nexport PATH=$JAVA_HOME/bin:$PATH\nif [ -n '' ]; then\n  export \nfi\n\njava -version\ncd ~/cassandra-dtest\nmkdir -p /tmp/dtest\n\necho \"env: $(env)\"\necho \"** done env\"\nmkdir -p /tmp/results/dtests\n# we need the \"set -o pipefail\" here so that the exit code that circleci will actually use is from pytest and not the exit code from tee\nexport SPLIT_TESTS=`cat /tmp/split_dtest_tests_j8_dtests_offheap_final.txt`\nif [ ! -z \"$SPLIT_TESTS\" ]; then\n  set -o pipefail && cd ~/cassandra-dtest && pytest --use-vnodes --num-tokens=16 --use-off-heap-memtables --skip-resource-intensive-tests --log-cli-level=\"DEBUG\" --junit-xml=/tmp/results/dtests/pytest_result_j8_dtests_offheap.xml -s --cassandra-dir=/home/cassandra/cassandra --keep-test-dir $SPLIT_TESTS 2>&1 | tee /tmp/dtest/stdout.txt\nelse\n  echo \"Tune your parallelism, there are more containers than test classes. Nothing to do in this container\"\n  (exit 1)\nfi\n"
     - store_test_results:
         path: /tmp/results
     - store_artifacts:
@@ -8267,7 +8161,7 @@
     - run:
         name: Run dtests (j8_without_vnodes)
         no_output_timeout: 15m
-        command: "echo \"cat /tmp/split_dtest_tests_j8_without_vnodes_final.txt\"\ncat /tmp/split_dtest_tests_j8_without_vnodes_final.txt\n\nsource ~/env3.6/bin/activate\nexport PATH=$JAVA_HOME/bin:$PATH\nif [ -n '' ]; then\n  export \nfi\n\njava -version\ncd ~/cassandra-dtest\nmkdir -p /tmp/dtest\n\necho \"env: $(env)\"\necho \"** done env\"\nmkdir -p /tmp/results/dtests\n# we need the \"set -o pipefail\" here so that the exit code that circleci will actually use is from pytest and not the exit code from tee\nexport SPLIT_TESTS=`cat /tmp/split_dtest_tests_j8_without_vnodes_final.txt`\nif [ ! -z \"$SPLIT_TESTS\" ]; then\n  set -o pipefail && cd ~/cassandra-dtest && pytest --skip-resource-intensive-tests --log-cli-level=DEBUG --junit-xml=/tmp/results/dtests/pytest_result_j8_without_vnodes.xml -s --cassandra-dir=/home/cassandra/cassandra --keep-test-dir $SPLIT_TESTS 2>&1 | tee /tmp/dtest/stdout.txt\nelse\n  echo \"Tune your parallelism, there are more containers than test classes. Nothing to do in this container\"\n  (exit 1)\nfi\n"
+        command: "echo \"cat /tmp/split_dtest_tests_j8_without_vnodes_final.txt\"\ncat /tmp/split_dtest_tests_j8_without_vnodes_final.txt\n\nsource ~/env3.6/bin/activate\nexport PATH=$JAVA_HOME/bin:$PATH\nif [ -n '' ]; then\n  export \nfi\n\njava -version\ncd ~/cassandra-dtest\nmkdir -p /tmp/dtest\n\necho \"env: $(env)\"\necho \"** done env\"\nmkdir -p /tmp/results/dtests\n# we need the \"set -o pipefail\" here so that the exit code that circleci will actually use is from pytest and not the exit code from tee\nexport SPLIT_TESTS=`cat /tmp/split_dtest_tests_j8_without_vnodes_final.txt`\nif [ ! -z \"$SPLIT_TESTS\" ]; then\n  set -o pipefail && cd ~/cassandra-dtest && pytest --skip-resource-intensive-tests --log-cli-level=\"DEBUG\" --junit-xml=/tmp/results/dtests/pytest_result_j8_without_vnodes.xml -s --cassandra-dir=/home/cassandra/cassandra --keep-test-dir $SPLIT_TESTS 2>&1 | tee /tmp/dtest/stdout.txt\nelse\n  echo \"Tune your parallelism, there are more containers than test classes. Nothing to do in this container\"\n  (exit 1)\nfi\n"
     - store_test_results:
         path: /tmp/results
     - store_artifacts:
@@ -8370,7 +8264,7 @@
           # we need the "set -o pipefail" here so that the exit code that circleci will actually use is from pytest and not the exit code from tee
           export SPLIT_TESTS=`cat /tmp/split_dtest_tests_j11_without_vnodes_final.txt`
           if [ ! -z "$SPLIT_TESTS" ]; then
-            set -o pipefail && cd ~/cassandra-dtest && pytest --skip-resource-intensive-tests --log-cli-level=DEBUG --junit-xml=/tmp/results/dtests/pytest_result_j11_without_vnodes.xml -s --cassandra-dir=/home/cassandra/cassandra --keep-test-dir $SPLIT_TESTS 2>&1 | tee /tmp/dtest/stdout.txt
+            set -o pipefail && cd ~/cassandra-dtest && pytest --skip-resource-intensive-tests --log-cli-level="DEBUG" --junit-xml=/tmp/results/dtests/pytest_result_j11_without_vnodes.xml -s --cassandra-dir=/home/cassandra/cassandra --keep-test-dir $SPLIT_TESTS 2>&1 | tee /tmp/dtest/stdout.txt
           else
             echo "Tune your parallelism, there are more containers than test classes. Nothing to do in this container"
             (exit 1)
@@ -8458,7 +8352,7 @@
     - run:
         name: Run dtests (j8_with_vnodes)
         no_output_timeout: 15m
-        command: "echo \"cat /tmp/split_dtest_tests_j8_with_vnodes_final.txt\"\ncat /tmp/split_dtest_tests_j8_with_vnodes_final.txt\n\nsource ~/env3.6/bin/activate\nexport PATH=$JAVA_HOME/bin:$PATH\nif [ -n '' ]; then\n  export \nfi\n\njava -version\ncd ~/cassandra-dtest\nmkdir -p /tmp/dtest\n\necho \"env: $(env)\"\necho \"** done env\"\nmkdir -p /tmp/results/dtests\n# we need the \"set -o pipefail\" here so that the exit code that circleci will actually use is from pytest and not the exit code from tee\nexport SPLIT_TESTS=`cat /tmp/split_dtest_tests_j8_with_vnodes_final.txt`\nif [ ! -z \"$SPLIT_TESTS\" ]; then\n  set -o pipefail && cd ~/cassandra-dtest && pytest --use-vnodes --num-tokens=16 --skip-resource-intensive-tests --log-cli-level=DEBUG --junit-xml=/tmp/results/dtests/pytest_result_j8_with_vnodes.xml -s --cassandra-dir=/home/cassandra/cassandra --keep-test-dir $SPLIT_TESTS 2>&1 | tee /tmp/dtest/stdout.txt\nelse\n  echo \"Tune your parallelism, there are more containers than test classes. Nothing to do in this container\"\n  (exit 1)\nfi\n"
+        command: "echo \"cat /tmp/split_dtest_tests_j8_with_vnodes_final.txt\"\ncat /tmp/split_dtest_tests_j8_with_vnodes_final.txt\n\nsource ~/env3.6/bin/activate\nexport PATH=$JAVA_HOME/bin:$PATH\nif [ -n '' ]; then\n  export \nfi\n\njava -version\ncd ~/cassandra-dtest\nmkdir -p /tmp/dtest\n\necho \"env: $(env)\"\necho \"** done env\"\nmkdir -p /tmp/results/dtests\n# we need the \"set -o pipefail\" here so that the exit code that circleci will actually use is from pytest and not the exit code from tee\nexport SPLIT_TESTS=`cat /tmp/split_dtest_tests_j8_with_vnodes_final.txt`\nif [ ! -z \"$SPLIT_TESTS\" ]; then\n  set -o pipefail && cd ~/cassandra-dtest && pytest --use-vnodes --num-tokens=16 --skip-resource-intensive-tests --log-cli-level=\"DEBUG\" --junit-xml=/tmp/results/dtests/pytest_result_j8_with_vnodes.xml -s --cassandra-dir=/home/cassandra/cassandra --keep-test-dir $SPLIT_TESTS 2>&1 | tee /tmp/dtest/stdout.txt\nelse\n  echo \"Tune your parallelism, there are more containers than test classes. Nothing to do in this container\"\n  (exit 1)\nfi\n"
     - store_test_results:
         path: /tmp/results
     - store_artifacts:
@@ -8817,7 +8711,7 @@
     - run:
         name: Run dtests (j11_without_vnodes)
         no_output_timeout: 15m
-        command: "echo \"cat /tmp/split_dtest_tests_j11_without_vnodes_final.txt\"\ncat /tmp/split_dtest_tests_j11_without_vnodes_final.txt\n\nsource ~/env3.6/bin/activate\nexport PATH=$JAVA_HOME/bin:$PATH\nif [ -n '' ]; then\n  export \nfi\n\njava -version\ncd ~/cassandra-dtest\nmkdir -p /tmp/dtest\n\necho \"env: $(env)\"\necho \"** done env\"\nmkdir -p /tmp/results/dtests\n# we need the \"set -o pipefail\" here so that the exit code that circleci will actually use is from pytest and not the exit code from tee\nexport SPLIT_TESTS=`cat /tmp/split_dtest_tests_j11_without_vnodes_final.txt`\nif [ ! -z \"$SPLIT_TESTS\" ]; then\n  set -o pipefail && cd ~/cassandra-dtest && pytest --skip-resource-intensive-tests --log-cli-level=DEBUG --junit-xml=/tmp/results/dtests/pytest_result_j11_without_vnodes.xml -s --cassandra-dir=/home/cassandra/cassandra --keep-test-dir $SPLIT_TESTS 2>&1 | tee /tmp/dtest/stdout.txt\nelse\n  echo \"Tune your parallelism, there are more containers than test classes. Nothing to do in this container\"\n  (exit 1)\nfi\n"
+        command: "echo \"cat /tmp/split_dtest_tests_j11_without_vnodes_final.txt\"\ncat /tmp/split_dtest_tests_j11_without_vnodes_final.txt\n\nsource ~/env3.6/bin/activate\nexport PATH=$JAVA_HOME/bin:$PATH\nif [ -n '' ]; then\n  export \nfi\n\njava -version\ncd ~/cassandra-dtest\nmkdir -p /tmp/dtest\n\necho \"env: $(env)\"\necho \"** done env\"\nmkdir -p /tmp/results/dtests\n# we need the \"set -o pipefail\" here so that the exit code that circleci will actually use is from pytest and not the exit code from tee\nexport SPLIT_TESTS=`cat /tmp/split_dtest_tests_j11_without_vnodes_final.txt`\nif [ ! -z \"$SPLIT_TESTS\" ]; then\n  set -o pipefail && cd ~/cassandra-dtest && pytest --skip-resource-intensive-tests --log-cli-level=\"DEBUG\" --junit-xml=/tmp/results/dtests/pytest_result_j11_without_vnodes.xml -s --cassandra-dir=/home/cassandra/cassandra --keep-test-dir $SPLIT_TESTS 2>&1 | tee /tmp/dtest/stdout.txt\nelse\n  echo \"Tune your parallelism, there are more containers than test classes. Nothing to do in this container\"\n  (exit 1)\nfi\n"
     - store_test_results:
         path: /tmp/results
     - store_artifacts:
@@ -9292,7 +9186,7 @@
           # we need the "set -o pipefail" here so that the exit code that circleci will actually use is from pytest and not the exit code from tee
           export SPLIT_TESTS=`cat /tmp/split_dtest_tests_j8_dtests_offheap_final.txt`
           if [ ! -z "$SPLIT_TESTS" ]; then
-            set -o pipefail && cd ~/cassandra-dtest && pytest --use-vnodes --num-tokens=16 --use-off-heap-memtables --skip-resource-intensive-tests --log-cli-level=DEBUG --junit-xml=/tmp/results/dtests/pytest_result_j8_dtests_offheap.xml -s --cassandra-dir=/home/cassandra/cassandra --keep-test-dir $SPLIT_TESTS 2>&1 | tee /tmp/dtest/stdout.txt
+            set -o pipefail && cd ~/cassandra-dtest && pytest --use-vnodes --num-tokens=16 --use-off-heap-memtables --skip-resource-intensive-tests --log-cli-level="DEBUG" --junit-xml=/tmp/results/dtests/pytest_result_j8_dtests_offheap.xml -s --cassandra-dir=/home/cassandra/cassandra --keep-test-dir $SPLIT_TESTS 2>&1 | tee /tmp/dtest/stdout.txt
           else
             echo "Tune your parallelism, there are more containers than test classes. Nothing to do in this container"
             (exit 1)
@@ -9751,7 +9645,7 @@
           # we need the "set -o pipefail" here so that the exit code that circleci will actually use is from pytest and not the exit code from tee
           export SPLIT_TESTS=`cat /tmp/split_dtest_tests_j8_with_vnodes_final.txt`
           if [ ! -z "$SPLIT_TESTS" ]; then
-            set -o pipefail && cd ~/cassandra-dtest && pytest --use-vnodes --num-tokens=16 --skip-resource-intensive-tests --log-cli-level=DEBUG --junit-xml=/tmp/results/dtests/pytest_result_j8_with_vnodes.xml -s --cassandra-dir=/home/cassandra/cassandra --keep-test-dir $SPLIT_TESTS 2>&1 | tee /tmp/dtest/stdout.txt
+            set -o pipefail && cd ~/cassandra-dtest && pytest --use-vnodes --num-tokens=16 --skip-resource-intensive-tests --log-cli-level="DEBUG" --junit-xml=/tmp/results/dtests/pytest_result_j8_with_vnodes.xml -s --cassandra-dir=/home/cassandra/cassandra --keep-test-dir $SPLIT_TESTS 2>&1 | tee /tmp/dtest/stdout.txt
           else
             echo "Tune your parallelism, there are more containers than test classes. Nothing to do in this container"
             (exit 1)
@@ -9858,7 +9752,7 @@
           # we need the "set -o pipefail" here so that the exit code that circleci will actually use is from pytest and not the exit code from tee
           export SPLIT_TESTS=`cat /tmp/split_dtest_tests_j11_dtests_offheap_final.txt`
           if [ ! -z "$SPLIT_TESTS" ]; then
-            set -o pipefail && cd ~/cassandra-dtest && pytest --use-vnodes --num-tokens=16 --use-off-heap-memtables --skip-resource-intensive-tests --log-cli-level=DEBUG --junit-xml=/tmp/results/dtests/pytest_result_j11_dtests_offheap.xml -s --cassandra-dir=/home/cassandra/cassandra --keep-test-dir $SPLIT_TESTS 2>&1 | tee /tmp/dtest/stdout.txt
+            set -o pipefail && cd ~/cassandra-dtest && pytest --use-vnodes --num-tokens=16 --use-off-heap-memtables --skip-resource-intensive-tests --log-cli-level="DEBUG" --junit-xml=/tmp/results/dtests/pytest_result_j11_dtests_offheap.xml -s --cassandra-dir=/home/cassandra/cassandra --keep-test-dir $SPLIT_TESTS 2>&1 | tee /tmp/dtest/stdout.txt
           else
             echo "Tune your parallelism, there are more containers than test classes. Nothing to do in this container"
             (exit 1)
@@ -10292,7 +10186,7 @@
     - run:
         name: Run dtests (j11_with_vnodes)
         no_output_timeout: 15m
-        command: "echo \"cat /tmp/split_dtest_tests_j11_with_vnodes_final.txt\"\ncat /tmp/split_dtest_tests_j11_with_vnodes_final.txt\n\nsource ~/env3.6/bin/activate\nexport PATH=$JAVA_HOME/bin:$PATH\nif [ -n '' ]; then\n  export \nfi\n\njava -version\ncd ~/cassandra-dtest\nmkdir -p /tmp/dtest\n\necho \"env: $(env)\"\necho \"** done env\"\nmkdir -p /tmp/results/dtests\n# we need the \"set -o pipefail\" here so that the exit code that circleci will actually use is from pytest and not the exit code from tee\nexport SPLIT_TESTS=`cat /tmp/split_dtest_tests_j11_with_vnodes_final.txt`\nif [ ! -z \"$SPLIT_TESTS\" ]; then\n  set -o pipefail && cd ~/cassandra-dtest && pytest --use-vnodes --num-tokens=16 --skip-resource-intensive-tests --log-cli-level=DEBUG --junit-xml=/tmp/results/dtests/pytest_result_j11_with_vnodes.xml -s --cassandra-dir=/home/cassandra/cassandra --keep-test-dir $SPLIT_TESTS 2>&1 | tee /tmp/dtest/stdout.txt\nelse\n  echo \"Tune your parallelism, there are more containers than test classes. Nothing to do in this container\"\n  (exit 1)\nfi\n"
+        command: "echo \"cat /tmp/split_dtest_tests_j11_with_vnodes_final.txt\"\ncat /tmp/split_dtest_tests_j11_with_vnodes_final.txt\n\nsource ~/env3.6/bin/activate\nexport PATH=$JAVA_HOME/bin:$PATH\nif [ -n '' ]; then\n  export \nfi\n\njava -version\ncd ~/cassandra-dtest\nmkdir -p /tmp/dtest\n\necho \"env: $(env)\"\necho \"** done env\"\nmkdir -p /tmp/results/dtests\n# we need the \"set -o pipefail\" here so that the exit code that circleci will actually use is from pytest and not the exit code from tee\nexport SPLIT_TESTS=`cat /tmp/split_dtest_tests_j11_with_vnodes_final.txt`\nif [ ! -z \"$SPLIT_TESTS\" ]; then\n  set -o pipefail && cd ~/cassandra-dtest && pytest --use-vnodes --num-tokens=16 --skip-resource-intensive-tests --log-cli-level=\"DEBUG\" --junit-xml=/tmp/results/dtests/pytest_result_j11_with_vnodes.xml -s --cassandra-dir=/home/cassandra/cassandra --keep-test-dir $SPLIT_TESTS 2>&1 | tee /tmp/dtest/stdout.txt\nelse\n  echo \"Tune your parallelism, there are more containers than test classes. Nothing to do in this container\"\n  (exit 1)\nfi\n"
     - store_test_results:
         path: /tmp/results
     - store_artifacts:
