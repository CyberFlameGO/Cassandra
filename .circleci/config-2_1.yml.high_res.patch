<<<<<<< HEAD
--- config-2_1.yml	2022-10-27 10:22:41.868009084 +0100
+++ config-2_1.yml.HIGHRES	2022-10-27 10:23:05.374865893 +0100
@@ -136,14 +136,14 @@
=======
--- config-2_1.yml	2022-11-05 18:28:58.000000000 -0400
+++ config-2_1.yml.HIGHRES	2022-11-05 18:47:13.000000000 -0400
@@ -40,8 +40,8 @@
     CASSANDRA_SKIP_SYNC: true
     DTEST_REPO: https://github.com/apache/cassandra-dtest.git
     DTEST_BRANCH: trunk
-    CCM_MAX_HEAP_SIZE: 1024M
-    CCM_HEAP_NEWSIZE: 256M
+    CCM_MAX_HEAP_SIZE: 2048M
+    CCM_HEAP_NEWSIZE: 512M
 
     # Whether the repeated test iterations should stop on the first failure by default.
     REPEATED_TESTS_STOP_ON_FAILURE: false
@@ -125,46 +125,50 @@
>>>>>>> 7572725d
 j8_par_executor: &j8_par_executor
   executor:
     name: java8-executor
-    #exec_resource_class: xlarge
-  parallelism: 4
+    exec_resource_class: xlarge
+  parallelism: 100
 
 j8_small_par_executor: &j8_small_par_executor
   executor:
     name: java8-executor
-    #exec_resource_class: xlarge
-  parallelism: 1
+    exec_resource_class: xlarge
+  parallelism: 5
 
 j8_small_executor: &j8_small_executor
   executor:
@@ -154,68 +154,74 @@
 j8_medium_par_executor: &j8_medium_par_executor
   executor:
     name: java8-executor
-    #exec_resource_class: xlarge
-  parallelism: 1
+    exec_resource_class: xlarge
+  parallelism: 2
 
 j8_seq_executor: &j8_seq_executor
   executor:
     name: java8-executor
-    #exec_resource_class: xlarge
+    exec_resource_class: xlarge
   parallelism: 1 # sequential, single container tests: no parallelism benefits
 
 j11_par_executor: &j11_par_executor
   executor:
     name: java11-executor
-    #exec_resource_class: xlarge
-  parallelism: 4
+    exec_resource_class: xlarge
+  parallelism: 100
 
-j11_small_par_executor: &j11_small_par_executor
+j11_small_executor: &j11_small_executor
   executor:
     name: java11-executor
-    #exec_resource_class: xlarge
+    exec_resource_class: medium
   parallelism: 1
 
-j11_small_executor: &j11_small_executor
+j11_small_par_executor: &j11_small_par_executor
   executor:
     name: java11-executor
-    #exec_resource_class: medium
-  parallelism: 1
+    exec_resource_class: xlarge
+  parallelism: 5
 
 j11_seq_executor: &j11_seq_executor
   executor:
     name: java11-executor
-    #exec_resource_class: xlarge
+    exec_resource_class: xlarge
   parallelism: 1 # sequential, single container tests: no parallelism benefits
 
 j8_repeated_utest_executor: &j8_repeated_utest_executor
   executor:
     name: java8-executor
-  parallelism: 4
+    exec_resource_class: xlarge
+  parallelism: 100
 
 j8_repeated_dtest_executor: &j8_repeated_dtest_executor
   executor:
     name: java8-executor
-  parallelism: 4
+    exec_resource_class: xlarge
+  parallelism: 100
 
 j8_repeated_upgrade_dtest_executor: &j8_repeated_upgrade_dtest_executor
   executor:
     name: java8-executor
-  parallelism: 4
+    exec_resource_class: xlarge
+  parallelism: 100
 
 j8_repeated_jvm_upgrade_dtest_executor: &j8_repeated_jvm_upgrade_dtest_executor
   executor:
     name: java8-executor
-  parallelism: 4
+    exec_resource_class: xlarge
+  parallelism: 100
 
 j11_repeated_utest_executor: &j11_repeated_utest_executor
   executor:
     name: java11-executor
-  parallelism: 4
+    exec_resource_class: xlarge
+  parallelism: 100
 
 j11_repeated_dtest_executor: &j11_repeated_dtest_executor
   executor:
     name: java11-executor
-  parallelism: 4
+    exec_resource_class: xlarge
+  parallelism: 100
 
 j8_separate_jobs: &j8_separate_jobs
   jobs:<|MERGE_RESOLUTION|>--- conflicted
+++ resolved
@@ -1,23 +1,6 @@
-<<<<<<< HEAD
---- config-2_1.yml	2022-10-27 10:22:41.868009084 +0100
-+++ config-2_1.yml.HIGHRES	2022-10-27 10:23:05.374865893 +0100
+--- config-2_1.yml	2022-11-07 21:17:20.000000000 -0500
++++ config-2_1.yml.HIGHRES	2022-11-07 21:20:40.000000000 -0500
 @@ -136,14 +136,14 @@
-=======
---- config-2_1.yml	2022-11-05 18:28:58.000000000 -0400
-+++ config-2_1.yml.HIGHRES	2022-11-05 18:47:13.000000000 -0400
-@@ -40,8 +40,8 @@
-     CASSANDRA_SKIP_SYNC: true
-     DTEST_REPO: https://github.com/apache/cassandra-dtest.git
-     DTEST_BRANCH: trunk
--    CCM_MAX_HEAP_SIZE: 1024M
--    CCM_HEAP_NEWSIZE: 256M
-+    CCM_MAX_HEAP_SIZE: 2048M
-+    CCM_HEAP_NEWSIZE: 512M
- 
-     # Whether the repeated test iterations should stop on the first failure by default.
-     REPEATED_TESTS_STOP_ON_FAILURE: false
-@@ -125,46 +125,50 @@
->>>>>>> 7572725d
  j8_par_executor: &j8_par_executor
    executor:
      name: java8-executor
