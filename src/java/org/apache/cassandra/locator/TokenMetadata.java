--- conflicted
+++ resolved
@@ -26,15 +26,7 @@
 import java.util.concurrent.locks.ReentrantReadWriteLock;
 
 import com.google.common.collect.*;
-<<<<<<< HEAD
-
-import org.apache.cassandra.utils.BiMultiValMap;
-import org.apache.cassandra.utils.Pair;
-import org.apache.cassandra.utils.SortedBiMultiValMap;
 import org.apache.commons.lang3.StringUtils;
-=======
-import org.apache.commons.lang.StringUtils;
->>>>>>> 8145c835
 import org.slf4j.Logger;
 import org.slf4j.LoggerFactory;
 
@@ -984,29 +976,7 @@
         return sb.toString();
     }
 
-<<<<<<< HEAD
-    public void invalidateCaches()
-    {
-        for (AbstractReplicationStrategy subscriber : subscribers)
-        {
-            subscriber.invalidateCachedTokenEndpointValues();
-        }
-    }
-
-    public void register(AbstractReplicationStrategy subscriber)
-    {
-        subscribers.add(subscriber);
-    }
-
-    public void unregister(AbstractReplicationStrategy subscriber)
-    {
-        subscribers.remove(subscriber);
-    }
-
-    public Collection<InetAddress> pendingEndpointsFor(Token token, String keyspaceName)
-=======
     public Collection<InetAddress> pendingEndpointsFor(Token token, String table)
->>>>>>> 8145c835
     {
         Map<Range<Token>, Collection<InetAddress>> ranges = getPendingRanges(keyspaceName);
         if (ranges.isEmpty())
