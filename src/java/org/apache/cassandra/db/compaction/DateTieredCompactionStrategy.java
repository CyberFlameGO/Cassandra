/*
 * Licensed to the Apache Software Foundation (ASF) under one
 * or more contributor license agreements.  See the NOTICE file
 * distributed with this work for additional information
 * regarding copyright ownership.  The ASF licenses this file
 * to you under the Apache License, Version 2.0 (the
 * "License"); you may not use this file except in compliance
 * with the License.  You may obtain a copy of the License at
 *
 *     http://www.apache.org/licenses/LICENSE-2.0
 *
 * Unless required by applicable law or agreed to in writing, software
 * distributed under the License is distributed on an "AS IS" BASIS,
 * WITHOUT WARRANTIES OR CONDITIONS OF ANY KIND, either express or implied.
 * See the License for the specific language governing permissions and
 * limitations under the License.
 */
package org.apache.cassandra.db.compaction;

import java.util.*;

import com.google.common.annotations.VisibleForTesting;
import com.google.common.base.Predicate;
import com.google.common.collect.*;

import org.apache.cassandra.db.lifecycle.SSTableSet;
import org.apache.cassandra.db.lifecycle.View;
import org.apache.cassandra.io.sstable.format.SSTableReader;
import org.slf4j.Logger;
import org.slf4j.LoggerFactory;

import org.apache.cassandra.cql3.statements.CFPropDefs;
import org.apache.cassandra.db.ColumnFamilyStore;
import org.apache.cassandra.db.lifecycle.LifecycleTransaction;
import org.apache.cassandra.exceptions.ConfigurationException;
import org.apache.cassandra.utils.Pair;

import static com.google.common.collect.Iterables.filter;

public class DateTieredCompactionStrategy extends AbstractCompactionStrategy
{
    private static final Logger logger = LoggerFactory.getLogger(DateTieredCompactionStrategy.class);

    private final DateTieredCompactionStrategyOptions options;
    protected volatile int estimatedRemainingTasks;
    private final Set<SSTableReader> sstables = new HashSet<>();

    public DateTieredCompactionStrategy(ColumnFamilyStore cfs, Map<String, String> options)
    {
        super(cfs, options);
        this.estimatedRemainingTasks = 0;
        this.options = new DateTieredCompactionStrategyOptions(options);
        if (!options.containsKey(AbstractCompactionStrategy.TOMBSTONE_COMPACTION_INTERVAL_OPTION) && !options.containsKey(AbstractCompactionStrategy.TOMBSTONE_THRESHOLD_OPTION))
        {
            disableTombstoneCompactions = true;
            logger.debug("Disabling tombstone compactions for DTCS");
        }
        else
            logger.debug("Enabling tombstone compactions for DTCS");

    }

    @Override
    @SuppressWarnings("resource")
    public synchronized AbstractCompactionTask getNextBackgroundTask(int gcBefore)
    {
        while (true)
        {
            List<SSTableReader> latestBucket = getNextBackgroundSSTables(gcBefore);

            if (latestBucket.isEmpty())
                return null;

            LifecycleTransaction modifier = cfs.getTracker().tryModify(latestBucket, OperationType.COMPACTION);
            if (modifier != null)
                return new CompactionTask(cfs, modifier, gcBefore, false);
        }
    }

    /**
     *
     * @param gcBefore
     * @return
     */
    private List<SSTableReader> getNextBackgroundSSTables(final int gcBefore)
    {
<<<<<<< HEAD
        if (!isEnabled() || Iterables.isEmpty(cfs.getSSTables(SSTableSet.LIVE)))
=======
        if (cfs.getSSTables().isEmpty())
>>>>>>> 325aeb76
            return Collections.emptyList();

        Set<SSTableReader> uncompacting = ImmutableSet.copyOf(filter(cfs.getUncompactingSSTables(), sstables::contains));

        // Find fully expired SSTables. Those will be included no matter what.
        Set<SSTableReader> expired = CompactionController.getFullyExpiredSSTables(cfs, uncompacting, cfs.getOverlappingSSTables(SSTableSet.CANONICAL, uncompacting), gcBefore);
        Set<SSTableReader> candidates = Sets.newHashSet(filterSuspectSSTables(uncompacting));

        List<SSTableReader> compactionCandidates = new ArrayList<>(getNextNonExpiredSSTables(Sets.difference(candidates, expired), gcBefore));
        if (!expired.isEmpty())
        {
            logger.debug("Including expired sstables: {}", expired);
            compactionCandidates.addAll(expired);
        }
        return compactionCandidates;
    }

    private List<SSTableReader> getNextNonExpiredSSTables(Iterable<SSTableReader> nonExpiringSSTables, final int gcBefore)
    {
        int base = cfs.getMinimumCompactionThreshold();
        long now = getNow();
        List<SSTableReader> mostInteresting = getCompactionCandidates(nonExpiringSSTables, now, base);
        if (mostInteresting != null)
        {
            return mostInteresting;
        }

        // if there is no sstable to compact in standard way, try compacting single sstable whose droppable tombstone
        // ratio is greater than threshold.
        List<SSTableReader> sstablesWithTombstones = Lists.newArrayList();
        for (SSTableReader sstable : nonExpiringSSTables)
        {
            if (worthDroppingTombstones(sstable, gcBefore))
                sstablesWithTombstones.add(sstable);
        }
        if (sstablesWithTombstones.isEmpty())
            return Collections.emptyList();

        return Collections.singletonList(Collections.min(sstablesWithTombstones, new SSTableReader.SizeComparator()));
    }

    private List<SSTableReader> getCompactionCandidates(Iterable<SSTableReader> candidateSSTables, long now, int base)
    {
        Iterable<SSTableReader> candidates = filterOldSSTables(Lists.newArrayList(candidateSSTables), options.maxSSTableAge, now);

        List<List<SSTableReader>> buckets = getBuckets(createSSTableAndMinTimestampPairs(candidates), options.baseTime, base, now);
        logger.debug("Compaction buckets are {}", buckets);
        updateEstimatedCompactionsByTasks(buckets);
        List<SSTableReader> mostInteresting = newestBucket(buckets,
                                                           cfs.getMinimumCompactionThreshold(),
                                                           cfs.getMaximumCompactionThreshold(),
                                                           now,
                                                           options.baseTime);
        if (!mostInteresting.isEmpty())
            return mostInteresting;
        return null;
    }

    /**
     * Gets the timestamp that DateTieredCompactionStrategy considers to be the "current time".
     * @return the maximum timestamp across all SSTables.
     * @throws java.util.NoSuchElementException if there are no SSTables.
     */
    private long getNow()
    {
        // no need to convert to collection if had an Iterables.max(), but not present in standard toolkit, and not worth adding
        List<SSTableReader> list = new ArrayList<>();
        Iterables.addAll(list, cfs.getSSTables(SSTableSet.LIVE));
        return Collections.max(list, (o1, o2) -> Long.compare(o1.getMaxTimestamp(), o2.getMaxTimestamp()))
                          .getMaxTimestamp();
    }

    /**
     * Removes all sstables with max timestamp older than maxSSTableAge.
     * @param sstables all sstables to consider
     * @param maxSSTableAge the age in milliseconds when an SSTable stops participating in compactions
     * @param now current time. SSTables with max timestamp less than (now - maxSSTableAge) are filtered.
     * @return a list of sstables with the oldest sstables excluded
     */
    @VisibleForTesting
    static Iterable<SSTableReader> filterOldSSTables(List<SSTableReader> sstables, long maxSSTableAge, long now)
    {
        if (maxSSTableAge == 0)
            return sstables;
        final long cutoff = now - maxSSTableAge;
        return filter(sstables, new Predicate<SSTableReader>()
        {
            @Override
            public boolean apply(SSTableReader sstable)
            {
                return sstable.getMaxTimestamp() >= cutoff;
            }
        });
    }

    /**
     *
     * @param sstables
     * @return
     */
    public static List<Pair<SSTableReader, Long>> createSSTableAndMinTimestampPairs(Iterable<SSTableReader> sstables)
    {
        List<Pair<SSTableReader, Long>> sstableMinTimestampPairs = Lists.newArrayListWithCapacity(Iterables.size(sstables));
        for (SSTableReader sstable : sstables)
            sstableMinTimestampPairs.add(Pair.create(sstable, sstable.getMinTimestamp()));
        return sstableMinTimestampPairs;
    }
    @Override
    public void addSSTable(SSTableReader sstable)
    {
        sstables.add(sstable);
    }

    @Override
    public void removeSSTable(SSTableReader sstable)
    {
        sstables.remove(sstable);
    }
    /**
     * A target time span used for bucketing SSTables based on timestamps.
     */
    private static class Target
    {
        // How big a range of timestamps fit inside the target.
        public final long size;
        // A timestamp t hits the target iff t / size == divPosition.
        public final long divPosition;

        public Target(long size, long divPosition)
        {
            this.size = size;
            this.divPosition = divPosition;
        }

        /**
         * Compares the target to a timestamp.
         * @param timestamp the timestamp to compare.
         * @return a negative integer, zero, or a positive integer as the target lies before, covering, or after than the timestamp.
         */
        public int compareToTimestamp(long timestamp)
        {
            return Long.compare(divPosition, timestamp / size);
        }

        /**
         * Tells if the timestamp hits the target.
         * @param timestamp the timestamp to test.
         * @return <code>true</code> iff timestamp / size == divPosition.
         */
        public boolean onTarget(long timestamp)
        {
            return compareToTimestamp(timestamp) == 0;
        }

        /**
         * Gets the next target, which represents an earlier time span.
         * @param base The number of contiguous targets that will have the same size. Targets following those will be <code>base</code> times as big.
         * @return
         */
        public Target nextTarget(int base)
        {
            if (divPosition % base > 0)
                return new Target(size, divPosition - 1);
            else
                return new Target(size * base, divPosition / base - 1);
        }
    }


    /**
     * Group files with similar min timestamp into buckets. Files with recent min timestamps are grouped together into
     * buckets designated to short timespans while files with older timestamps are grouped into buckets representing
     * longer timespans.
     * @param files pairs consisting of a file and its min timestamp
     * @param timeUnit
     * @param base
     * @param now
     * @return a list of buckets of files. The list is ordered such that the files with newest timestamps come first.
     *         Each bucket is also a list of files ordered from newest to oldest.
     */
    @VisibleForTesting
    static <T> List<List<T>> getBuckets(Collection<Pair<T, Long>> files, long timeUnit, int base, long now)
    {
        // Sort files by age. Newest first.
        final List<Pair<T, Long>> sortedFiles = Lists.newArrayList(files);
        Collections.sort(sortedFiles, Collections.reverseOrder(new Comparator<Pair<T, Long>>()
        {
            public int compare(Pair<T, Long> p1, Pair<T, Long> p2)
            {
                return p1.right.compareTo(p2.right);
            }
        }));

        List<List<T>> buckets = Lists.newArrayList();
        Target target = getInitialTarget(now, timeUnit);
        PeekingIterator<Pair<T, Long>> it = Iterators.peekingIterator(sortedFiles.iterator());

        outerLoop:
        while (it.hasNext())
        {
            while (!target.onTarget(it.peek().right))
            {
                // If the file is too new for the target, skip it.
                if (target.compareToTimestamp(it.peek().right) < 0)
                {
                    it.next();

                    if (!it.hasNext())
                        break outerLoop;
                }
                else // If the file is too old for the target, switch targets.
                    target = target.nextTarget(base);
            }

            List<T> bucket = Lists.newArrayList();
            while (target.onTarget(it.peek().right))
            {
                bucket.add(it.next().left);

                if (!it.hasNext())
                    break;
            }
            buckets.add(bucket);
        }

        return buckets;
    }

    @VisibleForTesting
    static Target getInitialTarget(long now, long timeUnit)
    {
        return new Target(timeUnit, now / timeUnit);
    }


    private void updateEstimatedCompactionsByTasks(List<List<SSTableReader>> tasks)
    {
        int n = 0;
        for (List<SSTableReader> bucket : tasks)
        {
            if (bucket.size() >= cfs.getMinimumCompactionThreshold())
                n += Math.ceil((double)bucket.size() / cfs.getMaximumCompactionThreshold());
        }
        estimatedRemainingTasks = n;
    }


    /**
     * @param buckets list of buckets, sorted from newest to oldest, from which to return the newest bucket within thresholds.
     * @param minThreshold minimum number of sstables in a bucket to qualify.
     * @param maxThreshold maximum number of sstables to compact at once (the returned bucket will be trimmed down to this).
     * @return a bucket (list) of sstables to compact.
     */
    @VisibleForTesting
    static List<SSTableReader> newestBucket(List<List<SSTableReader>> buckets, int minThreshold, int maxThreshold, long now, long baseTime)
    {
        // If the "incoming window" has at least minThreshold SSTables, choose that one.
        // For any other bucket, at least 2 SSTables is enough.
        // In any case, limit to maxThreshold SSTables.
        Target incomingWindow = getInitialTarget(now, baseTime);
        for (List<SSTableReader> bucket : buckets)
        {
            if (bucket.size() >= minThreshold ||
                    (bucket.size() >= 2 && !incomingWindow.onTarget(bucket.get(0).getMinTimestamp())))
                return trimToThreshold(bucket, maxThreshold);
        }
        return Collections.emptyList();
    }

    /**
     * @param bucket list of sstables, ordered from newest to oldest by getMinTimestamp().
     * @param maxThreshold maximum number of sstables in a single compaction task.
     * @return A bucket trimmed to the <code>maxThreshold</code> newest sstables.
     */
    @VisibleForTesting
    static List<SSTableReader> trimToThreshold(List<SSTableReader> bucket, int maxThreshold)
    {
        // Trim the oldest sstables off the end to meet the maxThreshold
        return bucket.subList(0, Math.min(bucket.size(), maxThreshold));
    }

    @Override
    @SuppressWarnings("resource")
    public synchronized Collection<AbstractCompactionTask> getMaximalTask(int gcBefore, boolean splitOutput)
    {
        LifecycleTransaction modifier = cfs.markAllCompacting(OperationType.COMPACTION);
        if (modifier == null)
            return null;

        return Arrays.<AbstractCompactionTask>asList(new CompactionTask(cfs, modifier, gcBefore, false));
    }

    @Override
    @SuppressWarnings("resource")
    public synchronized AbstractCompactionTask getUserDefinedTask(Collection<SSTableReader> sstables, int gcBefore)
    {
        assert !sstables.isEmpty(); // checked for by CM.submitUserDefined

        LifecycleTransaction modifier = cfs.getTracker().tryModify(sstables, OperationType.COMPACTION);
        if (modifier == null)
        {
            logger.debug("Unable to mark {} for compaction; probably a background compaction got to it first.  You can disable background compactions temporarily if this is a problem", sstables);
            return null;
        }

        return new CompactionTask(cfs, modifier, gcBefore, false).setUserDefined(true);
    }

    public int getEstimatedRemainingTasks()
    {
        return estimatedRemainingTasks;
    }

    public long getMaxSSTableBytes()
    {
        return Long.MAX_VALUE;
    }


    public static Map<String, String> validateOptions(Map<String, String> options) throws ConfigurationException
    {
        Map<String, String> uncheckedOptions = AbstractCompactionStrategy.validateOptions(options);
        uncheckedOptions = DateTieredCompactionStrategyOptions.validateOptions(options, uncheckedOptions);

        uncheckedOptions.remove(CFPropDefs.KW_MINCOMPACTIONTHRESHOLD);
        uncheckedOptions.remove(CFPropDefs.KW_MAXCOMPACTIONTHRESHOLD);

        return uncheckedOptions;
    }

    public String toString()
    {
        return String.format("DateTieredCompactionStrategy[%s/%s]",
                cfs.getMinimumCompactionThreshold(),
                cfs.getMaximumCompactionThreshold());
    }
}<|MERGE_RESOLUTION|>--- conflicted
+++ resolved
@@ -84,11 +84,7 @@
      */
     private List<SSTableReader> getNextBackgroundSSTables(final int gcBefore)
     {
-<<<<<<< HEAD
-        if (!isEnabled() || Iterables.isEmpty(cfs.getSSTables(SSTableSet.LIVE)))
-=======
-        if (cfs.getSSTables().isEmpty())
->>>>>>> 325aeb76
+        if (Iterables.isEmpty(cfs.getSSTables(SSTableSet.LIVE)))
             return Collections.emptyList();
 
         Set<SSTableReader> uncompacting = ImmutableSet.copyOf(filter(cfs.getUncompactingSSTables(), sstables::contains));
