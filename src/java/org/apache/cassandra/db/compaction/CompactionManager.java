/*
 * Licensed to the Apache Software Foundation (ASF) under one
 * or more contributor license agreements.  See the NOTICE file
 * distributed with this work for additional information
 * regarding copyright ownership.  The ASF licenses this file
 * to you under the Apache License, Version 2.0 (the
 * "License"); you may not use this file except in compliance
 * with the License.  You may obtain a copy of the License at
 *
 *     http://www.apache.org/licenses/LICENSE-2.0
 *
 * Unless required by applicable law or agreed to in writing, software
 * distributed under the License is distributed on an "AS IS" BASIS,
 * WITHOUT WARRANTIES OR CONDITIONS OF ANY KIND, either express or implied.
 * See the License for the specific language governing permissions and
 * limitations under the License.
 */
package org.apache.cassandra.db.compaction;

import java.io.File;
import java.io.IOException;
import java.util.*;
import java.util.concurrent.*;
import java.util.concurrent.atomic.AtomicInteger;
import java.util.function.Predicate;
import java.util.stream.Collectors;
import javax.management.openmbean.OpenDataException;
import javax.management.openmbean.TabularData;

import com.google.common.annotations.VisibleForTesting;
import com.google.common.base.Preconditions;
import com.google.common.collect.*;
import com.google.common.util.concurrent.*;

import org.apache.cassandra.locator.RangesAtEndpoint;
import org.slf4j.Logger;
import org.slf4j.LoggerFactory;

import io.netty.util.concurrent.FastThreadLocal;
import org.apache.cassandra.cache.AutoSavingCache;
import org.apache.cassandra.concurrent.DebuggableThreadPoolExecutor;
import org.apache.cassandra.concurrent.JMXEnabledThreadPoolExecutor;
import org.apache.cassandra.concurrent.NamedThreadFactory;
import org.apache.cassandra.exceptions.ConfigurationException;
import org.apache.cassandra.schema.TableMetadata;
import org.apache.cassandra.config.DatabaseDescriptor;
import org.apache.cassandra.schema.Schema;
import org.apache.cassandra.db.*;
import org.apache.cassandra.db.compaction.CompactionInfo.Holder;
import org.apache.cassandra.db.lifecycle.ILifecycleTransaction;
import org.apache.cassandra.db.lifecycle.LifecycleTransaction;
import org.apache.cassandra.db.lifecycle.SSTableIntervalTree;
import org.apache.cassandra.db.lifecycle.SSTableSet;
import org.apache.cassandra.db.lifecycle.View;
import org.apache.cassandra.db.lifecycle.WrappedLifecycleTransaction;
import org.apache.cassandra.db.rows.UnfilteredRowIterator;
import org.apache.cassandra.db.view.ViewBuilderTask;
import org.apache.cassandra.dht.Bounds;
import org.apache.cassandra.dht.Range;
import org.apache.cassandra.dht.Token;
import org.apache.cassandra.index.SecondaryIndexBuilder;
import org.apache.cassandra.io.sstable.Descriptor;
import org.apache.cassandra.io.sstable.ISSTableScanner;
import org.apache.cassandra.io.sstable.IndexSummaryRedistribution;
import org.apache.cassandra.io.sstable.SSTableRewriter;
import org.apache.cassandra.io.sstable.SnapshotDeletingTask;
import org.apache.cassandra.io.sstable.format.SSTableReader;
import org.apache.cassandra.io.sstable.format.SSTableWriter;
import org.apache.cassandra.io.sstable.metadata.MetadataCollector;
import org.apache.cassandra.io.sstable.metadata.StatsMetadata;
import org.apache.cassandra.io.util.FileUtils;
import org.apache.cassandra.metrics.CompactionMetrics;
import org.apache.cassandra.metrics.TableMetrics;
import org.apache.cassandra.schema.CompactionParams.TombstoneOption;
import org.apache.cassandra.service.ActiveRepairService;
import org.apache.cassandra.service.StorageService;
import org.apache.cassandra.streaming.PreviewKind;
import org.apache.cassandra.utils.*;
import org.apache.cassandra.utils.Throwables;
import org.apache.cassandra.utils.concurrent.Refs;

import static java.util.Collections.singleton;
import static org.apache.cassandra.service.ActiveRepairService.NO_PENDING_REPAIR;
import static org.apache.cassandra.service.ActiveRepairService.UNREPAIRED_SSTABLE;

/**
 * <p>
 * A singleton which manages a private executor of ongoing compactions.
 * </p>
 * Scheduling for compaction is accomplished by swapping sstables to be compacted into
 * a set via Tracker. New scheduling attempts will ignore currently compacting
 * sstables.
 */
public class CompactionManager implements CompactionManagerMBean
{
    public static final String MBEAN_OBJECT_NAME = "org.apache.cassandra.db:type=CompactionManager";
    private static final Logger logger = LoggerFactory.getLogger(CompactionManager.class);
    public static final CompactionManager instance;

    @VisibleForTesting
    public final AtomicInteger currentlyBackgroundUpgrading = new AtomicInteger(0);

    public static final int NO_GC = Integer.MIN_VALUE;
    public static final int GC_ALL = Integer.MAX_VALUE;

    // A thread local that tells us if the current thread is owned by the compaction manager. Used
    // by CounterContext to figure out if it should log a warning for invalid counter shards.
    public static final FastThreadLocal<Boolean> isCompactionManager = new FastThreadLocal<Boolean>()
    {
        @Override
        protected Boolean initialValue()
        {
            return false;
        }
    };

    static
    {
        instance = new CompactionManager();

        MBeanWrapper.instance.registerMBean(instance, MBEAN_OBJECT_NAME);
    }

    private final CompactionExecutor executor = new CompactionExecutor();
    private final CompactionExecutor validationExecutor = new ValidationExecutor();
    private final CompactionExecutor cacheCleanupExecutor = new CacheCleanupExecutor();
    private final CompactionExecutor viewBuildExecutor = new ViewBuildExecutor();

    private final CompactionMetrics metrics = new CompactionMetrics(executor, validationExecutor, viewBuildExecutor);
    @VisibleForTesting
    final Multiset<ColumnFamilyStore> compactingCF = ConcurrentHashMultiset.create();

    public final ActiveCompactions active = new ActiveCompactions();

    private final RateLimiter compactionRateLimiter = RateLimiter.create(Double.MAX_VALUE);

    public CompactionMetrics getMetrics()
    {
        return metrics;
    }

    /**
     * Gets compaction rate limiter.
     * Rate unit is bytes per sec.
     *
     * @return RateLimiter with rate limit set
     */
    public RateLimiter getRateLimiter()
    {
        setRate(DatabaseDescriptor.getCompactionThroughputMbPerSec());
        return compactionRateLimiter;
    }

    /**
     * Sets the rate for the rate limiter. When compaction_throughput_mb_per_sec is 0 or node is bootstrapping,
     * this sets the rate to Double.MAX_VALUE bytes per second.
     * @param throughPutMbPerSec throughput to set in mb per second
     */
    public void setRate(final double throughPutMbPerSec)
    {
        double throughput = throughPutMbPerSec * 1024.0 * 1024.0;
        // if throughput is set to 0, throttling is disabled
        if (throughput == 0 || StorageService.instance.isBootstrapMode())
            throughput = Double.MAX_VALUE;
        if (compactionRateLimiter.getRate() != throughput)
            compactionRateLimiter.setRate(throughput);
    }

    /**
     * Call this whenever a compaction might be needed on the given columnfamily.
     * It's okay to over-call (within reason) if a call is unnecessary, it will
     * turn into a no-op in the bucketing/candidate-scan phase.
     */
    public List<Future<?>> submitBackground(final ColumnFamilyStore cfs)
    {
        if (cfs.isAutoCompactionDisabled())
        {
            logger.trace("Autocompaction is disabled");
            return Collections.emptyList();
        }

        /**
         * If a CF is currently being compacted, and there are no idle threads, submitBackground should be a no-op;
         * we can wait for the current compaction to finish and re-submit when more information is available.
         * Otherwise, we should submit at least one task to prevent starvation by busier CFs, and more if there
         * are idle threads stil. (CASSANDRA-4310)
         */
        int count = compactingCF.count(cfs);
        if (count > 0 && executor.getActiveCount() >= executor.getMaximumPoolSize())
        {
            logger.trace("Background compaction is still running for {}.{} ({} remaining). Skipping",
                         cfs.keyspace.getName(), cfs.name, count);
            return Collections.emptyList();
        }

        logger.trace("Scheduling a background task check for {}.{} with {}",
                     cfs.keyspace.getName(),
                     cfs.name,
                     cfs.getCompactionStrategyManager().getName());

        List<Future<?>> futures = new ArrayList<>(1);
        Future<?> fut = executor.submitIfRunning(new BackgroundCompactionCandidate(cfs), "background task");
        if (!fut.isCancelled())
            futures.add(fut);
        else
            compactingCF.remove(cfs);
        return futures;
    }

    public boolean isCompacting(Iterable<ColumnFamilyStore> cfses, Predicate<SSTableReader> sstablePredicate)
    {
        for (ColumnFamilyStore cfs : cfses)
            if (cfs.getTracker().getCompacting().stream().anyMatch(sstablePredicate))
                return true;
        return false;
    }

    /**
     * Shutdowns both compaction and validation executors, cancels running compaction / validation,
     * and waits for tasks to complete if tasks were not cancelable.
     */
    public void forceShutdown()
    {
        // shutdown executors to prevent further submission
        executor.shutdown();
        validationExecutor.shutdown();
        viewBuildExecutor.shutdown();
        cacheCleanupExecutor.shutdown();

        // interrupt compactions and validations
        for (Holder compactionHolder : active.getCompactions())
        {
            compactionHolder.stop();
        }

        // wait for tasks to terminate
        // compaction tasks are interrupted above, so it shuold be fairy quick
        // until not interrupted tasks to complete.
        for (ExecutorService exec : Arrays.asList(executor, validationExecutor, viewBuildExecutor, cacheCleanupExecutor))
        {
            try
            {
                if (!exec.awaitTermination(1, TimeUnit.MINUTES))
                    logger.warn("Failed to wait for compaction executors shutdown");
            }
            catch (InterruptedException e)
            {
                logger.error("Interrupted while waiting for tasks to be terminated", e);
            }
        }
    }

    public void finishCompactionsAndShutdown(long timeout, TimeUnit unit) throws InterruptedException
    {
        executor.shutdown();
        executor.awaitTermination(timeout, unit);
    }

    // the actual sstables to compact are not determined until we run the BCT; that way, if new sstables
    // are created between task submission and execution, we execute against the most up-to-date information
    @VisibleForTesting
    class BackgroundCompactionCandidate implements Runnable
    {
        private final ColumnFamilyStore cfs;

        BackgroundCompactionCandidate(ColumnFamilyStore cfs)
        {
            compactingCF.add(cfs);
            this.cfs = cfs;
        }

        public void run()
        {
            boolean ranCompaction = false;
            try
            {
                logger.trace("Checking {}.{}", cfs.keyspace.getName(), cfs.name);
                if (!cfs.isValid())
                {
                    logger.trace("Aborting compaction for dropped CF");
                    return;
                }

                CompactionStrategyManager strategy = cfs.getCompactionStrategyManager();
                AbstractCompactionTask task = strategy.getNextBackgroundTask(getDefaultGcBefore(cfs, FBUtilities.nowInSeconds()));
                if (task == null)
                {
                    if (DatabaseDescriptor.automaticSSTableUpgrade())
                        ranCompaction = maybeRunUpgradeTask(strategy);
                }
                else
                {
                    task.execute(active);
                    ranCompaction = true;
                }
            }
            finally
            {
                compactingCF.remove(cfs);
            }
            if (ranCompaction) // only submit background if we actually ran a compaction - otherwise we end up in an infinite loop submitting noop background tasks
                submitBackground(cfs);
        }

        boolean maybeRunUpgradeTask(CompactionStrategyManager strategy)
        {
            logger.debug("Checking for upgrade tasks {}.{}", cfs.keyspace.getName(), cfs.getTableName());
            try
            {
                if (currentlyBackgroundUpgrading.incrementAndGet() <= DatabaseDescriptor.maxConcurrentAutoUpgradeTasks())
                {
                    AbstractCompactionTask upgradeTask = strategy.findUpgradeSSTableTask();
                    if (upgradeTask != null)
                    {
                        upgradeTask.execute(active);
                        return true;
                    }
                }
            }
            finally
            {
                currentlyBackgroundUpgrading.decrementAndGet();
            }
            logger.trace("No tasks available");
            return false;
        }
    }

    @VisibleForTesting
    public BackgroundCompactionCandidate getBackgroundCompactionCandidate(ColumnFamilyStore cfs)
    {
        return new BackgroundCompactionCandidate(cfs);
    }

    /**
     * Run an operation over all sstables using jobs threads
     *
     * @param cfs the column family store to run the operation on
     * @param operation the operation to run
     * @param jobs the number of threads to use - 0 means use all available. It never uses more than concurrent_compactors threads
     * @return status of the operation
     * @throws ExecutionException
     * @throws InterruptedException
     */
    @SuppressWarnings("resource")
    private AllSSTableOpStatus parallelAllSSTableOperation(final ColumnFamilyStore cfs, final OneSSTableOperation operation, int jobs, OperationType operationType) throws ExecutionException, InterruptedException
    {
        List<LifecycleTransaction> transactions = new ArrayList<>();
        List<Future<?>> futures = new ArrayList<>();
        try (LifecycleTransaction compacting = cfs.markAllCompacting(operationType))
        {
            if (compacting == null)
                return AllSSTableOpStatus.UNABLE_TO_CANCEL;

            Iterable<SSTableReader> sstables = Lists.newArrayList(operation.filterSSTables(compacting));
            if (Iterables.isEmpty(sstables))
            {
                logger.info("No sstables to {} for {}.{}", operationType.name(), cfs.keyspace.getName(), cfs.name);
                return AllSSTableOpStatus.SUCCESSFUL;
            }

            for (final SSTableReader sstable : sstables)
            {
                final LifecycleTransaction txn = compacting.split(singleton(sstable));
                transactions.add(txn);
                Callable<Object> callable = new Callable<Object>()
                {
                    @Override
                    public Object call() throws Exception
                    {
                        operation.execute(txn);
                        return this;
                    }
                };
                Future<?> fut = executor.submitIfRunning(callable, "paralell sstable operation");
                if (!fut.isCancelled())
                    futures.add(fut);
                else
                    return AllSSTableOpStatus.ABORTED;

                if (jobs > 0 && futures.size() == jobs)
                {
                    Future<?> f = FBUtilities.waitOnFirstFuture(futures);
                    futures.remove(f);
                }
            }
            FBUtilities.waitOnFutures(futures);
            assert compacting.originals().isEmpty();
            return AllSSTableOpStatus.SUCCESSFUL;
        }
        finally
        {
            // wait on any unfinished futures to make sure we don't close an ongoing transaction
            try
            {
                FBUtilities.waitOnFutures(futures);
            }
            catch (Throwable t)
            {
               // these are handled/logged in CompactionExecutor#afterExecute
            }
            Throwable fail = Throwables.close(null, transactions);
            if (fail != null)
                logger.error("Failed to cleanup lifecycle transactions", fail);
        }
    }

    private static interface OneSSTableOperation
    {
        Iterable<SSTableReader> filterSSTables(LifecycleTransaction transaction);
        void execute(LifecycleTransaction input) throws IOException;
    }

    public enum AllSSTableOpStatus
    {
        SUCCESSFUL(0),
        ABORTED(1),
        UNABLE_TO_CANCEL(2);

        public final int statusCode;

        AllSSTableOpStatus(int statusCode)
        {
            this.statusCode = statusCode;
        }
    }

    public AllSSTableOpStatus performScrub(final ColumnFamilyStore cfs, final boolean skipCorrupted, final boolean checkData,
                                           int jobs)
    throws InterruptedException, ExecutionException
    {
        return performScrub(cfs, skipCorrupted, checkData, false, jobs);
    }

    public AllSSTableOpStatus performScrub(final ColumnFamilyStore cfs, final boolean skipCorrupted, final boolean checkData,
                                           final boolean reinsertOverflowedTTL, int jobs)
    throws InterruptedException, ExecutionException
    {
        return parallelAllSSTableOperation(cfs, new OneSSTableOperation()
        {
            @Override
            public Iterable<SSTableReader> filterSSTables(LifecycleTransaction input)
            {
                return input.originals();
            }

            @Override
            public void execute(LifecycleTransaction input)
            {
                scrubOne(cfs, input, skipCorrupted, checkData, reinsertOverflowedTTL, active);
            }
        }, jobs, OperationType.SCRUB);
    }

    public AllSSTableOpStatus performVerify(ColumnFamilyStore cfs, Verifier.Options options) throws InterruptedException, ExecutionException
    {
        assert !cfs.isIndex();
        return parallelAllSSTableOperation(cfs, new OneSSTableOperation()
        {
            @Override
            public Iterable<SSTableReader> filterSSTables(LifecycleTransaction input)
            {
                return input.originals();
            }

            @Override
            public void execute(LifecycleTransaction input)
            {
                verifyOne(cfs, input.onlyOne(), options, active);
            }
        }, 0, OperationType.VERIFY);
    }

    public AllSSTableOpStatus performSSTableRewrite(final ColumnFamilyStore cfs, final boolean excludeCurrentVersion, int jobs) throws InterruptedException, ExecutionException
    {
        return parallelAllSSTableOperation(cfs, new OneSSTableOperation()
        {
            @Override
            public Iterable<SSTableReader> filterSSTables(LifecycleTransaction transaction)
            {
                List<SSTableReader> sortedSSTables = Lists.newArrayList(transaction.originals());
                Collections.sort(sortedSSTables, SSTableReader.sizeComparator.reversed());
                Iterator<SSTableReader> iter = sortedSSTables.iterator();
                while (iter.hasNext())
                {
                    SSTableReader sstable = iter.next();
                    if (excludeCurrentVersion && sstable.descriptor.version.equals(sstable.descriptor.getFormat().getLatestVersion()))
                    {
                        transaction.cancel(sstable);
                        iter.remove();
                    }
                }
                return sortedSSTables;
            }

            @Override
            public void execute(LifecycleTransaction txn)
            {
                AbstractCompactionTask task = cfs.getCompactionStrategyManager().getCompactionTask(txn, NO_GC, Long.MAX_VALUE);
                task.setUserDefined(true);
                task.setCompactionType(OperationType.UPGRADE_SSTABLES);
                task.execute(active);
            }
        }, jobs, OperationType.UPGRADE_SSTABLES);
    }

    public AllSSTableOpStatus performCleanup(final ColumnFamilyStore cfStore, int jobs) throws InterruptedException, ExecutionException
    {
        assert !cfStore.isIndex();
        Keyspace keyspace = cfStore.keyspace;
        if (!StorageService.instance.isJoined())
        {
            logger.info("Cleanup cannot run before a node has joined the ring");
            return AllSSTableOpStatus.ABORTED;
        }
        // if local ranges is empty, it means no data should remain
        final RangesAtEndpoint replicas = StorageService.instance.getLocalReplicas(keyspace.getName());
        final Set<Range<Token>> allRanges = replicas.ranges();
        final Set<Range<Token>> transientRanges = replicas.onlyTransient().ranges();
        final Set<Range<Token>> fullRanges = replicas.onlyFull().ranges();
        final boolean hasIndexes = cfStore.indexManager.hasIndexes();

        return parallelAllSSTableOperation(cfStore, new OneSSTableOperation()
        {
            @Override
            public Iterable<SSTableReader> filterSSTables(LifecycleTransaction transaction)
            {
                List<SSTableReader> sortedSSTables = Lists.newArrayList(transaction.originals());
                Collections.sort(sortedSSTables, SSTableReader.sizeComparator);
                return sortedSSTables;
            }

            @Override
            public void execute(LifecycleTransaction txn) throws IOException
            {
                CleanupStrategy cleanupStrategy = CleanupStrategy.get(cfStore, allRanges, transientRanges, txn.onlyOne().isRepaired(), FBUtilities.nowInSeconds());
                doCleanupOne(cfStore, txn, cleanupStrategy, replicas.ranges(), fullRanges, transientRanges, hasIndexes);
            }
        }, jobs, OperationType.CLEANUP);
    }

    public AllSSTableOpStatus performGarbageCollection(final ColumnFamilyStore cfStore, TombstoneOption tombstoneOption, int jobs) throws InterruptedException, ExecutionException
    {
        assert !cfStore.isIndex();

        return parallelAllSSTableOperation(cfStore, new OneSSTableOperation()
        {
            @Override
            public Iterable<SSTableReader> filterSSTables(LifecycleTransaction transaction)
            {
                Iterable<SSTableReader> originals = transaction.originals();
                if (cfStore.getCompactionStrategyManager().onlyPurgeRepairedTombstones())
                    originals = Iterables.filter(originals, SSTableReader::isRepaired);
                List<SSTableReader> sortedSSTables = Lists.newArrayList(originals);
                Collections.sort(sortedSSTables, SSTableReader.maxTimestampAscending);
                return sortedSSTables;
            }

            @Override
            public void execute(LifecycleTransaction txn) throws IOException
            {
                logger.debug("Garbage collecting {}", txn.originals());
                CompactionTask task = new CompactionTask(cfStore, txn, getDefaultGcBefore(cfStore, FBUtilities.nowInSeconds()))
                {
                    @Override
                    protected CompactionController getCompactionController(Set<SSTableReader> toCompact)
                    {
                        return new CompactionController(cfStore, toCompact, gcBefore, null, tombstoneOption);
                    }
                };
                task.setUserDefined(true);
                task.setCompactionType(OperationType.GARBAGE_COLLECT);
                task.execute(active);
            }
        }, jobs, OperationType.GARBAGE_COLLECT);
    }

    public AllSSTableOpStatus relocateSSTables(final ColumnFamilyStore cfs, int jobs) throws ExecutionException, InterruptedException
    {
        if (!cfs.getPartitioner().splitter().isPresent())
        {
            logger.info("Partitioner does not support splitting");
            return AllSSTableOpStatus.ABORTED;
        }

        if (StorageService.instance.getLocalReplicas(cfs.keyspace.getName()).isEmpty())
        {
            logger.info("Relocate cannot run before a node has joined the ring");
            return AllSSTableOpStatus.ABORTED;
        }

        final DiskBoundaries diskBoundaries = cfs.getDiskBoundaries();

        return parallelAllSSTableOperation(cfs, new OneSSTableOperation()
        {
            @Override
            public Iterable<SSTableReader> filterSSTables(LifecycleTransaction transaction)
            {
                Set<SSTableReader> originals = Sets.newHashSet(transaction.originals());
                Set<SSTableReader> needsRelocation = originals.stream().filter(s -> !inCorrectLocation(s)).collect(Collectors.toSet());
                transaction.cancel(Sets.difference(originals, needsRelocation));

                Map<Integer, List<SSTableReader>> groupedByDisk = groupByDiskIndex(needsRelocation);

                int maxSize = 0;
                for (List<SSTableReader> diskSSTables : groupedByDisk.values())
                    maxSize = Math.max(maxSize, diskSSTables.size());

                List<SSTableReader> mixedSSTables = new ArrayList<>();

                for (int i = 0; i < maxSize; i++)
                    for (List<SSTableReader> diskSSTables : groupedByDisk.values())
                        if (i < diskSSTables.size())
                            mixedSSTables.add(diskSSTables.get(i));

                return mixedSSTables;
            }

            public Map<Integer, List<SSTableReader>> groupByDiskIndex(Set<SSTableReader> needsRelocation)
            {
                return needsRelocation.stream().collect(Collectors.groupingBy((s) -> diskBoundaries.getDiskIndex(s)));
            }

            private boolean inCorrectLocation(SSTableReader sstable)
            {
                if (!cfs.getPartitioner().splitter().isPresent())
                    return true;

                int diskIndex = diskBoundaries.getDiskIndex(sstable);
                File diskLocation = diskBoundaries.directories.get(diskIndex).location;
                PartitionPosition diskLast = diskBoundaries.positions.get(diskIndex);

                // the location we get from directoryIndex is based on the first key in the sstable
                // now we need to make sure the last key is less than the boundary as well:
                return sstable.descriptor.directory.getAbsolutePath().startsWith(diskLocation.getAbsolutePath()) && sstable.last.compareTo(diskLast) <= 0;
            }

            @Override
            public void execute(LifecycleTransaction txn)
            {
                logger.debug("Relocating {}", txn.originals());
                AbstractCompactionTask task = cfs.getCompactionStrategyManager().getCompactionTask(txn, NO_GC, Long.MAX_VALUE);
                task.setUserDefined(true);
                task.setCompactionType(OperationType.RELOCATE);
                task.execute(active);
            }
        }, jobs, OperationType.RELOCATE);
    }

    /**
     * Splits the given token ranges of the given sstables into a pending repair silo
     */
    public ListenableFuture<?> submitPendingAntiCompaction(ColumnFamilyStore cfs,
                                                           RangesAtEndpoint tokenRanges,
                                                           Refs<SSTableReader> sstables,
                                                           LifecycleTransaction txn,
                                                           UUID sessionId)
    {
        Runnable runnable = new WrappedRunnable()
        {
            protected void runMayThrow() throws Exception
            {
                try (TableMetrics.TableTimer.Context ctx = cfs.metric.anticompactionTime.time())
                {
                    performAnticompaction(cfs, tokenRanges, sstables, txn, sessionId);
                }
            }
        };

        ListenableFuture<?> task = null;
        try
        {
            task = executor.submitIfRunning(runnable, "pending anticompaction");
            return task;
        }
        finally
        {
            if (task == null || task.isCancelled())
            {
                sstables.release();
                txn.abort();
            }
        }
    }

    /**
     * for sstables that are fully contained in the given ranges, just rewrite their metadata with
     * the pending repair id and remove them from the transaction
     */
    private static void mutateFullyContainedSSTables(ColumnFamilyStore cfs,
                                                     Refs<SSTableReader> refs,
                                                     Iterator<SSTableReader> sstableIterator,
                                                     Collection<Range<Token>> ranges,
                                                     LifecycleTransaction txn,
                                                     UUID sessionID,
                                                     boolean isTransient) throws IOException
    {
        if (ranges.isEmpty())
            return;

        List<Range<Token>> normalizedRanges = Range.normalize(ranges);

        Set<SSTableReader> fullyContainedSSTables = findSSTablesToAnticompact(sstableIterator, normalizedRanges, sessionID);

        cfs.metric.bytesMutatedAnticompaction.inc(SSTableReader.getTotalBytes(fullyContainedSSTables));
        cfs.getCompactionStrategyManager().mutateRepaired(fullyContainedSSTables, UNREPAIRED_SSTABLE, sessionID, isTransient);
        // since we're just re-writing the sstable metdata for the fully contained sstables, we don't want
        // them obsoleted when the anti-compaction is complete. So they're removed from the transaction here
        txn.cancel(fullyContainedSSTables);
        refs.release(fullyContainedSSTables);
    }

    /**
     * Make sure the {validatedForRepair} are marked for compaction before calling this.
     *
     * Caller must reference the validatedForRepair sstables (via ParentRepairSession.getActiveRepairedSSTableRefs(..)).
     *
     * @param cfs
     * @param replicas token ranges to be repaired
     * @param validatedForRepair SSTables containing the repaired ranges. Should be referenced before passing them.
     * @param sessionID the repair session we're anti-compacting for
     * @throws InterruptedException
     * @throws IOException
     */
    public void performAnticompaction(ColumnFamilyStore cfs,
                                      RangesAtEndpoint replicas,
                                      Refs<SSTableReader> validatedForRepair,
                                      LifecycleTransaction txn,
                                      UUID sessionID) throws IOException
    {
        try
        {
            ActiveRepairService.ParentRepairSession prs = ActiveRepairService.instance.getParentRepairSession(sessionID);
            Preconditions.checkArgument(!prs.isPreview(), "Cannot anticompact for previews");
            Preconditions.checkArgument(!replicas.isEmpty(), "No ranges to anti-compact");

            if (logger.isInfoEnabled())
                logger.info("{} Starting anticompaction for {}.{} on {}/{} sstables", PreviewKind.NONE.logPrefix(sessionID), cfs.keyspace.getName(), cfs.getTableName(), validatedForRepair.size(), cfs.getLiveSSTables().size());
            if (logger.isTraceEnabled())
                logger.trace("{} Starting anticompaction for ranges {}", PreviewKind.NONE.logPrefix(sessionID), replicas);

            Set<SSTableReader> sstables = new HashSet<>(validatedForRepair);
            validateSSTableBoundsForAnticompaction(sessionID, sstables, replicas);
            mutateFullyContainedSSTables(cfs, validatedForRepair, sstables.iterator(), replicas.onlyFull().ranges(), txn, sessionID, false);
            mutateFullyContainedSSTables(cfs, validatedForRepair, sstables.iterator(), replicas.onlyTransient().ranges(), txn, sessionID, true);

            assert txn.originals().equals(sstables);
            if (!sstables.isEmpty())
                doAntiCompaction(cfs, replicas, txn, sessionID);
            txn.finish();
        }
        finally
        {
            validatedForRepair.release();
            txn.close();
        }

        logger.info("{} Completed anticompaction successfully", PreviewKind.NONE.logPrefix(sessionID));
    }

    static void validateSSTableBoundsForAnticompaction(UUID sessionID,
                                                       Collection<SSTableReader> sstables,
                                                       RangesAtEndpoint ranges)
    {
        List<Range<Token>> normalizedRanges = Range.normalize(ranges.ranges());
        for (SSTableReader sstable : sstables)
        {
            Bounds<Token> bounds = new Bounds<>(sstable.first.getToken(), sstable.last.getToken());

            if (!Iterables.any(normalizedRanges, r -> (r.contains(bounds.left) && r.contains(bounds.right)) || r.intersects(bounds)))
            {
                // this should never happen - in PendingAntiCompaction#getSSTables we select all sstables that intersect the repaired ranges, that can't have changed here
                String message = String.format("%s SSTable %s (%s) does not intersect repaired ranges %s, this sstable should not have been included.",
                                               PreviewKind.NONE.logPrefix(sessionID), sstable, bounds, normalizedRanges);
                logger.error(message);
                throw new IllegalStateException(message);
            }
        }

    }

    @VisibleForTesting
    static Set<SSTableReader> findSSTablesToAnticompact(Iterator<SSTableReader> sstableIterator, List<Range<Token>> normalizedRanges, UUID parentRepairSession)
    {
        Set<SSTableReader> fullyContainedSSTables = new HashSet<>();
        while (sstableIterator.hasNext())
        {
            SSTableReader sstable = sstableIterator.next();

            Bounds<Token> sstableBounds = new Bounds<>(sstable.first.getToken(), sstable.last.getToken());

            for (Range<Token> r : normalizedRanges)
            {
                // ranges are normalized - no wrap around - if first and last are contained we know that all tokens are contained in the range
                if (r.contains(sstable.first.getToken()) && r.contains(sstable.last.getToken()))
                {
                    logger.info("{} SSTable {} fully contained in range {}, mutating repairedAt instead of anticompacting", PreviewKind.NONE.logPrefix(parentRepairSession), sstable, r);
                    fullyContainedSSTables.add(sstable);
                    sstableIterator.remove();
                    break;
                }
                else if (r.intersects(sstableBounds))
                {
                    logger.info("{} SSTable {} ({}) will be anticompacted on range {}", PreviewKind.NONE.logPrefix(parentRepairSession), sstable, sstableBounds, r);
                }
            }
        }
        return fullyContainedSSTables;
    }

    public void performMaximal(final ColumnFamilyStore cfStore, boolean splitOutput)
    {
        FBUtilities.waitOnFutures(submitMaximal(cfStore, getDefaultGcBefore(cfStore, FBUtilities.nowInSeconds()), splitOutput));
    }

    public List<Future<?>> submitMaximal(final ColumnFamilyStore cfStore, final int gcBefore, boolean splitOutput)
    {
        // here we compute the task off the compaction executor, so having that present doesn't
        // confuse runWithCompactionsDisabled -- i.e., we don't want to deadlock ourselves, waiting
        // for ourselves to finish/acknowledge cancellation before continuing.
        final Collection<AbstractCompactionTask> tasks = cfStore.getCompactionStrategyManager().getMaximalTasks(gcBefore, splitOutput);

        if (tasks == null)
            return Collections.emptyList();

        List<Future<?>> futures = new ArrayList<>();

        int nonEmptyTasks = 0;
        for (final AbstractCompactionTask task : tasks)
        {
            if (task.transaction.originals().size() > 0)
                nonEmptyTasks++;

            Runnable runnable = new WrappedRunnable()
            {
                protected void runMayThrow()
                {
                    task.execute(active);
                }
            };

            Future<?> fut = executor.submitIfRunning(runnable, "maximal task");
            if (!fut.isCancelled())
                futures.add(fut);
        }
        if (nonEmptyTasks > 1)
            logger.info("Major compaction will not result in a single sstable - repaired and unrepaired data is kept separate and compaction runs per data_file_directory.");


        return futures;
    }

    public void forceCompactionForTokenRange(ColumnFamilyStore cfStore, Collection<Range<Token>> ranges)
    {
        final Collection<AbstractCompactionTask> tasks = cfStore.runWithCompactionsDisabled(() ->
                   {
                       Collection<SSTableReader> sstables = sstablesInBounds(cfStore, ranges);
                       if (sstables == null || sstables.isEmpty())
                       {
                           logger.debug("No sstables found for the provided token range");
                           return null;
                       }
                       return cfStore.getCompactionStrategyManager().getUserDefinedTasks(sstables, getDefaultGcBefore(cfStore, FBUtilities.nowInSeconds()));
                   }, (sstable) -> new Bounds<>(sstable.first.getToken(), sstable.last.getToken()).intersects(ranges), false, false);

        if (tasks == null)
            return;

        Runnable runnable = new WrappedRunnable()
        {
            protected void runMayThrow()
            {
                for (AbstractCompactionTask task : tasks)
                    if (task != null)
                        task.execute(active);
            }
        };

        if (executor.isShutdown())
        {
            logger.info("Compaction executor has shut down, not submitting task");
            return;
        }
        FBUtilities.waitOnFuture(executor.submit(runnable));
    }

    private static Collection<SSTableReader> sstablesInBounds(ColumnFamilyStore cfs, Collection<Range<Token>> tokenRangeCollection)
    {
        final Set<SSTableReader> sstables = new HashSet<>();
        Iterable<SSTableReader> liveTables = cfs.getTracker().getView().select(SSTableSet.LIVE);
        SSTableIntervalTree tree = SSTableIntervalTree.build(liveTables);

        for (Range<Token> tokenRange : tokenRangeCollection)
        {
            Iterable<SSTableReader> ssTableReaders = View.sstablesInBounds(tokenRange.left.minKeyBound(), tokenRange.right.maxKeyBound(), tree);
            Iterables.addAll(sstables, ssTableReaders);
        }
        return sstables;
    }

    public void forceUserDefinedCompaction(String dataFiles)
    {
        String[] filenames = dataFiles.split(",");
        Multimap<ColumnFamilyStore, Descriptor> descriptors = ArrayListMultimap.create();

        for (String filename : filenames)
        {
            // extract keyspace and columnfamily name from filename
            Descriptor desc = Descriptor.fromFilename(filename.trim());
            if (Schema.instance.getTableMetadataRef(desc) == null)
            {
                logger.warn("Schema does not exist for file {}. Skipping.", filename);
                continue;
            }
            // group by keyspace/columnfamily
            ColumnFamilyStore cfs = Keyspace.open(desc.ksname).getColumnFamilyStore(desc.cfname);
            descriptors.put(cfs, cfs.getDirectories().find(new File(filename.trim()).getName()));
        }

        List<Future<?>> futures = new ArrayList<>(descriptors.size());
        int nowInSec = FBUtilities.nowInSeconds();
        for (ColumnFamilyStore cfs : descriptors.keySet())
            futures.add(submitUserDefined(cfs, descriptors.get(cfs), getDefaultGcBefore(cfs, nowInSec)));
        FBUtilities.waitOnFutures(futures);
    }

    public void forceUserDefinedCleanup(String dataFiles)
    {
        String[] filenames = dataFiles.split(",");
        HashMap<ColumnFamilyStore, Descriptor> descriptors = Maps.newHashMap();

        for (String filename : filenames)
        {
            // extract keyspace and columnfamily name from filename
            Descriptor desc = Descriptor.fromFilename(filename.trim());
            if (Schema.instance.getTableMetadataRef(desc) == null)
            {
                logger.warn("Schema does not exist for file {}. Skipping.", filename);
                continue;
            }
            // group by keyspace/columnfamily
            ColumnFamilyStore cfs = Keyspace.open(desc.ksname).getColumnFamilyStore(desc.cfname);
            desc = cfs.getDirectories().find(new File(filename.trim()).getName());
            if (desc != null)
                descriptors.put(cfs, desc);
        }

        if (!StorageService.instance.isJoined())
        {
            logger.error("Cleanup cannot run before a node has joined the ring");
            return;
        }

        for (Map.Entry<ColumnFamilyStore,Descriptor> entry : descriptors.entrySet())
        {
            ColumnFamilyStore cfs = entry.getKey();
            Keyspace keyspace = cfs.keyspace;
            final RangesAtEndpoint replicas = StorageService.instance.getLocalReplicas(keyspace.getName());
            final Set<Range<Token>> allRanges = replicas.ranges();
            final Set<Range<Token>> transientRanges = replicas.onlyTransient().ranges();
            final Set<Range<Token>> fullRanges = replicas.onlyFull().ranges();
            boolean hasIndexes = cfs.indexManager.hasIndexes();
            SSTableReader sstable = lookupSSTable(cfs, entry.getValue());

            if (sstable == null)
            {
                logger.warn("Will not clean {}, it is not an active sstable", entry.getValue());
            }
            else
            {
                CleanupStrategy cleanupStrategy = CleanupStrategy.get(cfs, allRanges, transientRanges, sstable.isRepaired(), FBUtilities.nowInSeconds());
                try (LifecycleTransaction txn = cfs.getTracker().tryModify(sstable, OperationType.CLEANUP))
                {
                    doCleanupOne(cfs, txn, cleanupStrategy, allRanges, fullRanges, transientRanges, hasIndexes);
                }
                catch (IOException e)
                {
                    logger.error("forceUserDefinedCleanup failed: {}", e.getLocalizedMessage());
                }
            }
        }
    }


    public Future<?> submitUserDefined(final ColumnFamilyStore cfs, final Collection<Descriptor> dataFiles, final int gcBefore)
    {
        Runnable runnable = new WrappedRunnable()
        {
            protected void runMayThrow()
            {
                // look up the sstables now that we're on the compaction executor, so we don't try to re-compact
                // something that was already being compacted earlier.
                Collection<SSTableReader> sstables = new ArrayList<>(dataFiles.size());
                for (Descriptor desc : dataFiles)
                {
                    // inefficient but not in a performance sensitive path
                    SSTableReader sstable = lookupSSTable(cfs, desc);
                    if (sstable == null)
                    {
                        logger.info("Will not compact {}: it is not an active sstable", desc);
                    }
                    else
                    {
                        sstables.add(sstable);
                    }
                }

                if (sstables.isEmpty())
                {
                    logger.info("No files to compact for user defined compaction");
                }
                else
                {
                    List<AbstractCompactionTask> tasks = cfs.getCompactionStrategyManager().getUserDefinedTasks(sstables, gcBefore);
                    for (AbstractCompactionTask task : tasks)
                    {
                        if (task != null)
                            task.execute(active);
                    }
                }
            }
        };

        return executor.submitIfRunning(runnable, "user defined task");
    }

    // This acquire a reference on the sstable
    // This is not efficient, do not use in any critical path
    private SSTableReader lookupSSTable(final ColumnFamilyStore cfs, Descriptor descriptor)
    {
        for (SSTableReader sstable : cfs.getSSTables(SSTableSet.CANONICAL))
        {
            if (sstable.descriptor.equals(descriptor))
                return sstable;
        }
        return null;
    }

    public Future<?> submitValidation(Callable<Object> validation)
    {
        return validationExecutor.submitIfRunning(validation, "validation");
    }

    /* Used in tests. */
    public void disableAutoCompaction()
    {
        for (String ksname : Schema.instance.getNonSystemKeyspaces())
        {
            for (ColumnFamilyStore cfs : Keyspace.open(ksname).getColumnFamilyStores())
                cfs.disableAutoCompaction();
        }
    }

    @VisibleForTesting
    void scrubOne(ColumnFamilyStore cfs, LifecycleTransaction modifier, boolean skipCorrupted, boolean checkData, boolean reinsertOverflowedTTL, ActiveCompactionsTracker activeCompactions)
    {
        CompactionInfo.Holder scrubInfo = null;

        try (Scrubber scrubber = new Scrubber(cfs, modifier, skipCorrupted, checkData, reinsertOverflowedTTL))
        {
            scrubInfo = scrubber.getScrubInfo();
            activeCompactions.beginCompaction(scrubInfo);
            scrubber.scrub();
        }
        finally
        {
            if (scrubInfo != null)
                activeCompactions.finishCompaction(scrubInfo);
        }
    }

    @VisibleForTesting
    void verifyOne(ColumnFamilyStore cfs, SSTableReader sstable, Verifier.Options options, ActiveCompactionsTracker activeCompactions)
    {
        CompactionInfo.Holder verifyInfo = null;

        try (Verifier verifier = new Verifier(cfs, sstable, false, options))
        {
            verifyInfo = verifier.getVerifyInfo();
            activeCompactions.beginCompaction(verifyInfo);
            verifier.verify();
        }
        finally
        {
            if (verifyInfo != null)
                activeCompactions.finishCompaction(verifyInfo);
        }
    }

    /**
     * Determines if a cleanup would actually remove any data in this SSTable based
     * on a set of owned ranges.
     */
    @VisibleForTesting
    public static boolean needsCleanup(SSTableReader sstable, Collection<Range<Token>> ownedRanges)
    {
        if (ownedRanges.isEmpty())
        {
            return true; // all data will be cleaned
        }

        // unwrap and sort the ranges by LHS token
        List<Range<Token>> sortedRanges = Range.normalize(ownedRanges);

        // see if there are any keys LTE the token for the start of the first range
        // (token range ownership is exclusive on the LHS.)
        Range<Token> firstRange = sortedRanges.get(0);
        if (sstable.first.getToken().compareTo(firstRange.left) <= 0)
            return true;

        // then, iterate over all owned ranges and see if the next key beyond the end of the owned
        // range falls before the start of the next range
        for (int i = 0; i < sortedRanges.size(); i++)
        {
            Range<Token> range = sortedRanges.get(i);
            if (range.right.isMinimum())
            {
                // we split a wrapping range and this is the second half.
                // there can't be any keys beyond this (and this is the last range)
                return false;
            }

            DecoratedKey firstBeyondRange = sstable.firstKeyBeyond(range.right.maxKeyBound());
            if (firstBeyondRange == null)
            {
                // we ran off the end of the sstable looking for the next key; we don't need to check any more ranges
                return false;
            }

            if (i == (sortedRanges.size() - 1))
            {
                // we're at the last range and we found a key beyond the end of the range
                return true;
            }

            Range<Token> nextRange = sortedRanges.get(i + 1);
            if (firstBeyondRange.getToken().compareTo(nextRange.left) <= 0)
            {
                // we found a key in between the owned ranges
                return true;
            }
        }

        return false;
    }

    /**
     * This function goes over a file and removes the keys that the node is not responsible for
     * and only keeps keys that this node is responsible for.
     *
     * @throws IOException
     */
    private void doCleanupOne(final ColumnFamilyStore cfs,
                              LifecycleTransaction txn,
                              CleanupStrategy cleanupStrategy,
                              Collection<Range<Token>> allRanges,
                              Collection<Range<Token>> fullRanges,
                              Collection<Range<Token>> transientRanges,
                              boolean hasIndexes) throws IOException
    {
        assert !cfs.isIndex();

        SSTableReader sstable = txn.onlyOne();

        // if ranges is empty and no index, entire sstable is discarded
        if (!hasIndexes && !new Bounds<>(sstable.first.getToken(), sstable.last.getToken()).intersects(allRanges))
        {
            txn.obsoleteOriginals();
            txn.finish();
            return;
        }

        boolean needsCleanupFull = needsCleanup(sstable, fullRanges);
        boolean needsCleanupTransient = needsCleanup(sstable, transientRanges);
        //If there are no ranges for which the table needs cleanup either due to lack of intersection or lack
        //of the table being repaired.
        if (!needsCleanupFull && (!needsCleanupTransient || !sstable.isRepaired()))
        {
            logger.trace("Skipping {} for cleanup; all rows should be kept. Needs cleanup full ranges: {} Needs cleanup transient ranges: {} Repaired: {}", sstable, needsCleanupFull, needsCleanupTransient, sstable.isRepaired());
            return;
        }

        long start = System.nanoTime();

        long totalkeysWritten = 0;

        long expectedBloomFilterSize = Math.max(cfs.metadata().params.minIndexInterval,
                                               SSTableReader.getApproximateKeyCount(txn.originals()));
        if (logger.isTraceEnabled())
            logger.trace("Expected bloom filter size : {}", expectedBloomFilterSize);

        logger.info("Cleaning up {}", sstable);

        File compactionFileLocation = sstable.descriptor.directory;
        RateLimiter limiter = getRateLimiter();
        double compressionRatio = sstable.getCompressionRatio();
        if (compressionRatio == MetadataCollector.NO_COMPRESSION_RATIO)
            compressionRatio = 1.0;

        List<SSTableReader> finished;

        int nowInSec = FBUtilities.nowInSeconds();
        try (SSTableRewriter writer = SSTableRewriter.construct(cfs, txn, false, sstable.maxDataAge);
             ISSTableScanner scanner = cleanupStrategy.getScanner(sstable);
             CompactionController controller = new CompactionController(cfs, txn.originals(), getDefaultGcBefore(cfs, nowInSec));
             Refs<SSTableReader> refs = Refs.ref(Collections.singleton(sstable));
             CompactionIterator ci = new CompactionIterator(OperationType.CLEANUP, Collections.singletonList(scanner), controller, nowInSec, UUIDGen.getTimeUUID(), active))
        {
            StatsMetadata metadata = sstable.getSSTableMetadata();
            writer.switchWriter(createWriter(cfs, compactionFileLocation, expectedBloomFilterSize, metadata.repairedAt, metadata.pendingRepair, metadata.isTransient, sstable, txn));
            long lastBytesScanned = 0;

            while (ci.hasNext())
            {
                try (UnfilteredRowIterator partition = ci.next();
                     UnfilteredRowIterator notCleaned = cleanupStrategy.cleanup(partition))
                {
                    if (notCleaned == null)
                        continue;

                    if (writer.append(notCleaned) != null)
                        totalkeysWritten++;

                    long bytesScanned = scanner.getBytesScanned();

                    compactionRateLimiterAcquire(limiter, bytesScanned, lastBytesScanned, compressionRatio);

                    lastBytesScanned = bytesScanned;
                }
            }

            // flush to ensure we don't lose the tombstones on a restart, since they are not commitlog'd
            cfs.indexManager.flushAllIndexesBlocking();

            finished = writer.finish();
        }

        if (!finished.isEmpty())
        {
            String format = "Cleaned up to %s.  %s to %s (~%d%% of original) for %,d keys.  Time: %,dms.";
            long dTime = TimeUnit.NANOSECONDS.toMillis(System.nanoTime() - start);
            long startsize = sstable.onDiskLength();
            long endsize = 0;
            for (SSTableReader newSstable : finished)
                endsize += newSstable.onDiskLength();
            double ratio = (double) endsize / (double) startsize;
            logger.info(String.format(format, finished.get(0).getFilename(), FBUtilities.prettyPrintMemory(startsize),
                                      FBUtilities.prettyPrintMemory(endsize), (int) (ratio * 100), totalkeysWritten, dTime));
        }

    }

    static void compactionRateLimiterAcquire(RateLimiter limiter, long bytesScanned, long lastBytesScanned, double compressionRatio)
    {
        long lengthRead = (long) ((bytesScanned - lastBytesScanned) * compressionRatio) + 1;
        while (lengthRead >= Integer.MAX_VALUE)
        {
            limiter.acquire(Integer.MAX_VALUE);
            lengthRead -= Integer.MAX_VALUE;
        }
        if (lengthRead > 0)
        {
            limiter.acquire((int) lengthRead);
        }
    }

    private static abstract class CleanupStrategy
    {
        protected final Collection<Range<Token>> ranges;
        protected final int nowInSec;

        protected CleanupStrategy(Collection<Range<Token>> ranges, int nowInSec)
        {
            this.ranges = ranges;
            this.nowInSec = nowInSec;
        }

        public static CleanupStrategy get(ColumnFamilyStore cfs, Collection<Range<Token>> ranges, Collection<Range<Token>> transientRanges, boolean isRepaired, int nowInSec)
        {
            if (cfs.indexManager.hasIndexes())
            {
                if (!transientRanges.isEmpty())
                {
                    //Shouldn't have been possible to create this situation
                    throw new AssertionError("Can't have indexes and transient ranges");
                }
                return new Full(cfs, ranges, nowInSec);
            }
            return new Bounded(cfs, ranges, transientRanges, isRepaired, nowInSec);
        }

        public abstract ISSTableScanner getScanner(SSTableReader sstable);
        public abstract UnfilteredRowIterator cleanup(UnfilteredRowIterator partition);

        private static final class Bounded extends CleanupStrategy
        {
            private final Collection<Range<Token>> transientRanges;
            private final boolean isRepaired;

            public Bounded(final ColumnFamilyStore cfs, Collection<Range<Token>> ranges, Collection<Range<Token>> transientRanges, boolean isRepaired, int nowInSec)
            {
                super(ranges, nowInSec);
                instance.cacheCleanupExecutor.submit(new Runnable()
                {
                    @Override
                    public void run()
                    {
                        cfs.cleanupCache();
                    }
                });
                this.transientRanges = transientRanges;
                this.isRepaired = isRepaired;
            }

            @Override
            public ISSTableScanner getScanner(SSTableReader sstable)
            {
                //If transient replication is enabled and there are transient ranges
                //then cleanup should remove any partitions that are repaired and in the transient range
                //as they should already be synchronized at other full replicas.
                //So just don't scan the portion of the table containing the repaired transient ranges
                Collection<Range<Token>> rangesToScan = ranges;
                if (isRepaired)
                {
                    rangesToScan = Collections2.filter(ranges, range -> !transientRanges.contains(range));
                }
                return sstable.getScanner(rangesToScan);
            }

            @Override
            public UnfilteredRowIterator cleanup(UnfilteredRowIterator partition)
            {
                return partition;
            }
        }

        private static final class Full extends CleanupStrategy
        {
            private final ColumnFamilyStore cfs;

            public Full(ColumnFamilyStore cfs, Collection<Range<Token>> ranges, int nowInSec)
            {
                super(ranges, nowInSec);
                this.cfs = cfs;
            }

            @Override
            public ISSTableScanner getScanner(SSTableReader sstable)
            {
                return sstable.getScanner();
            }

            @Override
            public UnfilteredRowIterator cleanup(UnfilteredRowIterator partition)
            {
                if (Range.isInRanges(partition.partitionKey().getToken(), ranges))
                    return partition;

                cfs.invalidateCachedPartition(partition.partitionKey());

                cfs.indexManager.deletePartition(partition, nowInSec);
                return null;
            }
        }
    }

    public static SSTableWriter createWriter(ColumnFamilyStore cfs,
                                             File compactionFileLocation,
                                             long expectedBloomFilterSize,
                                             long repairedAt,
                                             UUID pendingRepair,
                                             boolean isTransient,
                                             SSTableReader sstable,
                                             LifecycleTransaction txn)
    {
        FileUtils.createDirectory(compactionFileLocation);

        return SSTableWriter.create(cfs.metadata,
                                    cfs.newSSTableDescriptor(compactionFileLocation),
                                    expectedBloomFilterSize,
                                    repairedAt,
                                    pendingRepair,
                                    isTransient,
                                    sstable.getSSTableLevel(),
                                    sstable.header,
                                    cfs.indexManager.listIndexes(),
                                    txn);
    }

    public static SSTableWriter createWriterForAntiCompaction(ColumnFamilyStore cfs,
                                                              File compactionFileLocation,
                                                              int expectedBloomFilterSize,
                                                              long repairedAt,
                                                              UUID pendingRepair,
                                                              boolean isTransient,
                                                              Collection<SSTableReader> sstables,
                                                              ILifecycleTransaction txn)
    {
        FileUtils.createDirectory(compactionFileLocation);
        int minLevel = Integer.MAX_VALUE;
        // if all sstables have the same level, we can compact them together without creating overlap during anticompaction
        // note that we only anticompact from unrepaired sstables, which is not leveled, but we still keep original level
        // after first migration to be able to drop the sstables back in their original place in the repaired sstable manifest
        for (SSTableReader sstable : sstables)
        {
            if (minLevel == Integer.MAX_VALUE)
                minLevel = sstable.getSSTableLevel();

            if (minLevel != sstable.getSSTableLevel())
            {
                minLevel = 0;
                break;
            }
        }
        return SSTableWriter.create(cfs.newSSTableDescriptor(compactionFileLocation),
                                    (long) expectedBloomFilterSize,
                                    repairedAt,
                                    pendingRepair,
                                    isTransient,
                                    cfs.metadata,
                                    new MetadataCollector(sstables, cfs.metadata().comparator, minLevel),
                                    SerializationHeader.make(cfs.metadata(), sstables),
                                    cfs.indexManager.listIndexes(),
                                    txn);
    }

    /**
     * Splits up an sstable into two new sstables. The first of the new tables will store repaired ranges, the second
     * will store the non-repaired ranges. Once anticompation is completed, the original sstable is marked as compacted
     * and subsequently deleted.
     * @param cfs
     * @param txn a transaction over the repaired sstables to anticompact
     * @param ranges full and transient ranges to be placed into one of the new sstables. The repaired table will be tracked via
     *   the {@link org.apache.cassandra.io.sstable.metadata.StatsMetadata#pendingRepair} field.
     */
    private void doAntiCompaction(ColumnFamilyStore cfs,
                                  RangesAtEndpoint ranges,
                                  LifecycleTransaction txn,
                                  UUID pendingRepair)
    {
        int originalCount = txn.originals().size();
        logger.info("Performing anticompaction on {} sstables", originalCount);

        //Group SSTables
        Set<SSTableReader> sstables = txn.originals();

        // Repairs can take place on both unrepaired (incremental + full) and repaired (full) data.
        // Although anti-compaction could work on repaired sstables as well and would result in having more accurate
        // repairedAt values for these, we still avoid anti-compacting already repaired sstables, as we currently don't
        // make use of any actual repairedAt value and splitting up sstables just for that is not worth it at this point.
        Set<SSTableReader> unrepairedSSTables = sstables.stream().filter((s) -> !s.isRepaired()).collect(Collectors.toSet());
        cfs.metric.bytesAnticompacted.inc(SSTableReader.getTotalBytes(unrepairedSSTables));
        Collection<Collection<SSTableReader>> groupedSSTables = cfs.getCompactionStrategyManager().groupSSTablesForAntiCompaction(unrepairedSSTables);

        // iterate over sstables to check if the full / transient / unrepaired ranges intersect them.
        int antiCompactedSSTableCount = 0;
        for (Collection<SSTableReader> sstableGroup : groupedSSTables)
        {
            try (LifecycleTransaction groupTxn = txn.split(sstableGroup))
            {
                int antiCompacted = antiCompactGroup(cfs, ranges, groupTxn, pendingRepair);
                antiCompactedSSTableCount += antiCompacted;
            }
        }

        String format = "Anticompaction completed successfully, anticompacted from {} to {} sstable(s).";
        logger.info(format, originalCount, antiCompactedSSTableCount);
    }

<<<<<<< HEAD
    private int antiCompactGroup(ColumnFamilyStore cfs,
                                 RangesAtEndpoint ranges,
                                 LifecycleTransaction txn,
                                 UUID pendingRepair)
=======

    @VisibleForTesting
    int antiCompactGroup(ColumnFamilyStore cfs, Collection<Range<Token>> ranges,
                         LifecycleTransaction anticompactionGroup, long repairedAt)
>>>>>>> 9199e591
    {
        Preconditions.checkArgument(!ranges.isEmpty(), "need at least one full or transient range");
        long groupMaxDataAge = -1;

        for (Iterator<SSTableReader> i = txn.originals().iterator(); i.hasNext();)
        {
            SSTableReader sstable = i.next();
            if (groupMaxDataAge < sstable.maxDataAge)
                groupMaxDataAge = sstable.maxDataAge;
        }

        if (txn.originals().size() == 0)
        {
            logger.info("No valid anticompactions for this group, All sstables were compacted and are no longer available");
            return 0;
        }

        logger.info("Anticompacting {}", txn);
        Set<SSTableReader> sstableAsSet = txn.originals();

        File destination = cfs.getDirectories().getWriteableLocationAsFile(cfs.getExpectedCompactedFileSize(sstableAsSet, OperationType.ANTICOMPACTION));
        int nowInSec = FBUtilities.nowInSeconds();
        RateLimiter limiter = getRateLimiter();

        /**
         * HACK WARNING
         *
         * We have multiple writers operating over the same Transaction, producing different sets of sstables that all
         * logically replace the transaction's originals.  The SSTableRewriter assumes it has exclusive control over
         * the transaction state, and this will lead to temporarily inconsistent sstable/tracker state if we do not
         * take special measures to avoid it.
         *
         * Specifically, if a number of rewriter have prepareToCommit() invoked in sequence, then two problematic things happen:
         *   1. The obsoleteOriginals() call of the first rewriter immediately remove the originals from the tracker, despite
         *      their having been only partially replaced.  To avoid this, we must either avoid obsoleteOriginals() or checkpoint()
         *   2. The LifecycleTransaction may only have prepareToCommit() invoked once, and this will checkpoint() also.
         *
         * Similarly commit() would finalise partially complete on-disk state.
         *
         * To avoid these problems, we introduce a SharedTxn that proxies all calls onto the underlying transaction
         * except prepareToCommit(), checkpoint(), obsoleteOriginals(), and commit().
         * We then invoke these methods directly once each of the rewriter has updated the transaction
         * with their share of replacements.
         *
         * Note that for the same essential reason we also explicitly disable early open.
         * By noop-ing checkpoint we avoid any of the problems with early open, but by continuing to explicitly
         * disable it we also prevent any of the extra associated work from being performed.
         */
        class SharedTxn extends WrappedLifecycleTransaction
        {
            public SharedTxn(ILifecycleTransaction delegate) { super(delegate); }
            public Throwable commit(Throwable accumulate) { return accumulate; }
            public void prepareToCommit() {}
            public void checkpoint() {}
            public void obsoleteOriginals() {}
            public void close() {}
        }

        CompactionStrategyManager strategy = cfs.getCompactionStrategyManager();
<<<<<<< HEAD
        try (SSTableRewriter fullWriter = SSTableRewriter.constructWithoutEarlyOpening(txn, false, groupMaxDataAge);
             SSTableRewriter transWriter = SSTableRewriter.constructWithoutEarlyOpening(txn, false, groupMaxDataAge);
             SSTableRewriter unrepairedWriter = SSTableRewriter.constructWithoutEarlyOpening(txn, false, groupMaxDataAge);

             AbstractCompactionStrategy.ScannerList scanners = strategy.getScanners(txn.originals());
=======
        try (SharedTxn sharedTxn = new SharedTxn(anticompactionGroup);
             SSTableRewriter repairedSSTableWriter = SSTableRewriter.constructWithoutEarlyOpening(sharedTxn, false, groupMaxDataAge);
             SSTableRewriter unRepairedSSTableWriter = SSTableRewriter.constructWithoutEarlyOpening(sharedTxn, false, groupMaxDataAge);
             AbstractCompactionStrategy.ScannerList scanners = strategy.getScanners(anticompactionGroup.originals());
>>>>>>> 9199e591
             CompactionController controller = new CompactionController(cfs, sstableAsSet, getDefaultGcBefore(cfs, nowInSec));
             CompactionIterator ci = getAntiCompactionIterator(scanners.scanners, controller, nowInSec, UUIDGen.getTimeUUID(), active))
        {
            int expectedBloomFilterSize = Math.max(cfs.metadata().params.minIndexInterval, (int)(SSTableReader.getApproximateKeyCount(sstableAsSet)));

            fullWriter.switchWriter(CompactionManager.createWriterForAntiCompaction(cfs, destination, expectedBloomFilterSize, UNREPAIRED_SSTABLE, pendingRepair, false, sstableAsSet, txn));
            transWriter.switchWriter(CompactionManager.createWriterForAntiCompaction(cfs, destination, expectedBloomFilterSize, UNREPAIRED_SSTABLE, pendingRepair, true, sstableAsSet, txn));
            unrepairedWriter.switchWriter(CompactionManager.createWriterForAntiCompaction(cfs, destination, expectedBloomFilterSize, UNREPAIRED_SSTABLE, NO_PENDING_REPAIR, false, sstableAsSet, txn));

            Predicate<Token> fullChecker = !ranges.onlyFull().isEmpty() ? new Range.OrderedRangeContainmentChecker(ranges.onlyFull().ranges()) : t -> false;
            Predicate<Token> transChecker = !ranges.onlyTransient().isEmpty() ? new Range.OrderedRangeContainmentChecker(ranges.onlyTransient().ranges()) : t -> false;
            double compressionRatio = scanners.getCompressionRatio();
            if (compressionRatio == MetadataCollector.NO_COMPRESSION_RATIO)
                compressionRatio = 1.0;

            long lastBytesScanned = 0;

<<<<<<< HEAD
=======
            repairedSSTableWriter.switchWriter(CompactionManager.createWriterForAntiCompaction(cfs, destination, expectedBloomFilterSize, repairedAt, sstableAsSet, sharedTxn));
            unRepairedSSTableWriter.switchWriter(CompactionManager.createWriterForAntiCompaction(cfs, destination, expectedBloomFilterSize, ActiveRepairService.UNREPAIRED_SSTABLE, sstableAsSet, sharedTxn));
            Range.OrderedRangeContainmentChecker containmentChecker = new Range.OrderedRangeContainmentChecker(ranges);
>>>>>>> 9199e591
            while (ci.hasNext())
            {
                try (UnfilteredRowIterator partition = ci.next())
                {
                    Token token = partition.partitionKey().getToken();
                    // if this row is contained in the full or transient ranges, append it to the appropriate sstable
                    if (fullChecker.test(token))
                    {
                        fullWriter.append(partition);
                    }
                    else if (transChecker.test(token))
                    {
                        transWriter.append(partition);
                    }
                    else
                    {
                        // otherwise, append it to the unrepaired sstable
                        unrepairedWriter.append(partition);
                    }
                    long bytesScanned = scanners.getTotalBytesScanned();
                    compactionRateLimiterAcquire(limiter, bytesScanned, lastBytesScanned, compressionRatio);
                    lastBytesScanned = bytesScanned;
                }
            }

            List<SSTableReader> anticompactedSSTables = new ArrayList<>();
<<<<<<< HEAD
            // since all writers are operating over the same Transaction, we cannot use the convenience Transactional.finish() method,
            // as on the second finish() we would prepareToCommit() on a Transaction that has already been committed, which is forbidden by the API
            // (since it indicates misuse). We call permitRedundantTransitions so that calls that transition to a state already occupied are permitted.
            txn.permitRedundantTransitions();

            fullWriter.prepareToCommit();
            transWriter.prepareToCommit();
            unrepairedWriter.prepareToCommit();

            anticompactedSSTables.addAll(fullWriter.finished());
            anticompactedSSTables.addAll(transWriter.finished());
            anticompactedSSTables.addAll(unrepairedWriter.finished());

            fullWriter.commit();
            transWriter.commit();
            unrepairedWriter.commit();

=======

            repairedSSTableWriter.setRepairedAt(repairedAt).prepareToCommit();
            unRepairedSSTableWriter.prepareToCommit();
            anticompactionGroup.checkpoint();
            anticompactionGroup.obsoleteOriginals();
            anticompactionGroup.prepareToCommit();
            anticompactedSSTables.addAll(repairedSSTableWriter.finished());
            anticompactedSSTables.addAll(unRepairedSSTableWriter.finished());
            repairedSSTableWriter.commit();
            unRepairedSSTableWriter.commit();
            Throwables.maybeFail(anticompactionGroup.commit(null));

            logger.trace("Repaired {} keys out of {} for {}/{} in {}", repairedKeyCount,
                                                                       repairedKeyCount + unrepairedKeyCount,
                                                                       cfs.keyspace.getName(),
                                                                       cfs.getColumnFamilyName(),
                                                                       anticompactionGroup);
>>>>>>> 9199e591
            return anticompactedSSTables.size();
        }
        catch (Throwable e)
        {
            JVMStabilityInspector.inspectThrowable(e);
            logger.error("Error anticompacting " + txn, e);
            throw e;
        }
    }

    @VisibleForTesting
    public static CompactionIterator getAntiCompactionIterator(List<ISSTableScanner> scanners, CompactionController controller, int nowInSec, UUID timeUUID, ActiveCompactionsTracker activeCompactions)
    {
        return new CompactionIterator(OperationType.ANTICOMPACTION, scanners, controller, nowInSec, timeUUID, activeCompactions);
    }

    @VisibleForTesting
    ListenableFuture<?> submitIndexBuild(final SecondaryIndexBuilder builder, ActiveCompactionsTracker activeCompactions)
    {
        Runnable runnable = new Runnable()
        {
            public void run()
            {
                activeCompactions.beginCompaction(builder);
                try
                {
                    builder.build();
                }
                finally
                {
                    activeCompactions.finishCompaction(builder);
                }
            }
        };

        return executor.submitIfRunning(runnable, "index build");
    }

    /**
     * Is not scheduled, because it is performing disjoint work from sstable compaction.
     */
    public ListenableFuture<?> submitIndexBuild(final SecondaryIndexBuilder builder)
    {
        return submitIndexBuild(builder, active);
    }

    public Future<?> submitCacheWrite(final AutoSavingCache.Writer writer)
    {
        return submitCacheWrite(writer, active);
    }

    Future<?> submitCacheWrite(final AutoSavingCache.Writer writer, ActiveCompactionsTracker activeCompactions)
    {
        Runnable runnable = new Runnable()
        {
            public void run()
            {
                if (!AutoSavingCache.flushInProgress.add(writer.cacheType()))
                {
                    logger.trace("Cache flushing was already in progress: skipping {}", writer.getCompactionInfo());
                    return;
                }
                try
                {
                    activeCompactions.beginCompaction(writer);
                    try
                    {
                        writer.saveCache();
                    }
                    finally
                    {
                        activeCompactions.finishCompaction(writer);
                    }
                }
                finally
                {
                    AutoSavingCache.flushInProgress.remove(writer.cacheType());
                }
            }
        };

        return executor.submitIfRunning(runnable, "cache write");
    }

    public List<SSTableReader> runIndexSummaryRedistribution(IndexSummaryRedistribution redistribution) throws IOException
    {
        return runIndexSummaryRedistribution(redistribution, active);
    }

    @VisibleForTesting
    List<SSTableReader> runIndexSummaryRedistribution(IndexSummaryRedistribution redistribution, ActiveCompactionsTracker activeCompactions) throws IOException
    {
        activeCompactions.beginCompaction(redistribution);
        try
        {
            return redistribution.redistributeSummaries();
        }
        finally
        {
            activeCompactions.finishCompaction(redistribution);
        }
    }

    public static int getDefaultGcBefore(ColumnFamilyStore cfs, int nowInSec)
    {
        // 2ndary indexes have ExpiringColumns too, so we need to purge tombstones deleted before now. We do not need to
        // add any GcGrace however since 2ndary indexes are local to a node.
        return cfs.isIndex() ? nowInSec : cfs.gcBefore(nowInSec);
    }

    public ListenableFuture<Long> submitViewBuilder(final ViewBuilderTask task)
    {
        return submitViewBuilder(task, active);
    }

    @VisibleForTesting
    ListenableFuture<Long> submitViewBuilder(final ViewBuilderTask task, ActiveCompactionsTracker activeCompactions)
    {
        return viewBuildExecutor.submitIfRunning(() -> {
            activeCompactions.beginCompaction(task);
            try
            {
                return task.call();
            }
            finally
            {
                activeCompactions.finishCompaction(task);
            }
        }, "view build");
    }

    public int getActiveCompactions()
    {
        return active.getCompactions().size();
    }

    static class CompactionExecutor extends JMXEnabledThreadPoolExecutor
    {
        protected CompactionExecutor(int minThreads, int maxThreads, String name, BlockingQueue<Runnable> queue)
        {
            super(minThreads, maxThreads, 60, TimeUnit.SECONDS, queue, new NamedThreadFactory(name, Thread.MIN_PRIORITY), "internal");
        }

        private CompactionExecutor(int threadCount, String name)
        {
            this(threadCount, threadCount, name, new LinkedBlockingQueue<Runnable>());
        }

        public CompactionExecutor()
        {
            this(Math.max(1, DatabaseDescriptor.getConcurrentCompactors()), "CompactionExecutor");
        }

        protected void beforeExecute(Thread t, Runnable r)
        {
            // can't set this in Thread factory, so we do it redundantly here
            isCompactionManager.set(true);
            super.beforeExecute(t, r);
        }

        // modified from DebuggableThreadPoolExecutor so that CompactionInterruptedExceptions are not logged
        @Override
        public void afterExecute(Runnable r, Throwable t)
        {
            DebuggableThreadPoolExecutor.maybeResetTraceSessionWrapper(r);

            if (t == null)
                t = DebuggableThreadPoolExecutor.extractThrowable(r);

            if (t != null)
            {
                if (t instanceof CompactionInterruptedException)
                {
                    logger.info(t.getMessage());
                    if (t.getSuppressed() != null && t.getSuppressed().length > 0)
                        logger.warn("Interruption of compaction encountered exceptions:", t);
                    else
                        logger.trace("Full interruption stack trace:", t);
                }
                else
                {
                    DebuggableThreadPoolExecutor.handleOrLog(t);
                }
            }

            // Snapshots cannot be deleted on Windows while segments of the root element are mapped in NTFS. Compactions
            // unmap those segments which could free up a snapshot for successful deletion.
            SnapshotDeletingTask.rescheduleFailedTasks();
        }

        public ListenableFuture<?> submitIfRunning(Runnable task, String name)
        {
            return submitIfRunning(Executors.callable(task, null), name);
        }

        /**
         * Submit the task but only if the executor has not been shutdown.If the executor has
         * been shutdown, or in case of a rejected execution exception return a cancelled future.
         *
         * @param task - the task to submit
         * @param name - the task name to use in log messages
         *
         * @return the future that will deliver the task result, or a future that has already been
         *         cancelled if the task could not be submitted.
         */
        public <T> ListenableFuture<T> submitIfRunning(Callable<T> task, String name)
        {
            if (isShutdown())
            {
                logger.info("Executor has been shut down, not submitting {}", name);
                return Futures.immediateCancelledFuture();
            }

            try
            {
                ListenableFutureTask<T> ret = ListenableFutureTask.create(task);
                execute(ret);
                return ret;
            }
            catch (RejectedExecutionException ex)
            {
                if (isShutdown())
                    logger.info("Executor has shut down, could not submit {}", name);
                else
                    logger.error("Failed to submit {}", name, ex);

                return Futures.immediateCancelledFuture();
            }
        }
    }

    // TODO: pull out relevant parts of CompactionExecutor and move to ValidationManager
    public static class ValidationExecutor extends CompactionExecutor
    {
        public ValidationExecutor()
        {
            super(1, DatabaseDescriptor.getConcurrentValidations(), "ValidationExecutor", new SynchronousQueue<Runnable>());
        }
    }

    private static class ViewBuildExecutor extends CompactionExecutor
    {
        public ViewBuildExecutor()
        {
            super(DatabaseDescriptor.getConcurrentViewBuilders(), "ViewBuildExecutor");
        }
    }

    private static class CacheCleanupExecutor extends CompactionExecutor
    {
        public CacheCleanupExecutor()
        {
            super(1, "CacheCleanupExecutor");
        }
    }

    public void incrementAborted()
    {
        metrics.compactionsAborted.inc();
    }

    public void incrementCompactionsReduced()
    {
        metrics.compactionsReduced.inc();
    }

    public void incrementSstablesDropppedFromCompactions(long num)
    {
        metrics.sstablesDropppedFromCompactions.inc(num);
    }


    public List<Map<String, String>> getCompactions()
    {
        List<Holder> compactionHolders = active.getCompactions();
        List<Map<String, String>> out = new ArrayList<Map<String, String>>(compactionHolders.size());
        for (CompactionInfo.Holder ci : compactionHolders)
            out.add(ci.getCompactionInfo().asMap());
        return out;
    }

    public List<String> getCompactionSummary()
    {
        List<Holder> compactionHolders = active.getCompactions();
        List<String> out = new ArrayList<String>(compactionHolders.size());
        for (CompactionInfo.Holder ci : compactionHolders)
            out.add(ci.getCompactionInfo().toString());
        return out;
    }

    public TabularData getCompactionHistory()
    {
        try
        {
            return SystemKeyspace.getCompactionHistory();
        }
        catch (OpenDataException e)
        {
            throw new RuntimeException(e);
        }
    }

    public long getTotalBytesCompacted()
    {
        return metrics.bytesCompacted.getCount();
    }

    public long getTotalCompactionsCompleted()
    {
        return metrics.totalCompactionsCompleted.getCount();
    }

    public int getPendingTasks()
    {
        return metrics.pendingTasks.getValue();
    }

    public long getCompletedTasks()
    {
        return metrics.completedTasks.getValue();
    }

    public void stopCompaction(String type)
    {
        OperationType operation = OperationType.valueOf(type);
        for (Holder holder : active.getCompactions())
        {
            if (holder.getCompactionInfo().getTaskType() == operation)
                holder.stop();
        }
    }

    public void stopCompactionById(String compactionId)
    {
        for (Holder holder : active.getCompactions())
        {
            UUID holderId = holder.getCompactionInfo().getTaskId();
            if (holderId != null && holderId.equals(UUID.fromString(compactionId)))
                holder.stop();
        }
    }

    public void setConcurrentCompactors(int value)
    {
        if (value > executor.getCorePoolSize())
        {
            // we are increasing the value
            executor.setMaximumPoolSize(value);
            executor.setCorePoolSize(value);
        }
        else if (value < executor.getCorePoolSize())
        {
            // we are reducing the value
            executor.setCorePoolSize(value);
            executor.setMaximumPoolSize(value);
        }
    }

    public void setConcurrentValidations(int value)
    {
        value = value > 0 ? value : Integer.MAX_VALUE;
        validationExecutor.setMaximumPoolSize(value);
    }

    public void setConcurrentViewBuilders(int value)
    {
        if (value > viewBuildExecutor.getCorePoolSize())
        {
            // we are increasing the value
            viewBuildExecutor.setMaximumPoolSize(value);
            viewBuildExecutor.setCorePoolSize(value);
        }
        else if (value < viewBuildExecutor.getCorePoolSize())
        {
            // we are reducing the value
            viewBuildExecutor.setCorePoolSize(value);
            viewBuildExecutor.setMaximumPoolSize(value);
        }
    }

    public int getCoreCompactorThreads()
    {
        return executor.getCorePoolSize();
    }

    public void setCoreCompactorThreads(int number)
    {
        executor.setCorePoolSize(number);
    }

    public int getMaximumCompactorThreads()
    {
        return executor.getMaximumPoolSize();
    }

    public void setMaximumCompactorThreads(int number)
    {
        executor.setMaximumPoolSize(number);
    }

    public int getCoreValidationThreads()
    {
        return validationExecutor.getCorePoolSize();
    }

    public void setCoreValidationThreads(int number)
    {
        validationExecutor.setCorePoolSize(number);
    }

    public int getMaximumValidatorThreads()
    {
        return validationExecutor.getMaximumPoolSize();
    }

    public void setMaximumValidatorThreads(int number)
    {
        validationExecutor.setMaximumPoolSize(number);
    }

    public int getCoreViewBuildThreads()
    {
        return viewBuildExecutor.getCorePoolSize();
    }

    public void setCoreViewBuildThreads(int number)
    {
        viewBuildExecutor.setCorePoolSize(number);
    }

    public int getMaximumViewBuildThreads()
    {
        return viewBuildExecutor.getMaximumPoolSize();
    }

    public void setMaximumViewBuildThreads(int number)
    {
        viewBuildExecutor.setMaximumPoolSize(number);
    }

    public boolean getAutomaticSSTableUpgradeEnabled()
    {
        return DatabaseDescriptor.automaticSSTableUpgrade();
    }

    public void setAutomaticSSTableUpgradeEnabled(boolean enabled)
    {
        DatabaseDescriptor.setAutomaticSSTableUpgradeEnabled(enabled);
    }

    public int getMaxConcurrentAutoUpgradeTasks()
    {
        return DatabaseDescriptor.maxConcurrentAutoUpgradeTasks();
    }

    public void setMaxConcurrentAutoUpgradeTasks(int value)
    {
        try
        {
            DatabaseDescriptor.setMaxConcurrentAutoUpgradeTasks(value);
        }
        catch (ConfigurationException e)
        {
            throw new RuntimeException(e.getMessage());
        }
    }

    /**
     * Try to stop all of the compactions for given ColumnFamilies.
     *
     * Note that this method does not wait for all compactions to finish; you'll need to loop against
     * isCompacting if you want that behavior.
     *
     * @param columnFamilies The ColumnFamilies to try to stop compaction upon.
     * @param sstablePredicate the sstable predicate to match on
     * @param interruptValidation true if validation operations for repair should also be interrupted
     */
    public void interruptCompactionFor(Iterable<TableMetadata> columnFamilies, Predicate<SSTableReader> sstablePredicate, boolean interruptValidation)
    {
        assert columnFamilies != null;

        // interrupt in-progress compactions
        for (Holder compactionHolder : active.getCompactions())
        {
            CompactionInfo info = compactionHolder.getCompactionInfo();
            if ((info.getTaskType() == OperationType.VALIDATION) && !interruptValidation)
                continue;

            if (Iterables.contains(columnFamilies, info.getTableMetadata()))
            {
                if (info.shouldStop(sstablePredicate))
                    compactionHolder.stop();
            }
        }
    }

    public void interruptCompactionForCFs(Iterable<ColumnFamilyStore> cfss, Predicate<SSTableReader> sstablePredicate, boolean interruptValidation)
    {
        List<TableMetadata> metadata = new ArrayList<>();
        for (ColumnFamilyStore cfs : cfss)
            metadata.add(cfs.metadata());

        interruptCompactionFor(metadata, sstablePredicate, interruptValidation);
    }

    public void waitForCessation(Iterable<ColumnFamilyStore> cfss, Predicate<SSTableReader> sstablePredicate)
    {
        long start = System.nanoTime();
        long delay = TimeUnit.MINUTES.toNanos(1);

        while (System.nanoTime() - start < delay)
        {
            if (CompactionManager.instance.isCompacting(cfss, sstablePredicate))
                Uninterruptibles.sleepUninterruptibly(1, TimeUnit.MILLISECONDS);
            else
                break;
        }
    }

    public List<CompactionInfo> getSSTableTasks()
    {
        return active.getCompactions()
                     .stream()
                     .map(CompactionInfo.Holder::getCompactionInfo)
                     .filter(task -> task.getTaskType() != OperationType.COUNTER_CACHE_SAVE
                                     && task.getTaskType() != OperationType.KEY_CACHE_SAVE
                                     && task.getTaskType() != OperationType.ROW_CACHE_SAVE)
                     .collect(Collectors.toList());
    }
}<|MERGE_RESOLUTION|>--- conflicted
+++ resolved
@@ -1467,17 +1467,11 @@
         logger.info(format, originalCount, antiCompactedSSTableCount);
     }
 
-<<<<<<< HEAD
-    private int antiCompactGroup(ColumnFamilyStore cfs,
+    @VisibleForTesting
+    int antiCompactGroup(ColumnFamilyStore cfs,
                                  RangesAtEndpoint ranges,
                                  LifecycleTransaction txn,
                                  UUID pendingRepair)
-=======
-
-    @VisibleForTesting
-    int antiCompactGroup(ColumnFamilyStore cfs, Collection<Range<Token>> ranges,
-                         LifecycleTransaction anticompactionGroup, long repairedAt)
->>>>>>> 9199e591
     {
         Preconditions.checkArgument(!ranges.isEmpty(), "need at least one full or transient range");
         long groupMaxDataAge = -1;
@@ -1537,18 +1531,12 @@
         }
 
         CompactionStrategyManager strategy = cfs.getCompactionStrategyManager();
-<<<<<<< HEAD
-        try (SSTableRewriter fullWriter = SSTableRewriter.constructWithoutEarlyOpening(txn, false, groupMaxDataAge);
-             SSTableRewriter transWriter = SSTableRewriter.constructWithoutEarlyOpening(txn, false, groupMaxDataAge);
-             SSTableRewriter unrepairedWriter = SSTableRewriter.constructWithoutEarlyOpening(txn, false, groupMaxDataAge);
+        try (SharedTxn sharedTxn = new SharedTxn(txn);
+             SSTableRewriter fullWriter = SSTableRewriter.constructWithoutEarlyOpening(sharedTxn, false, groupMaxDataAge);
+             SSTableRewriter transWriter = SSTableRewriter.constructWithoutEarlyOpening(sharedTxn, false, groupMaxDataAge);
+             SSTableRewriter unrepairedWriter = SSTableRewriter.constructWithoutEarlyOpening(sharedTxn, false, groupMaxDataAge);
 
              AbstractCompactionStrategy.ScannerList scanners = strategy.getScanners(txn.originals());
-=======
-        try (SharedTxn sharedTxn = new SharedTxn(anticompactionGroup);
-             SSTableRewriter repairedSSTableWriter = SSTableRewriter.constructWithoutEarlyOpening(sharedTxn, false, groupMaxDataAge);
-             SSTableRewriter unRepairedSSTableWriter = SSTableRewriter.constructWithoutEarlyOpening(sharedTxn, false, groupMaxDataAge);
-             AbstractCompactionStrategy.ScannerList scanners = strategy.getScanners(anticompactionGroup.originals());
->>>>>>> 9199e591
              CompactionController controller = new CompactionController(cfs, sstableAsSet, getDefaultGcBefore(cfs, nowInSec));
              CompactionIterator ci = getAntiCompactionIterator(scanners.scanners, controller, nowInSec, UUIDGen.getTimeUUID(), active))
         {
@@ -1566,12 +1554,6 @@
 
             long lastBytesScanned = 0;
 
-<<<<<<< HEAD
-=======
-            repairedSSTableWriter.switchWriter(CompactionManager.createWriterForAntiCompaction(cfs, destination, expectedBloomFilterSize, repairedAt, sstableAsSet, sharedTxn));
-            unRepairedSSTableWriter.switchWriter(CompactionManager.createWriterForAntiCompaction(cfs, destination, expectedBloomFilterSize, ActiveRepairService.UNREPAIRED_SSTABLE, sstableAsSet, sharedTxn));
-            Range.OrderedRangeContainmentChecker containmentChecker = new Range.OrderedRangeContainmentChecker(ranges);
->>>>>>> 9199e591
             while (ci.hasNext())
             {
                 try (UnfilteredRowIterator partition = ci.next())
@@ -1598,15 +1580,13 @@
             }
 
             List<SSTableReader> anticompactedSSTables = new ArrayList<>();
-<<<<<<< HEAD
-            // since all writers are operating over the same Transaction, we cannot use the convenience Transactional.finish() method,
-            // as on the second finish() we would prepareToCommit() on a Transaction that has already been committed, which is forbidden by the API
-            // (since it indicates misuse). We call permitRedundantTransitions so that calls that transition to a state already occupied are permitted.
-            txn.permitRedundantTransitions();
 
             fullWriter.prepareToCommit();
             transWriter.prepareToCommit();
             unrepairedWriter.prepareToCommit();
+            txn.checkpoint();
+            txn.obsoleteOriginals();
+            txn.prepareToCommit();
 
             anticompactedSSTables.addAll(fullWriter.finished());
             anticompactedSSTables.addAll(transWriter.finished());
@@ -1615,26 +1595,8 @@
             fullWriter.commit();
             transWriter.commit();
             unrepairedWriter.commit();
-
-=======
-
-            repairedSSTableWriter.setRepairedAt(repairedAt).prepareToCommit();
-            unRepairedSSTableWriter.prepareToCommit();
-            anticompactionGroup.checkpoint();
-            anticompactionGroup.obsoleteOriginals();
-            anticompactionGroup.prepareToCommit();
-            anticompactedSSTables.addAll(repairedSSTableWriter.finished());
-            anticompactedSSTables.addAll(unRepairedSSTableWriter.finished());
-            repairedSSTableWriter.commit();
-            unRepairedSSTableWriter.commit();
-            Throwables.maybeFail(anticompactionGroup.commit(null));
-
-            logger.trace("Repaired {} keys out of {} for {}/{} in {}", repairedKeyCount,
-                                                                       repairedKeyCount + unrepairedKeyCount,
-                                                                       cfs.keyspace.getName(),
-                                                                       cfs.getColumnFamilyName(),
-                                                                       anticompactionGroup);
->>>>>>> 9199e591
+            txn.commit();
+
             return anticompactedSSTables.size();
         }
         catch (Throwable e)
