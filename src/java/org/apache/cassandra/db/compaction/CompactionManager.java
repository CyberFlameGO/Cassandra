/*
 * Licensed to the Apache Software Foundation (ASF) under one
 * or more contributor license agreements.  See the NOTICE file
 * distributed with this work for additional information
 * regarding copyright ownership.  The ASF licenses this file
 * to you under the Apache License, Version 2.0 (the
 * "License"); you may not use this file except in compliance
 * with the License.  You may obtain a copy of the License at
 *
 *     http://www.apache.org/licenses/LICENSE-2.0
 *
 * Unless required by applicable law or agreed to in writing, software
 * distributed under the License is distributed on an "AS IS" BASIS,
 * WITHOUT WARRANTIES OR CONDITIONS OF ANY KIND, either express or implied.
 * See the License for the specific language governing permissions and
 * limitations under the License.
 */
package org.apache.cassandra.db.compaction;

import java.io.File;
import java.io.IOException;
import java.util.*;
import java.util.concurrent.*;
<<<<<<< HEAD
import java.util.function.Predicate;
import java.util.stream.Collectors;
import javax.management.MBeanServer;
import javax.management.ObjectName;
=======
>>>>>>> fdb17350
import javax.management.openmbean.OpenDataException;
import javax.management.openmbean.TabularData;

import com.google.common.annotations.VisibleForTesting;
import com.google.common.collect.*;
import com.google.common.util.concurrent.*;

import org.slf4j.Logger;
import org.slf4j.LoggerFactory;

import org.apache.cassandra.cache.AutoSavingCache;
import org.apache.cassandra.concurrent.DebuggableThreadPoolExecutor;
import org.apache.cassandra.concurrent.JMXEnabledThreadPoolExecutor;
import org.apache.cassandra.concurrent.NamedThreadFactory;
import org.apache.cassandra.config.CFMetaData;
import org.apache.cassandra.config.DatabaseDescriptor;
import org.apache.cassandra.config.Schema;
import org.apache.cassandra.db.*;
import org.apache.cassandra.db.compaction.CompactionInfo.Holder;
import org.apache.cassandra.db.lifecycle.LifecycleTransaction;
import org.apache.cassandra.db.lifecycle.SSTableSet;
import org.apache.cassandra.db.lifecycle.View;
import org.apache.cassandra.db.rows.UnfilteredRowIterator;
import org.apache.cassandra.db.view.ViewBuilder;
import org.apache.cassandra.dht.Bounds;
import org.apache.cassandra.dht.Range;
import org.apache.cassandra.dht.Token;
import org.apache.cassandra.index.SecondaryIndexBuilder;
import org.apache.cassandra.io.sstable.Descriptor;
import org.apache.cassandra.io.sstable.ISSTableScanner;
import org.apache.cassandra.io.sstable.IndexSummaryRedistribution;
import org.apache.cassandra.io.sstable.SSTableRewriter;
import org.apache.cassandra.io.sstable.SnapshotDeletingTask;
import org.apache.cassandra.io.sstable.format.SSTableReader;
import org.apache.cassandra.io.sstable.format.SSTableWriter;
import org.apache.cassandra.io.sstable.metadata.MetadataCollector;
import org.apache.cassandra.io.util.FileUtils;
import org.apache.cassandra.metrics.CompactionMetrics;
import org.apache.cassandra.repair.Validator;
import org.apache.cassandra.service.ActiveRepairService;
import org.apache.cassandra.service.StorageService;
import org.apache.cassandra.utils.*;
import org.apache.cassandra.utils.concurrent.Refs;

import static java.util.Collections.singleton;

/**
 * <p>
 * A singleton which manages a private executor of ongoing compactions.
 * </p>
 * Scheduling for compaction is accomplished by swapping sstables to be compacted into
 * a set via Tracker. New scheduling attempts will ignore currently compacting
 * sstables.
 */
public class CompactionManager implements CompactionManagerMBean
{
    public static final String MBEAN_OBJECT_NAME = "org.apache.cassandra.db:type=CompactionManager";
    private static final Logger logger = LoggerFactory.getLogger(CompactionManager.class);
    public static final CompactionManager instance;

    public static final int NO_GC = Integer.MIN_VALUE;
    public static final int GC_ALL = Integer.MAX_VALUE;

    // A thread local that tells us if the current thread is owned by the compaction manager. Used
    // by CounterContext to figure out if it should log a warning for invalid counter shards.
    public static final ThreadLocal<Boolean> isCompactionManager = new ThreadLocal<Boolean>()
    {
        @Override
        protected Boolean initialValue()
        {
            return false;
        }
    };

    static
    {
        instance = new CompactionManager();

        MBeanWrapper.instance.registerMBean(instance, MBEAN_OBJECT_NAME);
    }

    private final CompactionExecutor executor = new CompactionExecutor();
    private final CompactionExecutor validationExecutor = new ValidationExecutor();
    private final static CompactionExecutor cacheCleanupExecutor = new CacheCleanupExecutor();

    private final CompactionMetrics metrics = new CompactionMetrics(executor, validationExecutor);
    @VisibleForTesting
    final Multiset<ColumnFamilyStore> compactingCF = ConcurrentHashMultiset.create();

    private final RateLimiter compactionRateLimiter = RateLimiter.create(Double.MAX_VALUE);

    /**
     * Gets compaction rate limiter.
     * Rate unit is bytes per sec.
     *
     * @return RateLimiter with rate limit set
     */
    public RateLimiter getRateLimiter()
    {
        setRate(DatabaseDescriptor.getCompactionThroughputMbPerSec());
        return compactionRateLimiter;
    }

    /**
     * Sets the rate for the rate limiter. When compaction_throughput_mb_per_sec is 0 or node is bootstrapping,
     * this sets the rate to Double.MAX_VALUE bytes per second.
     * @param throughPutMbPerSec throughput to set in mb per second
     */
    public void setRate(final double throughPutMbPerSec)
    {
        double throughput = throughPutMbPerSec * 1024.0 * 1024.0;
        // if throughput is set to 0, throttling is disabled
        if (throughput == 0 || StorageService.instance.isBootstrapMode())
            throughput = Double.MAX_VALUE;
        if (compactionRateLimiter.getRate() != throughput)
            compactionRateLimiter.setRate(throughput);
    }

    /**
     * Call this whenever a compaction might be needed on the given columnfamily.
     * It's okay to over-call (within reason) if a call is unnecessary, it will
     * turn into a no-op in the bucketing/candidate-scan phase.
     */
    public List<Future<?>> submitBackground(final ColumnFamilyStore cfs)
    {
        if (cfs.isAutoCompactionDisabled())
        {
            logger.trace("Autocompaction is disabled");
            return Collections.emptyList();
        }

        /**
         * If a CF is currently being compacted, and there are no idle threads, submitBackground should be a no-op;
         * we can wait for the current compaction to finish and re-submit when more information is available.
         * Otherwise, we should submit at least one task to prevent starvation by busier CFs, and more if there
         * are idle threads stil. (CASSANDRA-4310)
         */
        int count = compactingCF.count(cfs);
        if (count > 0 && executor.getActiveCount() >= executor.getMaximumPoolSize())
        {
            logger.trace("Background compaction is still running for {}.{} ({} remaining). Skipping",
                         cfs.keyspace.getName(), cfs.name, count);
            return Collections.emptyList();
        }

        logger.trace("Scheduling a background task check for {}.{} with {}",
                     cfs.keyspace.getName(),
                     cfs.name,
                     cfs.getCompactionStrategyManager().getName());

        List<Future<?>> futures = new ArrayList<>(1);
        Future<?> fut = executor.submitIfRunning(new BackgroundCompactionCandidate(cfs), "background task");
        if (!fut.isCancelled())
            futures.add(fut);
        else
            compactingCF.remove(cfs);
        return futures;
    }

    public boolean isCompacting(Iterable<ColumnFamilyStore> cfses)
    {
        for (ColumnFamilyStore cfs : cfses)
            if (!cfs.getTracker().getCompacting().isEmpty())
                return true;
        return false;
    }

    /**
     * Shutdowns both compaction and validation executors, cancels running compaction / validation,
     * and waits for tasks to complete if tasks were not cancelable.
     */
    public void forceShutdown()
    {
        // shutdown executors to prevent further submission
        executor.shutdown();
        validationExecutor.shutdown();
        cacheCleanupExecutor.shutdown();

        // interrupt compactions and validations
        for (Holder compactionHolder : CompactionMetrics.getCompactions())
        {
            compactionHolder.stop();
        }

        // wait for tasks to terminate
        // compaction tasks are interrupted above, so it shuold be fairy quick
        // until not interrupted tasks to complete.
        for (ExecutorService exec : Arrays.asList(executor, validationExecutor, cacheCleanupExecutor))
        {
            try
            {
                if (!exec.awaitTermination(1, TimeUnit.MINUTES))
                    logger.warn("Failed to wait for compaction executors shutdown");
            }
            catch (InterruptedException e)
            {
                logger.error("Interrupted while waiting for tasks to be terminated", e);
            }
        }
    }

    public void finishCompactionsAndShutdown(long timeout, TimeUnit unit) throws InterruptedException
    {
        executor.shutdown();
        executor.awaitTermination(timeout, unit);
    }

    // the actual sstables to compact are not determined until we run the BCT; that way, if new sstables
    // are created between task submission and execution, we execute against the most up-to-date information
    class BackgroundCompactionCandidate implements Runnable
    {
        private final ColumnFamilyStore cfs;

        BackgroundCompactionCandidate(ColumnFamilyStore cfs)
        {
            compactingCF.add(cfs);
            this.cfs = cfs;
        }

        public void run()
        {
            try
            {
                logger.trace("Checking {}.{}", cfs.keyspace.getName(), cfs.name);
                if (!cfs.isValid())
                {
                    logger.trace("Aborting compaction for dropped CF");
                    return;
                }

                CompactionStrategyManager strategy = cfs.getCompactionStrategyManager();
                AbstractCompactionTask task = strategy.getNextBackgroundTask(getDefaultGcBefore(cfs, FBUtilities.nowInSeconds()));
                if (task == null)
                {
                    logger.trace("No tasks available");
                    return;
                }
                task.execute(metrics);
            }
            finally
            {
                compactingCF.remove(cfs);
            }
            submitBackground(cfs);
        }
    }

    /**
     * Run an operation over all sstables using jobs threads
     *
     * @param cfs the column family store to run the operation on
     * @param operation the operation to run
     * @param jobs the number of threads to use - 0 means use all available. It never uses more than concurrent_compactors threads
     * @return status of the operation
     * @throws ExecutionException
     * @throws InterruptedException
     */
    @SuppressWarnings("resource")
    private AllSSTableOpStatus parallelAllSSTableOperation(final ColumnFamilyStore cfs, final OneSSTableOperation operation, int jobs, OperationType operationType) throws ExecutionException, InterruptedException
    {
        List<LifecycleTransaction> transactions = new ArrayList<>();
        List<Future<?>> futures = new ArrayList<>();
        try (LifecycleTransaction compacting = cfs.markAllCompacting(operationType))
        {
            if (compacting == null)
                return AllSSTableOpStatus.UNABLE_TO_CANCEL;

            Iterable<SSTableReader> sstables = Lists.newArrayList(operation.filterSSTables(compacting));
            if (Iterables.isEmpty(sstables))
            {
                logger.info("No sstables for {}.{}", cfs.keyspace.getName(), cfs.name);
                return AllSSTableOpStatus.SUCCESSFUL;
            }

            for (final SSTableReader sstable : sstables)
            {
                final LifecycleTransaction txn = compacting.split(singleton(sstable));
                transactions.add(txn);
                Callable<Object> callable = new Callable<Object>()
                {
                    @Override
                    public Object call() throws Exception
                    {
                        operation.execute(txn);
                        return this;
                    }
                };
                Future<?> fut = executor.submitIfRunning(callable, "paralell sstable operation");
                if (!fut.isCancelled())
                    futures.add(fut);
                else
                    return AllSSTableOpStatus.ABORTED;

                if (jobs > 0 && futures.size() == jobs)
                {
                    Future<?> f = FBUtilities.waitOnFirstFuture(futures);
                    futures.remove(f);
                }
            }
            FBUtilities.waitOnFutures(futures);
            assert compacting.originals().isEmpty();
            return AllSSTableOpStatus.SUCCESSFUL;
        }
        finally
        {
            // wait on any unfinished futures to make sure we don't close an ongoing transaction
            try
            {
                FBUtilities.waitOnFutures(futures);
            }
            catch (Throwable t)
            {
               // these are handled/logged in CompactionExecutor#afterExecute
            }
            Throwable fail = Throwables.close(null, transactions);
            if (fail != null)
                logger.error("Failed to cleanup lifecycle transactions", fail);
        }
    }

    private static interface OneSSTableOperation
    {
        Iterable<SSTableReader> filterSSTables(LifecycleTransaction transaction);
        void execute(LifecycleTransaction input) throws IOException;
    }

    public enum AllSSTableOpStatus
    {
        SUCCESSFUL(0),
        ABORTED(1),
        UNABLE_TO_CANCEL(2);

        public final int statusCode;

        AllSSTableOpStatus(int statusCode)
        {
            this.statusCode = statusCode;
        }
    }

    public AllSSTableOpStatus performScrub(final ColumnFamilyStore cfs, final boolean skipCorrupted, final boolean checkData,
                                           int jobs)
    throws InterruptedException, ExecutionException
    {
        return performScrub(cfs, skipCorrupted, checkData, false, jobs);
    }

    public AllSSTableOpStatus performScrub(final ColumnFamilyStore cfs, final boolean skipCorrupted, final boolean checkData,
                                           final boolean reinsertOverflowedTTL, int jobs)
    throws InterruptedException, ExecutionException
    {
        return parallelAllSSTableOperation(cfs, new OneSSTableOperation()
        {
            @Override
            public Iterable<SSTableReader> filterSSTables(LifecycleTransaction input)
            {
                return input.originals();
            }

            @Override
            public void execute(LifecycleTransaction input) throws IOException
            {
                scrubOne(cfs, input, skipCorrupted, checkData, reinsertOverflowedTTL);
            }
        }, jobs, OperationType.SCRUB);
    }

    public AllSSTableOpStatus performVerify(final ColumnFamilyStore cfs, final boolean extendedVerify) throws InterruptedException, ExecutionException
    {
        assert !cfs.isIndex();
        return parallelAllSSTableOperation(cfs, new OneSSTableOperation()
        {
            @Override
            public Iterable<SSTableReader> filterSSTables(LifecycleTransaction input)
            {
                return input.originals();
            }

            @Override
            public void execute(LifecycleTransaction input) throws IOException
            {
                verifyOne(cfs, input.onlyOne(), extendedVerify);
            }
        }, 0, OperationType.VERIFY);
    }

    public AllSSTableOpStatus performSSTableRewrite(final ColumnFamilyStore cfs, final boolean excludeCurrentVersion, int jobs) throws InterruptedException, ExecutionException
    {
        return parallelAllSSTableOperation(cfs, new OneSSTableOperation()
        {
            @Override
            public Iterable<SSTableReader> filterSSTables(LifecycleTransaction transaction)
            {
                List<SSTableReader> sortedSSTables = Lists.newArrayList(transaction.originals());
                Collections.sort(sortedSSTables, SSTableReader.sizeComparator.reversed());
                Iterator<SSTableReader> iter = sortedSSTables.iterator();
                while (iter.hasNext())
                {
                    SSTableReader sstable = iter.next();
                    if (excludeCurrentVersion && sstable.descriptor.version.equals(sstable.descriptor.getFormat().getLatestVersion()))
                    {
                        transaction.cancel(sstable);
                        iter.remove();
                    }
                }
                return sortedSSTables;
            }

            @Override
            public void execute(LifecycleTransaction txn) throws IOException
            {
                AbstractCompactionTask task = cfs.getCompactionStrategyManager().getCompactionTask(txn, NO_GC, Long.MAX_VALUE);
                task.setUserDefined(true);
                task.setCompactionType(OperationType.UPGRADE_SSTABLES);
                task.execute(metrics);
            }
        }, jobs, OperationType.UPGRADE_SSTABLES);
    }

    public AllSSTableOpStatus performCleanup(final ColumnFamilyStore cfStore, int jobs) throws InterruptedException, ExecutionException
    {
        assert !cfStore.isIndex();
        Keyspace keyspace = cfStore.keyspace;
        if (!StorageService.instance.isJoined())
        {
            logger.info("Cleanup cannot run before a node has joined the ring");
            return AllSSTableOpStatus.ABORTED;
        }
        // if local ranges is empty, it means no data should remain
        final Collection<Range<Token>> ranges = StorageService.instance.getLocalRanges(keyspace.getName());
        final boolean hasIndexes = cfStore.indexManager.hasIndexes();

        return parallelAllSSTableOperation(cfStore, new OneSSTableOperation()
        {
            @Override
            public Iterable<SSTableReader> filterSSTables(LifecycleTransaction transaction)
            {
                List<SSTableReader> sortedSSTables = Lists.newArrayList(transaction.originals());
                Collections.sort(sortedSSTables, new SSTableReader.SizeComparator());
                return sortedSSTables;
            }

            @Override
            public void execute(LifecycleTransaction txn) throws IOException
            {
                CleanupStrategy cleanupStrategy = CleanupStrategy.get(cfStore, ranges, FBUtilities.nowInSeconds());
                doCleanupOne(cfStore, txn, cleanupStrategy, ranges, hasIndexes);
            }
        }, jobs, OperationType.CLEANUP);
    }

    /**
     * Submit anti-compactions for a collection of SSTables over a set of repaired ranges and marks corresponding SSTables
     * as repaired.
     *
     * @param cfs Column family for anti-compaction
     * @param ranges Repaired ranges to be anti-compacted into separate SSTables.
     * @param sstables {@link Refs} of SSTables within CF to anti-compact.
     * @param repairedAt Unix timestamp of when repair was completed.
     * @param parentRepairSession Corresponding repair session
     * @return Futures executing anti-compaction.
     */
    public ListenableFuture<?> submitAntiCompaction(final ColumnFamilyStore cfs,
                                          final Collection<Range<Token>> ranges,
                                          final Refs<SSTableReader> sstables,
                                          final long repairedAt,
                                          final UUID parentRepairSession)
    {
        Runnable runnable = new WrappedRunnable() {
            @Override
            @SuppressWarnings("resource")
            public void runMayThrow() throws Exception
            {
                LifecycleTransaction modifier = null;
                while (modifier == null)
                {
                    for (SSTableReader compactingSSTable : cfs.getTracker().getCompacting())
                        sstables.releaseIfHolds(compactingSSTable);
                    // We don't anti-compact any SSTable that has been compacted during repair as it may have been compacted
                    // with unrepaired data.
                    Set<SSTableReader> compactedSSTables = new HashSet<>();
                    for (SSTableReader sstable : sstables)
                        if (sstable.isMarkedCompacted())
                            compactedSSTables.add(sstable);
                    sstables.release(compactedSSTables);
                    modifier = cfs.getTracker().tryModify(sstables, OperationType.ANTICOMPACTION);
                }
                performAnticompaction(cfs, ranges, sstables, modifier, repairedAt, parentRepairSession);
            }
        };

        ListenableFuture<?> ret = null;
        try
        {
            ret = executor.submitIfRunning(runnable, "anticompaction");
            return ret;
        }
        finally
        {
            if (ret == null || ret.isCancelled())
                sstables.release();
        }
    }

    /**
     * Make sure the {validatedForRepair} are marked for compaction before calling this.
     *
     * Caller must reference the validatedForRepair sstables (via ParentRepairSession.getActiveRepairedSSTableRefs(..)).
     *
     * NOTE: Repairs can take place on both unrepaired (incremental + full) and repaired (full) data.
     * Although anti-compaction could work on repaired sstables as well and would result in having more accurate
     * repairedAt values for these, we avoid anti-compacting already repaired sstables, as we currently don't
     * make use of any actual repairedAt value and splitting up sstables just for that is not worth it. However, we will
     * still update repairedAt if the SSTable is fully contained within the repaired ranges, as this does not require
     * anticompaction.
     *
     * @param cfs
     * @param ranges Ranges that the repair was carried out on
     * @param validatedForRepair SSTables containing the repaired ranges. Should be referenced before passing them.
     * @param txn Transaction across all SSTables that were repaired.
     * @param parentRepairSession parent repair session ID
     * @throws InterruptedException
     * @throws IOException
     */
    public void performAnticompaction(ColumnFamilyStore cfs,
                                      Collection<Range<Token>> ranges,
                                      Refs<SSTableReader> validatedForRepair,
                                      LifecycleTransaction txn,
                                      long repairedAt,
                                      UUID parentRepairSession) throws InterruptedException, IOException
    {
        logger.info("[repair #{}] Starting anticompaction for {}.{} on {}/{} sstables", parentRepairSession, cfs.keyspace.getName(), cfs.getTableName(), validatedForRepair.size(), cfs.getLiveSSTables());
        logger.trace("[repair #{}] Starting anticompaction for ranges {}", parentRepairSession, ranges);
        Set<SSTableReader> sstables = new HashSet<>(validatedForRepair);
        Set<SSTableReader> mutatedRepairStatuses = new HashSet<>(); // SSTables that were completely repaired only
        Set<SSTableReader> nonAnticompacting = new HashSet<>();

        Iterator<SSTableReader> sstableIterator = sstables.iterator();
        try
        {
            List<Range<Token>> normalizedRanges = Range.normalize(ranges);

            while (sstableIterator.hasNext())
            {
                SSTableReader sstable = sstableIterator.next();
                List<String> anticompactRanges = new ArrayList<>();
                // We don't anti-compact SSTables already marked repaired. See CASSANDRA-13153
                // and CASSANDRA-14423.
                if (sstable.isRepaired()) // We never anti-compact already repaired SSTables
                    nonAnticompacting.add(sstable);

                Bounds<Token> sstableBounds = new Bounds<>(sstable.first.getToken(), sstable.last.getToken());

                boolean shouldAnticompact = false;

                for (Range<Token> r : normalizedRanges)
                {
                    if (r.contains(sstableBounds.left) && r.contains(sstableBounds.right))
                    {
                        logger.info("[repair #{}] SSTable {} fully contained in range {}, mutating repairedAt instead of anticompacting", parentRepairSession, sstable, r);
                        sstable.descriptor.getMetadataSerializer().mutateRepairedAt(sstable.descriptor, repairedAt);
                        sstable.reloadSSTableMetadata();
                        if (!nonAnticompacting.contains(sstable)) // don't notify if the SSTable was already repaired
                            mutatedRepairStatuses.add(sstable);
                        sstableIterator.remove();
                        shouldAnticompact = true;
                        break;
                    }
                    else if (r.intersects(sstableBounds) && !nonAnticompacting.contains(sstable))
                    {
                        anticompactRanges.add(r.toString());
                        shouldAnticompact = true;
                    }
                }

                if (!anticompactRanges.isEmpty())
                    logger.info("[repair #{}] SSTable {} ({}) will be anticompacted on range {}", parentRepairSession, sstable, sstableBounds, String.join(", ", anticompactRanges));

                if (!shouldAnticompact)
                {
                    logger.info("[repair #{}] SSTable {} ({}) not subject to anticompaction of repaired ranges {}, not touching repairedAt.", parentRepairSession, sstable, sstableBounds, normalizedRanges);
                    nonAnticompacting.add(sstable);
                    sstableIterator.remove();
                }
            }
            cfs.getTracker().notifySSTableRepairedStatusChanged(mutatedRepairStatuses);
            txn.cancel(Sets.union(nonAnticompacting, mutatedRepairStatuses));
            validatedForRepair.release(Sets.union(nonAnticompacting, mutatedRepairStatuses));
            assert txn.originals().equals(sstables);
            if (!sstables.isEmpty())
                doAntiCompaction(cfs, ranges, txn, repairedAt);
            txn.finish();
        }
        finally
        {
            validatedForRepair.release();
            txn.close();
        }

        logger.info("[repair #{}] Completed anticompaction successfully", parentRepairSession);
    }

    public void performMaximal(final ColumnFamilyStore cfStore, boolean splitOutput)
    {
        FBUtilities.waitOnFutures(submitMaximal(cfStore, getDefaultGcBefore(cfStore, FBUtilities.nowInSeconds()), splitOutput));
    }

    public List<Future<?>> submitMaximal(final ColumnFamilyStore cfStore, final int gcBefore, boolean splitOutput)
    {
        // here we compute the task off the compaction executor, so having that present doesn't
        // confuse runWithCompactionsDisabled -- i.e., we don't want to deadlock ourselves, waiting
        // for ourselves to finish/acknowledge cancellation before continuing.
        final Collection<AbstractCompactionTask> tasks = cfStore.getCompactionStrategyManager().getMaximalTasks(gcBefore, splitOutput);

        if (tasks == null)
            return Collections.emptyList();

        List<Future<?>> futures = new ArrayList<>();
        int nonEmptyTasks = 0;
        for (final AbstractCompactionTask task : tasks)
        {
            if (task.transaction.originals().size() > 0)
                nonEmptyTasks++;
            Runnable runnable = new WrappedRunnable()
            {
                protected void runMayThrow() throws IOException
                {
                    task.execute(metrics);
                }
            };

            Future<?> fut = executor.submitIfRunning(runnable, "maximal task");
            if (!fut.isCancelled())
                futures.add(fut);
        }
        if (nonEmptyTasks > 1)
            logger.info("Cannot perform a full major compaction as repaired and unrepaired sstables cannot be compacted together. These two set of sstables will be compacted separately.");
        return futures;
    }

    public void forceUserDefinedCompaction(String dataFiles)
    {
        String[] filenames = dataFiles.split(",");
        Multimap<ColumnFamilyStore, Descriptor> descriptors = ArrayListMultimap.create();

        for (String filename : filenames)
        {
            // extract keyspace and columnfamily name from filename
            Descriptor desc = Descriptor.fromFilename(filename.trim());
            if (Schema.instance.getCFMetaData(desc) == null)
            {
                logger.warn("Schema does not exist for file {}. Skipping.", filename);
                continue;
            }
            // group by keyspace/columnfamily
            ColumnFamilyStore cfs = Keyspace.open(desc.ksname).getColumnFamilyStore(desc.cfname);
            descriptors.put(cfs, cfs.getDirectories().find(new File(filename.trim()).getName()));
        }

        List<Future<?>> futures = new ArrayList<>();
        int nowInSec = FBUtilities.nowInSeconds();
        for (ColumnFamilyStore cfs : descriptors.keySet())
            futures.add(submitUserDefined(cfs, descriptors.get(cfs), getDefaultGcBefore(cfs, nowInSec)));
        FBUtilities.waitOnFutures(futures);
    }

    public Future<?> submitUserDefined(final ColumnFamilyStore cfs, final Collection<Descriptor> dataFiles, final int gcBefore)
    {
        Runnable runnable = new WrappedRunnable()
        {
            protected void runMayThrow() throws IOException
            {
                // look up the sstables now that we're on the compaction executor, so we don't try to re-compact
                // something that was already being compacted earlier.
                Collection<SSTableReader> sstables = new ArrayList<>(dataFiles.size());
                for (Descriptor desc : dataFiles)
                {
                    // inefficient but not in a performance sensitive path
                    SSTableReader sstable = lookupSSTable(cfs, desc);
                    if (sstable == null)
                    {
                        logger.info("Will not compact {}: it is not an active sstable", desc);
                    }
                    else
                    {
                        sstables.add(sstable);
                    }
                }

                if (sstables.isEmpty())
                {
                    logger.info("No files to compact for user defined compaction");
                }
                else
                {
                    AbstractCompactionTask task = cfs.getCompactionStrategyManager().getUserDefinedTask(sstables, gcBefore);
                    if (task != null)
                        task.execute(metrics);
                }
            }
        };

        return executor.submitIfRunning(runnable, "user defined task");
    }

    // This acquire a reference on the sstable
    // This is not efficient, do not use in any critical path
    private SSTableReader lookupSSTable(final ColumnFamilyStore cfs, Descriptor descriptor)
    {
        for (SSTableReader sstable : cfs.getSSTables(SSTableSet.CANONICAL))
        {
            if (sstable.descriptor.equals(descriptor))
                return sstable;
        }
        return null;
    }

    /**
     * Does not mutate data, so is not scheduled.
     */
    public Future<?> submitValidation(final ColumnFamilyStore cfStore, final Validator validator)
    {
        Callable<Object> callable = new Callable<Object>()
        {
            public Object call() throws IOException
            {
                try
                {
                    doValidationCompaction(cfStore, validator);
                }
                catch (Throwable e)
                {
                    // we need to inform the remote end of our failure, otherwise it will hang on repair forever
                    validator.fail();
                    throw e;
                }
                return this;
            }
        };

        return validationExecutor.submitIfRunning(callable, "validation");
    }

    /* Used in tests. */
    public void disableAutoCompaction()
    {
        for (String ksname : Schema.instance.getNonSystemKeyspaces())
        {
            for (ColumnFamilyStore cfs : Keyspace.open(ksname).getColumnFamilyStores())
                cfs.disableAutoCompaction();
        }
    }

    private void scrubOne(ColumnFamilyStore cfs, LifecycleTransaction modifier, boolean skipCorrupted, boolean checkData, boolean reinsertOverflowedTTL) throws IOException
    {
        CompactionInfo.Holder scrubInfo = null;

        try (Scrubber scrubber = new Scrubber(cfs, modifier, skipCorrupted, checkData, reinsertOverflowedTTL))
        {
            scrubInfo = scrubber.getScrubInfo();
            metrics.beginCompaction(scrubInfo);
            scrubber.scrub();
        }
        finally
        {
            if (scrubInfo != null)
                metrics.finishCompaction(scrubInfo);
        }
    }

    private void verifyOne(ColumnFamilyStore cfs, SSTableReader sstable, boolean extendedVerify) throws IOException
    {
        CompactionInfo.Holder verifyInfo = null;

        try (Verifier verifier = new Verifier(cfs, sstable, false))
        {
            verifyInfo = verifier.getVerifyInfo();
            metrics.beginCompaction(verifyInfo);
            verifier.verify(extendedVerify);
        }
        finally
        {
            if (verifyInfo != null)
                metrics.finishCompaction(verifyInfo);
        }
    }

    /**
     * Determines if a cleanup would actually remove any data in this SSTable based
     * on a set of owned ranges.
     */
    @VisibleForTesting
    public static boolean needsCleanup(SSTableReader sstable, Collection<Range<Token>> ownedRanges)
    {
        if (ownedRanges.isEmpty())
        {
            return true; // all data will be cleaned
        }

        // unwrap and sort the ranges by LHS token
        List<Range<Token>> sortedRanges = Range.normalize(ownedRanges);

        // see if there are any keys LTE the token for the start of the first range
        // (token range ownership is exclusive on the LHS.)
        Range<Token> firstRange = sortedRanges.get(0);
        if (sstable.first.getToken().compareTo(firstRange.left) <= 0)
            return true;

        // then, iterate over all owned ranges and see if the next key beyond the end of the owned
        // range falls before the start of the next range
        for (int i = 0; i < sortedRanges.size(); i++)
        {
            Range<Token> range = sortedRanges.get(i);
            if (range.right.isMinimum())
            {
                // we split a wrapping range and this is the second half.
                // there can't be any keys beyond this (and this is the last range)
                return false;
            }

            DecoratedKey firstBeyondRange = sstable.firstKeyBeyond(range.right.maxKeyBound());
            if (firstBeyondRange == null)
            {
                // we ran off the end of the sstable looking for the next key; we don't need to check any more ranges
                return false;
            }

            if (i == (sortedRanges.size() - 1))
            {
                // we're at the last range and we found a key beyond the end of the range
                return true;
            }

            Range<Token> nextRange = sortedRanges.get(i + 1);
            if (firstBeyondRange.getToken().compareTo(nextRange.left) <= 0)
            {
                // we found a key in between the owned ranges
                return true;
            }
        }

        return false;
    }

    /**
     * This function goes over a file and removes the keys that the node is not responsible for
     * and only keeps keys that this node is responsible for.
     *
     * @throws IOException
     */
    private void doCleanupOne(final ColumnFamilyStore cfs, LifecycleTransaction txn, CleanupStrategy cleanupStrategy, Collection<Range<Token>> ranges, boolean hasIndexes) throws IOException
    {
        assert !cfs.isIndex();

        SSTableReader sstable = txn.onlyOne();

        // if ranges is empty and no index, entire sstable is discarded
        if (!hasIndexes && !new Bounds<>(sstable.first.getToken(), sstable.last.getToken()).intersects(ranges))
        {
            txn.obsoleteOriginals();
            txn.finish();
            return;
        }
        if (!needsCleanup(sstable, ranges))
        {
            logger.trace("Skipping {} for cleanup; all rows should be kept", sstable);
            return;
        }

        long start = System.nanoTime();

        long totalkeysWritten = 0;

        long expectedBloomFilterSize = Math.max(cfs.metadata.params.minIndexInterval,
                                               SSTableReader.getApproximateKeyCount(txn.originals()));
        if (logger.isTraceEnabled())
            logger.trace("Expected bloom filter size : {}", expectedBloomFilterSize);

        logger.info("Cleaning up {}", sstable);

        File compactionFileLocation = cfs.getDirectories().getWriteableLocationAsFile(cfs.getExpectedCompactedFileSize(txn.originals(), OperationType.CLEANUP));
        if (compactionFileLocation == null)
            throw new IOException("disk full");

        List<SSTableReader> finished;
        int nowInSec = FBUtilities.nowInSeconds();
        try (SSTableRewriter writer = SSTableRewriter.construct(cfs, txn, false, sstable.maxDataAge, false);
             ISSTableScanner scanner = cleanupStrategy.getScanner(sstable, getRateLimiter());
             CompactionController controller = new CompactionController(cfs, txn.originals(), getDefaultGcBefore(cfs, nowInSec));
             Refs<SSTableReader> refs = Refs.ref(Collections.singleton(sstable));
             CompactionIterator ci = new CompactionIterator(OperationType.CLEANUP, Collections.singletonList(scanner), controller, nowInSec, UUIDGen.getTimeUUID(), metrics))
        {
            writer.switchWriter(createWriter(cfs, compactionFileLocation, expectedBloomFilterSize, sstable.getSSTableMetadata().repairedAt, sstable, txn));

            while (ci.hasNext())
            {
                if (ci.isStopRequested())
                    throw new CompactionInterruptedException(ci.getCompactionInfo());

                try (UnfilteredRowIterator partition = ci.next();
                     UnfilteredRowIterator notCleaned = cleanupStrategy.cleanup(partition))
                {
                    if (notCleaned == null)
                        continue;

                    if (writer.append(notCleaned) != null)
                        totalkeysWritten++;
                }
            }

            // flush to ensure we don't lose the tombstones on a restart, since they are not commitlog'd
            cfs.indexManager.flushAllIndexesBlocking();

            finished = writer.finish();
        }

        if (!finished.isEmpty())
        {
            String format = "Cleaned up to %s.  %,d to %,d (~%d%% of original) bytes for %,d keys.  Time: %,dms.";
            long dTime = TimeUnit.NANOSECONDS.toMillis(System.nanoTime() - start);
            long startsize = sstable.onDiskLength();
            long endsize = 0;
            for (SSTableReader newSstable : finished)
                endsize += newSstable.onDiskLength();
            double ratio = (double) endsize / (double) startsize;
            logger.info(String.format(format, finished.get(0).getFilename(), startsize, endsize, (int) (ratio * 100), totalkeysWritten, dTime));
        }

    }

    private static abstract class CleanupStrategy
    {
        protected final Collection<Range<Token>> ranges;
        protected final int nowInSec;

        protected CleanupStrategy(Collection<Range<Token>> ranges, int nowInSec)
        {
            this.ranges = ranges;
            this.nowInSec = nowInSec;
        }

        public static CleanupStrategy get(ColumnFamilyStore cfs, Collection<Range<Token>> ranges, int nowInSec)
        {
            return cfs.indexManager.hasIndexes()
                 ? new Full(cfs, ranges, nowInSec)
                 : new Bounded(cfs, ranges, nowInSec);
        }

        public abstract ISSTableScanner getScanner(SSTableReader sstable, RateLimiter limiter);
        public abstract UnfilteredRowIterator cleanup(UnfilteredRowIterator partition);

        private static final class Bounded extends CleanupStrategy
        {
            public Bounded(final ColumnFamilyStore cfs, Collection<Range<Token>> ranges, int nowInSec)
            {
<<<<<<< HEAD
                super(ranges, nowInSec);
                cacheCleanupExecutor.submit(new Runnable()
=======
                this.ranges = ranges;
                instance.cacheCleanupExecutor.submit(new Runnable()
>>>>>>> fdb17350
                {
                    @Override
                    public void run()
                    {
                        cfs.cleanupCache();
                    }
                });
            }

            @Override
            public ISSTableScanner getScanner(SSTableReader sstable, RateLimiter limiter)
            {
                return sstable.getScanner(ranges, limiter);
            }

            @Override
            public UnfilteredRowIterator cleanup(UnfilteredRowIterator partition)
            {
                return partition;
            }
        }

        private static final class Full extends CleanupStrategy
        {
            private final ColumnFamilyStore cfs;

            public Full(ColumnFamilyStore cfs, Collection<Range<Token>> ranges, int nowInSec)
            {
                super(ranges, nowInSec);
                this.cfs = cfs;
            }

            @Override
            public ISSTableScanner getScanner(SSTableReader sstable, RateLimiter limiter)
            {
                return sstable.getScanner(limiter);
            }

            @Override
            public UnfilteredRowIterator cleanup(UnfilteredRowIterator partition)
            {
                if (Range.isInRanges(partition.partitionKey().getToken(), ranges))
                    return partition;

                cfs.invalidateCachedPartition(partition.partitionKey());

                cfs.indexManager.deletePartition(partition, nowInSec);
                return null;
            }
        }
    }

    public static SSTableWriter createWriter(ColumnFamilyStore cfs,
                                             File compactionFileLocation,
                                             long expectedBloomFilterSize,
                                             long repairedAt,
                                             SSTableReader sstable,
                                             LifecycleTransaction txn)
    {
        FileUtils.createDirectory(compactionFileLocation);
        SerializationHeader header = sstable.header;
        if (header == null)
            header = SerializationHeader.make(sstable.metadata, Collections.singleton(sstable));

        return SSTableWriter.create(cfs.metadata,
                                    Descriptor.fromFilename(cfs.getSSTablePath(compactionFileLocation)),
                                    expectedBloomFilterSize,
                                    repairedAt,
                                    sstable.getSSTableLevel(),
                                    header,
                                    txn);
    }

    public static SSTableWriter createWriterForAntiCompaction(ColumnFamilyStore cfs,
                                                              File compactionFileLocation,
                                                              int expectedBloomFilterSize,
                                                              long repairedAt,
                                                              Collection<SSTableReader> sstables,
                                                              LifecycleTransaction txn)
    {
        FileUtils.createDirectory(compactionFileLocation);
        int minLevel = Integer.MAX_VALUE;
        // if all sstables have the same level, we can compact them together without creating overlap during anticompaction
        // note that we only anticompact from unrepaired sstables, which is not leveled, but we still keep original level
        // after first migration to be able to drop the sstables back in their original place in the repaired sstable manifest
        for (SSTableReader sstable : sstables)
        {
            if (minLevel == Integer.MAX_VALUE)
                minLevel = sstable.getSSTableLevel();

            if (minLevel != sstable.getSSTableLevel())
            {
                minLevel = 0;
                break;
            }
        }
        return SSTableWriter.create(Descriptor.fromFilename(cfs.getSSTablePath(compactionFileLocation)),
                                    (long) expectedBloomFilterSize,
                                    repairedAt,
                                    cfs.metadata,
                                    new MetadataCollector(sstables, cfs.metadata.comparator, minLevel),
                                    SerializationHeader.make(cfs.metadata, sstables),
                                    txn);
    }


    /**
     * Performs a readonly "compaction" of all sstables in order to validate complete rows,
     * but without writing the merge result
     */
    @SuppressWarnings("resource")
    private void doValidationCompaction(ColumnFamilyStore cfs, Validator validator) throws IOException
    {
        // this isn't meant to be race-proof, because it's not -- it won't cause bugs for a CFS to be dropped
        // mid-validation, or to attempt to validate a droped CFS.  this is just a best effort to avoid useless work,
        // particularly in the scenario where a validation is submitted before the drop, and there are compactions
        // started prior to the drop keeping some sstables alive.  Since validationCompaction can run
        // concurrently with other compactions, it would otherwise go ahead and scan those again.
        if (!cfs.isValid())
            return;

        Refs<SSTableReader> sstables = null;
        try
        {

            int gcBefore;
            int nowInSec = FBUtilities.nowInSeconds();
            UUID parentRepairSessionId = validator.desc.parentSessionId;
            String snapshotName;
            boolean isGlobalSnapshotValidation = cfs.snapshotExists(parentRepairSessionId.toString());
            if (isGlobalSnapshotValidation)
                snapshotName = parentRepairSessionId.toString();
            else
                snapshotName = validator.desc.sessionId.toString();
            boolean isSnapshotValidation = cfs.snapshotExists(snapshotName);

            if (isSnapshotValidation)
            {
                // If there is a snapshot created for the session then read from there.
                // note that we populate the parent repair session when creating the snapshot, meaning the sstables in the snapshot are the ones we
                // are supposed to validate.
                sstables = cfs.getSnapshotSSTableReader(snapshotName);


                // Computing gcbefore based on the current time wouldn't be very good because we know each replica will execute
                // this at a different time (that's the whole purpose of repair with snaphsot). So instead we take the creation
                // time of the snapshot, which should give us roughtly the same time on each replica (roughtly being in that case
                // 'as good as in the non-snapshot' case)
                gcBefore = cfs.gcBefore((int)(cfs.getSnapshotCreationTime(snapshotName) / 1000));
            }
            else
            {
                // flush first so everyone is validating data that is as similar as possible
                StorageService.instance.forceKeyspaceFlush(cfs.keyspace.getName(), cfs.name);
                sstables = getSSTablesToValidate(cfs, validator);
                if (sstables == null)
                    return; // this means the parent repair session was removed - the repair session failed on another node and we removed i
                if (validator.gcBefore > 0)
                    gcBefore = validator.gcBefore;
                else
                    gcBefore = getDefaultGcBefore(cfs, nowInSec);
            }

            // Create Merkle trees suitable to hold estimated partitions for the given ranges.
            // We blindly assume that a partition is evenly distributed on all sstables for now.
            MerkleTrees tree = createMerkleTrees(sstables, validator.desc.ranges, cfs);
            long start = System.nanoTime();
            try (AbstractCompactionStrategy.ScannerList scanners = cfs.getCompactionStrategyManager().getScanners(sstables, validator.desc.ranges);
                 ValidationCompactionController controller = new ValidationCompactionController(cfs, gcBefore);
                 CompactionIterator ci = new ValidationCompactionIterator(scanners.scanners, controller, nowInSec, metrics))
            {
                // validate the CF as we iterate over it
                validator.prepare(cfs, tree);
                while (ci.hasNext())
                {
                    if (ci.isStopRequested())
                        throw new CompactionInterruptedException(ci.getCompactionInfo());
                    try (UnfilteredRowIterator partition = ci.next())
                    {
                        validator.add(partition);
                    }
                }
                validator.complete();
            }
            finally
            {
                if (isSnapshotValidation && !isGlobalSnapshotValidation)
                {
                    // we can only clear the snapshot if we are not doing a global snapshot validation (we then clear it once anticompaction
                    // is done).
                    cfs.clearSnapshot(snapshotName);
                }
            }

            if (logger.isDebugEnabled())
            {
                long duration = TimeUnit.NANOSECONDS.toMillis(System.nanoTime() - start);
                logger.debug("Validation finished in {} msec, for {}",
                             duration,
                             validator.desc);
            }
        }
        finally
        {
            if (sstables != null)
                sstables.release();
        }
    }

    private static MerkleTrees createMerkleTrees(Iterable<SSTableReader> sstables, Collection<Range<Token>> ranges, ColumnFamilyStore cfs)
    {
        MerkleTrees tree = new MerkleTrees(cfs.getPartitioner());
        long allPartitions = 0;
        Map<Range<Token>, Long> rangePartitionCounts = new HashMap<>();
        for (Range<Token> range : ranges)
        {
            long numPartitions = 0;
            for (SSTableReader sstable : sstables)
                numPartitions += sstable.estimatedKeysForRanges(Collections.singleton(range));
            rangePartitionCounts.put(range, numPartitions);
            allPartitions += numPartitions;
        }

        for (Range<Token> range : ranges)
        {
            long numPartitions = rangePartitionCounts.get(range);
            double rangeOwningRatio = allPartitions > 0 ? (double)numPartitions / allPartitions : 0;
            // determine max tree depth proportional to range size to avoid blowing up memory with multiple tress,
            // capping at 20 to prevent large tree (CASSANDRA-11390)
            int maxDepth = rangeOwningRatio > 0 ? (int) Math.floor(20 - Math.log(1 / rangeOwningRatio) / Math.log(2)) : 0;
            // determine tree depth from number of partitions, capping at max tree depth (CASSANDRA-5263)
            int depth = numPartitions > 0 ? (int) Math.min(Math.ceil(Math.log(numPartitions) / Math.log(2)), maxDepth) : 0;
            tree.addMerkleTree((int) Math.pow(2, depth), range);
        }
        if (logger.isDebugEnabled())
        {
            // MT serialize may take time
            logger.debug("Created {} merkle trees with merkle trees size {}, {} partitions, {} bytes", tree.ranges().size(), tree.size(), allPartitions, MerkleTrees.serializer.serializedSize(tree, 0));
        }

        return tree;
    }

    private synchronized Refs<SSTableReader> getSSTablesToValidate(ColumnFamilyStore cfs, Validator validator)
    {
        Refs<SSTableReader> sstables;

        ActiveRepairService.ParentRepairSession prs = ActiveRepairService.instance.getParentRepairSession(validator.desc.parentSessionId);
        if (prs == null)
            return null;
        Set<SSTableReader> sstablesToValidate = new HashSet<>();
        if (prs.isGlobal)
            prs.markSSTablesRepairing(cfs.metadata.cfId, validator.desc.parentSessionId);
        // note that we always grab all existing sstables for this - if we were to just grab the ones that
        // were marked as repairing, we would miss any ranges that were compacted away and this would cause us to overstream
        try (ColumnFamilyStore.RefViewFragment sstableCandidates = cfs.selectAndReference(View.select(SSTableSet.CANONICAL, (s) -> !prs.isIncremental || !s.isRepaired())))
        {
            for (SSTableReader sstable : sstableCandidates.sstables)
            {
                if (new Bounds<>(sstable.first.getToken(), sstable.last.getToken()).intersects(validator.desc.ranges))
                {
                    sstablesToValidate.add(sstable);
                }
            }

            sstables = Refs.tryRef(sstablesToValidate);
            if (sstables == null)
            {
                logger.error("Could not reference sstables");
                throw new RuntimeException("Could not reference sstables");
            }
        }

        return sstables;
    }

    /**
     * Splits up an sstable into two new sstables. The first of the new tables will store repaired ranges, the second
     * will store the non-repaired ranges. Once anticompation is completed, the original sstable is marked as compacted
     * and subsequently deleted.
     * @param cfs
     * @param repaired a transaction over the repaired sstables to anticompacy
     * @param ranges Repaired ranges to be placed into one of the new sstables. The repaired table will be tracked via
     * the {@link org.apache.cassandra.io.sstable.metadata.StatsMetadata#repairedAt} field.
     */
    private void doAntiCompaction(ColumnFamilyStore cfs, Collection<Range<Token>> ranges, LifecycleTransaction repaired, long repairedAt)
    {
        int numAnticompact = repaired.originals().size();
        logger.info("Performing anticompaction on {} sstables", numAnticompact);

        //Group SSTables
        Collection<Collection<SSTableReader>> groupedSSTables = cfs.getCompactionStrategyManager().groupSSTablesForAntiCompaction(repaired.originals());
        // iterate over sstables to check if the repaired / unrepaired ranges intersect them.
        int antiCompactedSSTableCount = 0;
        for (Collection<SSTableReader> sstableGroup : groupedSSTables)
        {
            try (LifecycleTransaction txn = repaired.split(sstableGroup))
            {
                int antiCompacted = antiCompactGroup(cfs, ranges, txn, repairedAt);
                antiCompactedSSTableCount += antiCompacted;
            }
        }

        String format = "Anticompaction completed successfully, anticompacted from {} to {} sstable(s).";
        logger.info(format, numAnticompact, antiCompactedSSTableCount);
    }

    private int antiCompactGroup(ColumnFamilyStore cfs, Collection<Range<Token>> ranges,
                             LifecycleTransaction anticompactionGroup, long repairedAt)
    {
        long groupMaxDataAge = -1;

        for (Iterator<SSTableReader> i = anticompactionGroup.originals().iterator(); i.hasNext();)
        {
            SSTableReader sstable = i.next();
            if (groupMaxDataAge < sstable.maxDataAge)
                groupMaxDataAge = sstable.maxDataAge;
        }

        if (anticompactionGroup.originals().size() == 0)
        {
            logger.info("No valid anticompactions for this group, All sstables were compacted and are no longer available");
            return 0;
        }

        logger.info("Anticompacting {}", anticompactionGroup);
        Set<SSTableReader> sstableAsSet = anticompactionGroup.originals();

        File destination = cfs.getDirectories().getWriteableLocationAsFile(cfs.getExpectedCompactedFileSize(sstableAsSet, OperationType.ANTICOMPACTION));
        long repairedKeyCount = 0;
        long unrepairedKeyCount = 0;
        int nowInSec = FBUtilities.nowInSeconds();

        CompactionStrategyManager strategy = cfs.getCompactionStrategyManager();
        try (SSTableRewriter repairedSSTableWriter = new SSTableRewriter(anticompactionGroup, groupMaxDataAge, false, false);
             SSTableRewriter unRepairedSSTableWriter = new SSTableRewriter(anticompactionGroup, groupMaxDataAge, false, false);
             AbstractCompactionStrategy.ScannerList scanners = strategy.getScanners(anticompactionGroup.originals());
             CompactionController controller = new CompactionController(cfs, sstableAsSet, getDefaultGcBefore(cfs, nowInSec));
             CompactionIterator ci = new CompactionIterator(OperationType.ANTICOMPACTION, scanners.scanners, controller, nowInSec, UUIDGen.getTimeUUID(), metrics))
        {
            int expectedBloomFilterSize = Math.max(cfs.metadata.params.minIndexInterval, (int)(SSTableReader.getApproximateKeyCount(sstableAsSet)));

            repairedSSTableWriter.switchWriter(CompactionManager.createWriterForAntiCompaction(cfs, destination, expectedBloomFilterSize, repairedAt, sstableAsSet, anticompactionGroup));
            unRepairedSSTableWriter.switchWriter(CompactionManager.createWriterForAntiCompaction(cfs, destination, expectedBloomFilterSize, ActiveRepairService.UNREPAIRED_SSTABLE, sstableAsSet, anticompactionGroup));
            Range.OrderedRangeContainmentChecker containmentChecker = new Range.OrderedRangeContainmentChecker(ranges);
            while (ci.hasNext())
            {
                try (UnfilteredRowIterator partition = ci.next())
                {
                    // if current range from sstable is repaired, save it into the new repaired sstable
                    if (containmentChecker.contains(partition.partitionKey().getToken()))
                    {
                        repairedSSTableWriter.append(partition);
                        repairedKeyCount++;
                    }
                    // otherwise save into the new 'non-repaired' table
                    else
                    {
                        unRepairedSSTableWriter.append(partition);
                        unrepairedKeyCount++;
                    }
                }
            }

            List<SSTableReader> anticompactedSSTables = new ArrayList<>();
            // since both writers are operating over the same Transaction, we cannot use the convenience Transactional.finish() method,
            // as on the second finish() we would prepareToCommit() on a Transaction that has already been committed, which is forbidden by the API
            // (since it indicates misuse). We call permitRedundantTransitions so that calls that transition to a state already occupied are permitted.
            anticompactionGroup.permitRedundantTransitions();
            repairedSSTableWriter.setRepairedAt(repairedAt).prepareToCommit();
            unRepairedSSTableWriter.prepareToCommit();
            anticompactedSSTables.addAll(repairedSSTableWriter.finished());
            anticompactedSSTables.addAll(unRepairedSSTableWriter.finished());
            repairedSSTableWriter.commit();
            unRepairedSSTableWriter.commit();

            logger.trace("Repaired {} keys out of {} for {}/{} in {}", repairedKeyCount,
                                                                       repairedKeyCount + unrepairedKeyCount,
                                                                       cfs.keyspace.getName(),
                                                                       cfs.getColumnFamilyName(),
                                                                       anticompactionGroup);
            return anticompactedSSTables.size();
        }
        catch (Throwable e)
        {
            JVMStabilityInspector.inspectThrowable(e);
            logger.error("Error anticompacting " + anticompactionGroup, e);
        }
        return 0;
    }

    /**
     * Is not scheduled, because it is performing disjoint work from sstable compaction.
     */
    public Future<?> submitIndexBuild(final SecondaryIndexBuilder builder)
    {
        Runnable runnable = new Runnable()
        {
            public void run()
            {
                metrics.beginCompaction(builder);
                try
                {
                    builder.build();
                }
                finally
                {
                    metrics.finishCompaction(builder);
                }
            }
        };

        return executor.submitIfRunning(runnable, "index build");
    }

    public Future<?> submitCacheWrite(final AutoSavingCache.Writer writer)
    {
        Runnable runnable = new Runnable()
        {
            public void run()
            {
                if (!AutoSavingCache.flushInProgress.add(writer.cacheType()))
                {
                    logger.trace("Cache flushing was already in progress: skipping {}", writer.getCompactionInfo());
                    return;
                }
                try
                {
                    metrics.beginCompaction(writer);
                    try
                    {
                        writer.saveCache();
                    }
                    finally
                    {
                        metrics.finishCompaction(writer);
                    }
                }
                finally
                {
                    AutoSavingCache.flushInProgress.remove(writer.cacheType());
                }
            }
        };

        return executor.submitIfRunning(runnable, "cache write");
    }

    public List<SSTableReader> runIndexSummaryRedistribution(IndexSummaryRedistribution redistribution) throws IOException
    {
        metrics.beginCompaction(redistribution);

        try
        {
            return redistribution.redistributeSummaries();
        }
        finally
        {
            metrics.finishCompaction(redistribution);
        }
    }

    public static int getDefaultGcBefore(ColumnFamilyStore cfs, int nowInSec)
    {
        // 2ndary indexes have ExpiringColumns too, so we need to purge tombstones deleted before now. We do not need to
        // add any GcGrace however since 2ndary indexes are local to a node.
        return cfs.isIndex() ? nowInSec : cfs.gcBefore(nowInSec);
    }

    private static class ValidationCompactionIterator extends CompactionIterator
    {
        public ValidationCompactionIterator(List<ISSTableScanner> scanners, ValidationCompactionController controller, int nowInSec, CompactionMetrics metrics)
        {
            super(OperationType.VALIDATION, scanners, controller, nowInSec, UUIDGen.getTimeUUID(), metrics);
        }
    }

    /*
     * Controller for validation compaction that always purges.
     * Note that we should not call cfs.getOverlappingSSTables on the provided
     * sstables because those sstables are not guaranteed to be active sstables
     * (since we can run repair on a snapshot).
     */
    private static class ValidationCompactionController extends CompactionController
    {
        public ValidationCompactionController(ColumnFamilyStore cfs, int gcBefore)
        {
            super(cfs, gcBefore);
        }

        @Override
        public Predicate<Long> getPurgeEvaluator(DecoratedKey key)
        {
            /*
             * The main reason we always purge is that including gcable tombstone would mean that the
             * repair digest will depends on the scheduling of compaction on the different nodes. This
             * is still not perfect because gcbefore is currently dependend on the current time at which
             * the validation compaction start, which while not too bad for normal repair is broken for
             * repair on snapshots. A better solution would be to agree on a gcbefore that all node would
             * use, and we'll do that with CASSANDRA-4932.
             * Note validation compaction includes all sstables, so we don't have the problem of purging
             * a tombstone that could shadow a column in another sstable, but this is doubly not a concern
             * since validation compaction is read-only.
             */
            return time -> true;
        }
    }

    public Future<?> submitViewBuilder(final ViewBuilder builder)
    {
        Runnable runnable = new Runnable()
        {
            public void run()
            {
                metrics.beginCompaction(builder);
                try
                {
                    builder.run();
                }
                finally
                {
                    metrics.finishCompaction(builder);
                }
            }
        };
        if (executor.isShutdown())
        {
            logger.info("Compaction executor has shut down, not submitting index build");
            return null;
        }

        return executor.submit(runnable);
    }
    public int getActiveCompactions()
    {
        return CompactionMetrics.getCompactions().size();
    }

    static class CompactionExecutor extends JMXEnabledThreadPoolExecutor
    {
        protected CompactionExecutor(int minThreads, int maxThreads, String name, BlockingQueue<Runnable> queue)
        {
            super(minThreads, maxThreads, 60, TimeUnit.SECONDS, queue, new NamedThreadFactory(name, Thread.MIN_PRIORITY), "internal");
        }

        private CompactionExecutor(int threadCount, String name)
        {
            this(threadCount, threadCount, name, new LinkedBlockingQueue<Runnable>());
        }

        public CompactionExecutor()
        {
            this(Math.max(1, DatabaseDescriptor.getConcurrentCompactors()), "CompactionExecutor");
        }

        protected void beforeExecute(Thread t, Runnable r)
        {
            // can't set this in Thread factory, so we do it redundantly here
            isCompactionManager.set(true);
            super.beforeExecute(t, r);
        }

        // modified from DebuggableThreadPoolExecutor so that CompactionInterruptedExceptions are not logged
        @Override
        public void afterExecute(Runnable r, Throwable t)
        {
            DebuggableThreadPoolExecutor.maybeResetTraceSessionWrapper(r);
    
            if (t == null)
                t = DebuggableThreadPoolExecutor.extractThrowable(r);

            if (t != null)
            {
                if (t instanceof CompactionInterruptedException)
                {
                    logger.info(t.getMessage());
                    if (t.getSuppressed() != null && t.getSuppressed().length > 0)
                        logger.warn("Interruption of compaction encountered exceptions:", t);
                    else
                        logger.trace("Full interruption stack trace:", t);
                }
                else
                {
                    DebuggableThreadPoolExecutor.handleOrLog(t);
                }
            }

            // Snapshots cannot be deleted on Windows while segments of the root element are mapped in NTFS. Compactions
            // unmap those segments which could free up a snapshot for successful deletion.
            SnapshotDeletingTask.rescheduleFailedTasks();
        }

        public ListenableFuture<?> submitIfRunning(Runnable task, String name)
        {
            return submitIfRunning(Executors.callable(task, null), name);
        }

        /**
         * Submit the task but only if the executor has not been shutdown.If the executor has
         * been shutdown, or in case of a rejected execution exception return a cancelled future.
         *
         * @param task - the task to submit
         * @param name - the task name to use in log messages
         *
         * @return the future that will deliver the task result, or a future that has already been
         *         cancelled if the task could not be submitted.
         */
        public ListenableFuture<?> submitIfRunning(Callable<?> task, String name)
        {
            if (isShutdown())
            {
                logger.info("Executor has been shut down, not submitting {}", name);
                return Futures.immediateCancelledFuture();
            }

            try
            {
                ListenableFutureTask ret = ListenableFutureTask.create(task);
                execute(ret);
                return ret;
            }
            catch (RejectedExecutionException ex)
            {
                if (isShutdown())
                    logger.info("Executor has shut down, could not submit {}", name);
                else
                    logger.error("Failed to submit {}", name, ex);

                return Futures.immediateCancelledFuture();
            }
        }
    }

    private static class ValidationExecutor extends CompactionExecutor
    {
        public ValidationExecutor()
        {
            super(1, Integer.MAX_VALUE, "ValidationExecutor", new SynchronousQueue<Runnable>());
        }
    }

    private static class CacheCleanupExecutor extends CompactionExecutor
    {
        public CacheCleanupExecutor()
        {
            super(1, "CacheCleanupExecutor");
        }
    }

    public interface CompactionExecutorStatsCollector
    {
        void beginCompaction(CompactionInfo.Holder ci);

        void finishCompaction(CompactionInfo.Holder ci);
    }

    public List<Map<String, String>> getCompactions()
    {
        List<Holder> compactionHolders = CompactionMetrics.getCompactions();
        List<Map<String, String>> out = new ArrayList<Map<String, String>>(compactionHolders.size());
        for (CompactionInfo.Holder ci : compactionHolders)
            out.add(ci.getCompactionInfo().asMap());
        return out;
    }

    public List<String> getCompactionSummary()
    {
        List<Holder> compactionHolders = CompactionMetrics.getCompactions();
        List<String> out = new ArrayList<String>(compactionHolders.size());
        for (CompactionInfo.Holder ci : compactionHolders)
            out.add(ci.getCompactionInfo().toString());
        return out;
    }

    public TabularData getCompactionHistory()
    {
        try
        {
            return SystemKeyspace.getCompactionHistory();
        }
        catch (OpenDataException e)
        {
            throw new RuntimeException(e);
        }
    }

    public long getTotalBytesCompacted()
    {
        return metrics.bytesCompacted.getCount();
    }

    public long getTotalCompactionsCompleted()
    {
        return metrics.totalCompactionsCompleted.getCount();
    }

    public int getPendingTasks()
    {
        return metrics.pendingTasks.getValue();
    }

    public long getCompletedTasks()
    {
        return metrics.completedTasks.getValue();
    }

    public void stopCompaction(String type)
    {
        OperationType operation = OperationType.valueOf(type);
        for (Holder holder : CompactionMetrics.getCompactions())
        {
            if (holder.getCompactionInfo().getTaskType() == operation)
                holder.stop();
        }
    }

    public void stopCompactionById(String compactionId)
    {
        for (Holder holder : CompactionMetrics.getCompactions())
        {
            UUID holderId = holder.getCompactionInfo().compactionId();
            if (holderId != null && holderId.equals(UUID.fromString(compactionId)))
                holder.stop();
        }
    }

    public int getCoreCompactorThreads()
    {
        return executor.getCorePoolSize();
    }

    public void setCoreCompactorThreads(int number)
    {
        executor.setCorePoolSize(number);
    }

    public int getMaximumCompactorThreads()
    {
        return executor.getMaximumPoolSize();
    }

    public void setMaximumCompactorThreads(int number)
    {
        executor.setMaximumPoolSize(number);
    }

    public int getCoreValidationThreads()
    {
        return validationExecutor.getCorePoolSize();
    }

    public void setCoreValidationThreads(int number)
    {
        validationExecutor.setCorePoolSize(number);
    }

    public int getMaximumValidatorThreads()
    {
        return validationExecutor.getMaximumPoolSize();
    }

    public void setMaximumValidatorThreads(int number)
    {
        validationExecutor.setMaximumPoolSize(number);
    }

    /**
     * Try to stop all of the compactions for given ColumnFamilies.
     *
     * Note that this method does not wait for all compactions to finish; you'll need to loop against
     * isCompacting if you want that behavior.
     *
     * @param columnFamilies The ColumnFamilies to try to stop compaction upon.
     * @param interruptValidation true if validation operations for repair should also be interrupted
     *
     */
    public void interruptCompactionFor(Iterable<CFMetaData> columnFamilies, boolean interruptValidation)
    {
        assert columnFamilies != null;

        // interrupt in-progress compactions
        for (Holder compactionHolder : CompactionMetrics.getCompactions())
        {
            CompactionInfo info = compactionHolder.getCompactionInfo();
            if ((info.getTaskType() == OperationType.VALIDATION) && !interruptValidation)
                continue;

            if (Iterables.contains(columnFamilies, info.getCFMetaData()))
                compactionHolder.stop(); // signal compaction to stop
        }
    }

    public void interruptCompactionForCFs(Iterable<ColumnFamilyStore> cfss, boolean interruptValidation)
    {
        List<CFMetaData> metadata = new ArrayList<>();
        for (ColumnFamilyStore cfs : cfss)
            metadata.add(cfs.metadata);

        interruptCompactionFor(metadata, interruptValidation);
    }

    public void waitForCessation(Iterable<ColumnFamilyStore> cfss)
    {
        long start = System.nanoTime();
        long delay = TimeUnit.MINUTES.toNanos(1);
        while (System.nanoTime() - start < delay)
        {
            if (CompactionManager.instance.isCompacting(cfss))
                Uninterruptibles.sleepUninterruptibly(1, TimeUnit.MILLISECONDS);
            else
                break;
        }
    }
}<|MERGE_RESOLUTION|>--- conflicted
+++ resolved
@@ -21,13 +21,8 @@
 import java.io.IOException;
 import java.util.*;
 import java.util.concurrent.*;
-<<<<<<< HEAD
 import java.util.function.Predicate;
 import java.util.stream.Collectors;
-import javax.management.MBeanServer;
-import javax.management.ObjectName;
-=======
->>>>>>> fdb17350
 import javax.management.openmbean.OpenDataException;
 import javax.management.openmbean.TabularData;
 
@@ -111,7 +106,7 @@
 
     private final CompactionExecutor executor = new CompactionExecutor();
     private final CompactionExecutor validationExecutor = new ValidationExecutor();
-    private final static CompactionExecutor cacheCleanupExecutor = new CacheCleanupExecutor();
+    private final CompactionExecutor cacheCleanupExecutor = new CacheCleanupExecutor();
 
     private final CompactionMetrics metrics = new CompactionMetrics(executor, validationExecutor);
     @VisibleForTesting
@@ -983,13 +978,8 @@
         {
             public Bounded(final ColumnFamilyStore cfs, Collection<Range<Token>> ranges, int nowInSec)
             {
-<<<<<<< HEAD
                 super(ranges, nowInSec);
-                cacheCleanupExecutor.submit(new Runnable()
-=======
-                this.ranges = ranges;
                 instance.cacheCleanupExecutor.submit(new Runnable()
->>>>>>> fdb17350
                 {
                     @Override
                     public void run()
