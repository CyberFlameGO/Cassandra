--- conflicted
+++ resolved
@@ -472,7 +472,6 @@
         send(message.responseWith(response), message.respondTo());
     }
 
-<<<<<<< HEAD
     public <RSP> Future<RSP> sendWithResponse(InetAddressAndPort to, Message<?> msg)
     {
         Promise<RSP> future = AsyncPromise.uncancellable();
@@ -495,13 +494,6 @@
         return future;
     }
 
-    public <V> void respondWithFailure(RequestFailureReason reason, Message<?> message)
-    {
-        send(Message.failureResponse(message.id(), message.expiresAtNanos(), reason), message.respondTo());
-    }
-
-=======
->>>>>>> ca0b77d7
     public void send(Message message, InetAddressAndPort to, ConnectionType specifyConnection)
     {
         if (isShuttingDown)
