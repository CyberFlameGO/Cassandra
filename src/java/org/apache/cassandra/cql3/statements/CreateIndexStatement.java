/*
 * Licensed to the Apache Software Foundation (ASF) under one
 * or more contributor license agreements.  See the NOTICE file
 * distributed with this work for additional information
 * regarding copyright ownership.  The ASF licenses this file
 * to you under the Apache License, Version 2.0 (the
 * "License"); you may not use this file except in compliance
 * with the License.  You may obtain a copy of the License at
 *
 *     http://www.apache.org/licenses/LICENSE-2.0
 *
 * Unless required by applicable law or agreed to in writing, software
 * distributed under the License is distributed on an "AS IS" BASIS,
 * WITHOUT WARRANTIES OR CONDITIONS OF ANY KIND, either express or implied.
 * See the License for the specific language governing permissions and
 * limitations under the License.
 */
package org.apache.cassandra.cql3.statements;

import java.util.*;

import com.google.common.base.Optional;
import com.google.common.base.Strings;
import com.google.common.collect.Iterables;
import org.slf4j.Logger;
import org.slf4j.LoggerFactory;

import org.apache.cassandra.auth.Permission;
import org.apache.cassandra.config.CFMetaData;
import org.apache.cassandra.config.ColumnDefinition;
import org.apache.cassandra.config.Schema;
import org.apache.cassandra.cql3.CFName;
import org.apache.cassandra.cql3.ColumnIdentifier;
import org.apache.cassandra.cql3.IndexName;
import org.apache.cassandra.db.marshal.MapType;
import org.apache.cassandra.exceptions.InvalidRequestException;
import org.apache.cassandra.exceptions.RequestValidationException;
import org.apache.cassandra.exceptions.UnauthorizedException;
import org.apache.cassandra.schema.IndexMetadata;
import org.apache.cassandra.schema.Indexes;
import org.apache.cassandra.service.ClientState;
import org.apache.cassandra.service.MigrationManager;
import org.apache.cassandra.thrift.ThriftValidation;
import org.apache.cassandra.transport.Event;

/** A <code>CREATE INDEX</code> statement parsed from a CQL query. */
public class CreateIndexStatement extends SchemaAlteringStatement
{
    private static final Logger logger = LoggerFactory.getLogger(CreateIndexStatement.class);

    private final String indexName;
    private final List<IndexTarget.Raw> rawTargets;
    private final IndexPropDefs properties;
    private final boolean ifNotExists;

    public CreateIndexStatement(CFName name,
                                IndexName indexName,
                                List<IndexTarget.Raw> targets,
                                IndexPropDefs properties,
                                boolean ifNotExists)
    {
        super(name);
        this.indexName = indexName.getIdx();
        this.rawTargets = targets;
        this.properties = properties;
        this.ifNotExists = ifNotExists;
    }

    public void checkAccess(ClientState state) throws UnauthorizedException, InvalidRequestException
    {
        state.hasColumnFamilyAccess(keyspace(), columnFamily(), Permission.ALTER);
    }

    public void validate(ClientState state) throws RequestValidationException
    {
        CFMetaData cfm = ThriftValidation.validateColumnFamily(keyspace(), columnFamily());

        if (cfm.isCounter())
            throw new InvalidRequestException("Secondary indexes are not supported on counter tables");

        if (cfm.isView())
            throw new InvalidRequestException("Secondary indexes are not supported on materialized views");

        if (cfm.isCompactTable() && !cfm.isStaticCompactTable())
            throw new InvalidRequestException("Secondary indexes are not supported on COMPACT STORAGE tables that have clustering columns");

        List<IndexTarget> targets = new ArrayList<>(rawTargets.size());
        for (IndexTarget.Raw rawTarget : rawTargets)
            targets.add(rawTarget.prepare(cfm));

        if (targets.isEmpty() && !properties.isCustom)
            throw new InvalidRequestException("Only CUSTOM indexes can be created without specifying a target column");

        if (targets.size() > 1)
            validateTargetsForMultiColumnIndex(targets);

        for (IndexTarget target : targets)
        {
            ColumnDefinition cd = cfm.getColumnDefinition(target.column);

            if (cd == null)
                throw new InvalidRequestException("No column definition found for column " + target.column);

            // TODO: we could lift that limitation
            if (cfm.isCompactTable() && cd.isPrimaryKeyColumn())
                throw new InvalidRequestException("Secondary indexes are not supported on PRIMARY KEY columns in COMPACT STORAGE tables");

            // It would be possible to support 2ndary index on static columns (but not without modifications of at least ExtendedFilter and
            // CompositesIndex) and maybe we should, but that means a query like:
            //     SELECT * FROM foo WHERE static_column = 'bar'
            // would pull the full partition every time the static column of partition is 'bar', which sounds like offering a
            // fair potential for foot-shooting, so I prefer leaving that to a follow up ticket once we have identified cases where
            // such indexing is actually useful.
            if (!cfm.isCompactTable() && cd.isStatic())
                throw new InvalidRequestException("Secondary indexes are not allowed on static columns");

            if (cd.kind == ColumnDefinition.Kind.PARTITION_KEY && cfm.getKeyValidatorAsClusteringComparator().size() == 1)
                throw new InvalidRequestException(String.format("Cannot create secondary index on partition key column %s", target.column));

            boolean isMap = cd.type instanceof MapType;
            boolean isFrozenCollection = cd.type.isCollection() && !cd.type.isMultiCell();
            if (isFrozenCollection)
            {
                validateForFrozenCollection(target);
            }
            else
            {
                validateNotFullIndex(target);
                validateIsSimpleIndexIfTargetColumnNotCollection(cd, target);
                validateTargetColumnIsMapIfIndexInvolvesKeys(isMap, target);
            }
        }

        if (!Strings.isNullOrEmpty(indexName))
        {
            if (Schema.instance.getKSMetaData(keyspace()).existingIndexNames(null).contains(indexName))
            {
                if (ifNotExists)
                    return;
                else
                    throw new InvalidRequestException(String.format("Index %s already exists", indexName));
            }
        }

        properties.validate();
    }

    private void validateForFrozenCollection(IndexTarget target) throws InvalidRequestException
    {
        if (target.type != IndexTarget.Type.FULL)
            throw new InvalidRequestException(String.format("Cannot create %s() index on frozen column %s. " +
                                                            "Frozen collections only support full() indexes",
                                                            target.type, target.column));
    }

    private void validateNotFullIndex(IndexTarget target) throws InvalidRequestException
    {
        if (target.type == IndexTarget.Type.FULL)
            throw new InvalidRequestException("full() indexes can only be created on frozen collections");
    }

    private void validateIsSimpleIndexIfTargetColumnNotCollection(ColumnDefinition cd, IndexTarget target) throws InvalidRequestException
    {
        if (!cd.type.isCollection() && target.type != IndexTarget.Type.SIMPLE)
            throw new InvalidRequestException(String.format("Cannot create %s() index on %s. " +
                                                            "Non-collection columns support only simple indexes",
                                                            target.type.toString(), target.column));
    }

    private void validateTargetColumnIsMapIfIndexInvolvesKeys(boolean isMap, IndexTarget target) throws InvalidRequestException
    {
        if (target.type == IndexTarget.Type.KEYS || target.type == IndexTarget.Type.KEYS_AND_VALUES)
        {
            if (!isMap)
                throw new InvalidRequestException(String.format("Cannot create index on %s of column %s with non-map type",
                                                                target.type, target.column));
        }
    }

    private void validateTargetsForMultiColumnIndex(List<IndexTarget> targets)
    {
        if (!properties.isCustom)
            throw new InvalidRequestException("Only CUSTOM indexes support multiple columns");

        Set<ColumnIdentifier> columns = new HashSet<>();
        for (IndexTarget target : targets)
            if (!columns.add(target.column))
                throw new InvalidRequestException("Duplicate column " + target.column + " in index target list");
    }

    public Event.SchemaChange announceMigration(boolean isLocalOnly) throws RequestValidationException
    {
        CFMetaData cfm = Schema.instance.getCFMetaData(keyspace(), columnFamily()).copy();
        List<IndexTarget> targets = new ArrayList<>(rawTargets.size());
        for (IndexTarget.Raw rawTarget : rawTargets)
            targets.add(rawTarget.prepare(cfm));

        String acceptedName = indexName;
        if (Strings.isNullOrEmpty(acceptedName))
        {
            acceptedName = Indexes.getAvailableIndexName(keyspace(),
                                                         columnFamily(),
                                                         targets.size() == 1 ? targets.get(0).column.toString() : null);
        }

        if (Schema.instance.getKSMetaData(keyspace()).existingIndexNames(null).contains(acceptedName))
        {
            if (ifNotExists)
                return null;
            else
                throw new InvalidRequestException(String.format("Index %s already exists", acceptedName));
        }

        IndexMetadata.Kind kind;
        Map<String, String> indexOptions;
        if (properties.isCustom)
        {
            kind = IndexMetadata.Kind.CUSTOM;
            indexOptions = properties.getOptions();
        }
        else
        {
            indexOptions = Collections.emptyMap();
            kind = cfm.isCompound() ? IndexMetadata.Kind.COMPOSITES : IndexMetadata.Kind.KEYS;
        }

<<<<<<< HEAD
        IndexMetadata index = IndexMetadata.fromIndexTargets(cfm, targets, acceptedName, kind, indexOptions);

        // check to disallow creation of an index which duplicates an existing one in all but name
        Optional<IndexMetadata> existingIndex = Iterables.tryFind(cfm.getIndexes(), existing -> existing.equalsWithoutName(index));
        if (existingIndex.isPresent())
        {
            if (ifNotExists)
                return null;
            else
                throw new InvalidRequestException(String.format("Index %s is a duplicate of existing index %s",
                                                                index.name,
                                                                existingIndex.get().name));
        }

        logger.trace("Updating index definition for {}", indexName);
        cfm.indexes(cfm.getIndexes().with(index));

        MigrationManager.announceColumnFamilyUpdate(cfm, false, isLocalOnly);
=======
        cd.setIndexName(indexName);
        cfm.addDefaultIndexNames();
        MigrationManager.announceColumnFamilyUpdate(cfm, isLocalOnly);
        return true;
    }
>>>>>>> e5c40278

        // Creating an index is akin to updating the CF
        return new Event.SchemaChange(Event.SchemaChange.Change.UPDATED, Event.SchemaChange.Target.TABLE, keyspace(), columnFamily());
    }
}<|MERGE_RESOLUTION|>--- conflicted
+++ resolved
@@ -224,7 +224,6 @@
             kind = cfm.isCompound() ? IndexMetadata.Kind.COMPOSITES : IndexMetadata.Kind.KEYS;
         }
 
-<<<<<<< HEAD
         IndexMetadata index = IndexMetadata.fromIndexTargets(cfm, targets, acceptedName, kind, indexOptions);
 
         // check to disallow creation of an index which duplicates an existing one in all but name
@@ -242,14 +241,7 @@
         logger.trace("Updating index definition for {}", indexName);
         cfm.indexes(cfm.getIndexes().with(index));
 
-        MigrationManager.announceColumnFamilyUpdate(cfm, false, isLocalOnly);
-=======
-        cd.setIndexName(indexName);
-        cfm.addDefaultIndexNames();
         MigrationManager.announceColumnFamilyUpdate(cfm, isLocalOnly);
-        return true;
-    }
->>>>>>> e5c40278
 
         // Creating an index is akin to updating the CF
         return new Event.SchemaChange(Event.SchemaChange.Change.UPDATED, Event.SchemaChange.Target.TABLE, keyspace(), columnFamily());
