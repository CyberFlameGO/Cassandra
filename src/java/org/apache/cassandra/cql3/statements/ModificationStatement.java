/*
 * Licensed to the Apache Software Foundation (ASF) under one
 * or more contributor license agreements.  See the NOTICE file
 * distributed with this work for additional information
 * regarding copyright ownership.  The ASF licenses this file
 * to you under the Apache License, Version 2.0 (the
 * "License"); you may not use this file except in compliance
 * with the License.  You may obtain a copy of the License at
 *
 *     http://www.apache.org/licenses/LICENSE-2.0
 *
 * Unless required by applicable law or agreed to in writing, software
 * distributed under the License is distributed on an "AS IS" BASIS,
 * WITHOUT WARRANTIES OR CONDITIONS OF ANY KIND, either express or implied.
 * See the License for the specific language governing permissions and
 * limitations under the License.
 */
package org.apache.cassandra.cql3.statements;

import java.nio.ByteBuffer;
import java.util.*;

import com.google.common.base.Function;
import com.google.common.collect.Iterables;
import org.github.jamm.MemoryMeter;

import org.apache.cassandra.auth.Permission;
import org.apache.cassandra.config.CFMetaData;
import org.apache.cassandra.config.ColumnDefinition;
import org.apache.cassandra.cql3.*;
import org.apache.cassandra.db.*;
import org.apache.cassandra.db.composites.CBuilder;
import org.apache.cassandra.db.composites.Composite;
import org.apache.cassandra.db.filter.ColumnSlice;
import org.apache.cassandra.db.filter.SliceQueryFilter;
<<<<<<< HEAD
=======
import org.apache.cassandra.db.marshal.CompositeType;
import org.apache.cassandra.db.marshal.UTF8Type;
>>>>>>> 43496384
import org.apache.cassandra.db.marshal.BooleanType;
import org.apache.cassandra.exceptions.*;
import org.apache.cassandra.service.ClientState;
import org.apache.cassandra.service.QueryState;
import org.apache.cassandra.service.StorageProxy;
import org.apache.cassandra.thrift.ThriftValidation;
import org.apache.cassandra.transport.messages.ResultMessage;
import org.apache.cassandra.utils.Pair;

/*
 * Abstract parent class of individual modifications, i.e. INSERT, UPDATE and DELETE.
 */
public abstract class ModificationStatement implements CQLStatement, MeasurableForPreparedCache
{
    private static final ColumnIdentifier CAS_RESULT_COLUMN = new ColumnIdentifier("[applied]", false);

    public static enum StatementType { INSERT, UPDATE, DELETE }
    public final StatementType type;

    private final int boundTerms;
    public final CFMetaData cfm;
    public final Attributes attrs;

    private final Map<ColumnIdentifier, Restriction> processedKeys = new HashMap<ColumnIdentifier, Restriction>();
    private final List<Operation> columnOperations = new ArrayList<Operation>();

    // Separating normal and static conditions makes things somewhat easier
    private List<ColumnCondition> columnConditions;
    private List<ColumnCondition> staticConditions;
    private boolean ifNotExists;
    private boolean ifExists;

    private boolean hasNoClusteringColumns = true;

    private boolean setsStaticColumns;
    private boolean setsRegularColumns;

    private final Function<ColumnCondition, ColumnDefinition> getColumnForCondition = new Function<ColumnCondition, ColumnDefinition>()
    {
        public ColumnDefinition apply(ColumnCondition cond)
        {
            return cond.column;
        }
    };

    public ModificationStatement(StatementType type, int boundTerms, CFMetaData cfm, Attributes attrs)
    {
        this.type = type;
        this.boundTerms = boundTerms;
        this.cfm = cfm;
        this.attrs = attrs;
    }

    public long measureForPreparedCache(MemoryMeter meter)
    {
        return meter.measure(this)
             + meter.measureDeep(attrs)
             + meter.measureDeep(processedKeys)
             + meter.measureDeep(columnOperations)
             + (columnConditions == null ? 0 : meter.measureDeep(columnConditions))
             + (staticConditions == null ? 0 : meter.measureDeep(staticConditions));
    }

    public abstract boolean requireFullClusteringKey();
    public abstract void addUpdateForKey(ColumnFamily updates, ByteBuffer key, Composite prefix, UpdateParameters params) throws InvalidRequestException;

    public int getBoundTerms()
    {
        return boundTerms;
    }

    public String keyspace()
    {
        return cfm.ksName;
    }

    public String columnFamily()
    {
        return cfm.cfName;
    }

    public boolean isCounter()
    {
        return cfm.isCounter();
    }

    public long getTimestamp(long now, QueryOptions options) throws InvalidRequestException
    {
        return attrs.getTimestamp(now, options);
    }

    public boolean isTimestampSet()
    {
        return attrs.isTimestampSet();
    }

    public int getTimeToLive(QueryOptions options) throws InvalidRequestException
    {
        return attrs.getTimeToLive(options);
    }

    public void checkAccess(ClientState state) throws InvalidRequestException, UnauthorizedException
    {
        state.hasColumnFamilyAccess(keyspace(), columnFamily(), Permission.MODIFY);

        // CAS updates can be used to simulate a SELECT query, so should require Permission.SELECT as well.
        if (hasConditions())
            state.hasColumnFamilyAccess(keyspace(), columnFamily(), Permission.SELECT);
    }

    public void validate(ClientState state) throws InvalidRequestException
    {
        if (hasConditions() && attrs.isTimestampSet())
            throw new InvalidRequestException("Cannot provide custom timestamp for conditional updates");

        if (isCounter() && attrs.isTimestampSet())
            throw new InvalidRequestException("Cannot provide custom timestamp for counter updates");

        if (isCounter() && attrs.isTimeToLiveSet())
            throw new InvalidRequestException("Cannot provide custom TTL for counter updates");
    }

    public void addOperation(Operation op)
    {
        if (op.column.isStatic())
            setsStaticColumns = true;
        else
            setsRegularColumns = true;
        columnOperations.add(op);
    }

    public List<Operation> getOperations()
    {
        return columnOperations;
    }

    public Iterable<ColumnDefinition> getColumnsWithConditions()
    {
        if (ifNotExists || ifExists)
            return null;

        return Iterables.concat(columnConditions == null ? Collections.<ColumnDefinition>emptyList() : Iterables.transform(columnConditions, getColumnForCondition),
                                staticConditions == null ? Collections.<ColumnDefinition>emptyList() : Iterables.transform(staticConditions, getColumnForCondition));
    }

    public void addCondition(ColumnCondition cond) throws InvalidRequestException
    {
        List<ColumnCondition> conds = null;
        if (cond.column.isStatic())
        {
            setsStaticColumns = true;
            if (staticConditions == null)
                staticConditions = new ArrayList<ColumnCondition>();
            conds = staticConditions;
        }
        else
        {
            setsRegularColumns = true;
            if (columnConditions == null)
                columnConditions = new ArrayList<ColumnCondition>();
            conds = columnConditions;
        }
        conds.add(cond);
    }

    public void setIfNotExistCondition()
    {
        ifNotExists = true;
    }

    public boolean hasIfNotExistCondition()
    {
        return ifNotExists;
    }

    public void setIfExistCondition()
    {
        ifExists = true;
    }

    public boolean hasIfExistCondition()
    {
        return ifExists;
    }

    private void addKeyValues(ColumnDefinition def, Restriction values) throws InvalidRequestException
    {
        if (def.kind == ColumnDefinition.Kind.CLUSTERING_COLUMN)
            hasNoClusteringColumns = false;
        if (processedKeys.put(def.name, values) != null)
            throw new InvalidRequestException(String.format("Multiple definitions found for PRIMARY KEY part %s", def.name));
    }

    public void addKeyValue(ColumnDefinition def, Term value) throws InvalidRequestException
    {
<<<<<<< HEAD
        addKeyValues(def, new Restriction.EQ(value, false));
=======
        addKeyValues(name, new SingleColumnRestriction.EQ(value, false));
>>>>>>> 43496384
    }

    public void processWhereClause(List<Relation> whereClause, VariableSpecifications names) throws InvalidRequestException
    {
<<<<<<< HEAD
        for (Relation rel : whereClause)
        {
            ColumnDefinition def = cfm.getColumnDefinition(rel.getEntity());
            if (def == null)
=======
        CFDefinition cfDef = cfm.getCfDef();
        for (Relation relation : whereClause)
        {
            if (!(relation instanceof SingleColumnRelation))
            {
                throw new InvalidRequestException(
                        String.format("Multi-column relations cannot be used in WHERE clauses for modification statements: %s", relation));
            }
            SingleColumnRelation rel = (SingleColumnRelation) relation;

            CFDefinition.Name name = cfDef.get(rel.getEntity());
            if (name == null)
>>>>>>> 43496384
                throw new InvalidRequestException(String.format("Unknown key identifier %s", rel.getEntity()));

            switch (def.kind)
            {
                case PARTITION_KEY:
                case CLUSTERING_COLUMN:
                    Restriction restriction;

                    if (rel.operator() == Relation.Type.EQ)
                    {
                        Term t = rel.getValue().prepare(keyspace(), def);
                        t.collectMarkerSpecification(names);
                        restriction = new SingleColumnRestriction.EQ(t, false);
                    }
                    else if (def.kind == ColumnDefinition.Kind.PARTITION_KEY && rel.operator() == Relation.Type.IN)
                    {
                        if (rel.getValue() != null)
                        {
                            Term t = rel.getValue().prepare(keyspace(), def);
                            t.collectMarkerSpecification(names);
                            restriction = new SingleColumnRestriction.InWithMarker((Lists.Marker)t);
                        }
                        else
                        {
                            List<Term> values = new ArrayList<Term>(rel.getInValues().size());
                            for (Term.Raw raw : rel.getInValues())
                            {
                                Term t = raw.prepare(keyspace(), def);
                                t.collectMarkerSpecification(names);
                                values.add(t);
                            }
                            restriction = new SingleColumnRestriction.InWithValues(values);
                        }
                    }
                    else
                    {
                        throw new InvalidRequestException(String.format("Invalid operator %s for PRIMARY KEY part %s", rel.operator(), def.name));
                    }

                    addKeyValues(def, restriction);
                    break;
                default:
                    throw new InvalidRequestException(String.format("Non PRIMARY KEY %s found in where clause", def.name));
            }
        }
    }

    public List<ByteBuffer> buildPartitionKeyNames(QueryOptions options)
    throws InvalidRequestException
    {
        CBuilder keyBuilder = cfm.getKeyValidatorAsCType().builder();
        List<ByteBuffer> keys = new ArrayList<ByteBuffer>();
        for (ColumnDefinition def : cfm.partitionKeyColumns())
        {
            Restriction r = processedKeys.get(def.name);
            if (r == null)
                throw new InvalidRequestException(String.format("Missing mandatory PRIMARY KEY part %s", def.name));

            List<ByteBuffer> values = r.values(options);

            if (keyBuilder.remainingCount() == 1)
            {
                for (ByteBuffer val : values)
                {
                    if (val == null)
                        throw new InvalidRequestException(String.format("Invalid null value for partition key part %s", def.name));
                    ByteBuffer key = keyBuilder.buildWith(val).toByteBuffer();
                    ThriftValidation.validateKey(cfm, key);
                    keys.add(key);
                }
            }
            else
            {
                if (values.size() != 1)
                    throw new InvalidRequestException("IN is only supported on the last column of the partition key");
                ByteBuffer val = values.get(0);
                if (val == null)
                    throw new InvalidRequestException(String.format("Invalid null value for partition key part %s", def.name));
                keyBuilder.add(val);
            }
        }
        return keys;
    }

    public Composite createClusteringPrefix(QueryOptions options)
    throws InvalidRequestException
    {
        // If the only updated/deleted columns are static, then we don't need clustering columns.
        // And in fact, unless it is an INSERT, we reject if clustering colums are provided as that
        // suggest something unintended. For instance, given:
        //   CREATE TABLE t (k int, v int, s int static, PRIMARY KEY (k, v))
        // it can make sense to do:
        //   INSERT INTO t(k, v, s) VALUES (0, 1, 2)
        // but both
        //   UPDATE t SET s = 3 WHERE k = 0 AND v = 1
        //   DELETE v FROM t WHERE k = 0 AND v = 1
        // sounds like you don't really understand what your are doing.
        if (setsStaticColumns && !setsRegularColumns)
        {
            // If we set no non-static columns, then it's fine not to have clustering columns
            if (hasNoClusteringColumns)
                return cfm.comparator.staticPrefix();

            // If we do have clustering columns however, then either it's an INSERT and the query is valid
            // but we still need to build a proper prefix, or it's not an INSERT, and then we want to reject
            // (see above)
            if (type != StatementType.INSERT)
            {
                for (ColumnDefinition def : cfm.clusteringColumns())
                    if (processedKeys.get(def.name) != null)
                        throw new InvalidRequestException(String.format("Invalid restriction on clustering column %s since the %s statement modifies only static columns", def.name, type));
                // we should get there as it contradicts hasNoClusteringColumns == false
                throw new AssertionError();
            }
        }

        return createClusteringPrefixBuilderInternal(options);
    }

    private Composite createClusteringPrefixBuilderInternal(QueryOptions options)
    throws InvalidRequestException
    {
        CBuilder builder = cfm.comparator.prefixBuilder();
        ColumnDefinition firstEmptyKey = null;
        for (ColumnDefinition def : cfm.clusteringColumns())
        {
            Restriction r = processedKeys.get(def.name);
            if (r == null)
            {
                firstEmptyKey = def;
                if (requireFullClusteringKey() && !cfm.comparator.isDense() && cfm.comparator.isCompound())
                    throw new InvalidRequestException(String.format("Missing mandatory PRIMARY KEY part %s", def.name));
            }
            else if (firstEmptyKey != null)
            {
                throw new InvalidRequestException(String.format("Missing PRIMARY KEY part %s since %s is set", firstEmptyKey.name, def.name));
            }
            else
            {
                List<ByteBuffer> values = r.values(options);
                assert values.size() == 1; // We only allow IN for row keys so far
                ByteBuffer val = values.get(0);
                if (val == null)
                    throw new InvalidRequestException(String.format("Invalid null value for clustering key part %s", def.name));
                builder.add(val);
            }
        }
        return builder.build();
    }

    protected ColumnDefinition getFirstEmptyKey()
    {
        for (ColumnDefinition def : cfm.clusteringColumns())
        {
            if (processedKeys.get(def.name) == null)
                return def;
        }
        return null;
    }

    protected Map<ByteBuffer, CQL3Row> readRequiredRows(Collection<ByteBuffer> partitionKeys, Composite clusteringPrefix, boolean local, ConsistencyLevel cl)
    throws RequestExecutionException, RequestValidationException
    {
        // Lists SET operation incurs a read.
        boolean requiresRead = false;
        for (Operation op : columnOperations)
        {
            if (op.requiresRead())
            {
                requiresRead = true;
                break;
            }
        }

        return requiresRead ? readRows(partitionKeys, clusteringPrefix, cfm, local, cl) : null;
    }

    protected Map<ByteBuffer, CQL3Row> readRows(Collection<ByteBuffer> partitionKeys, Composite rowPrefix, CFMetaData cfm, boolean local, ConsistencyLevel cl)
    throws RequestExecutionException, RequestValidationException
    {
        try
        {
            cl.validateForRead(keyspace());
        }
        catch (InvalidRequestException e)
        {
            throw new InvalidRequestException(String.format("Write operation require a read but consistency %s is not supported on reads", cl));
        }

        ColumnSlice[] slices = new ColumnSlice[]{ rowPrefix.slice() };
        List<ReadCommand> commands = new ArrayList<ReadCommand>(partitionKeys.size());
        long now = System.currentTimeMillis();
        for (ByteBuffer key : partitionKeys)
            commands.add(new SliceFromReadCommand(keyspace(),
                                                  key,
                                                  columnFamily(),
                                                  now,
                                                  new SliceQueryFilter(slices, false, Integer.MAX_VALUE)));

        List<Row> rows = local
                       ? SelectStatement.readLocally(keyspace(), commands)
                       : StorageProxy.read(commands, cl);

        Map<ByteBuffer, CQL3Row> map = new HashMap<ByteBuffer, CQL3Row>();
        for (Row row : rows)
        {
            if (row.cf == null || row.cf.isEmpty())
                continue;

            Iterator<CQL3Row> iter = cfm.comparator.CQL3RowBuilder(cfm, now).group(row.cf.getSortedColumns().iterator());
            if (iter.hasNext())
            {
                map.put(row.key.getKey(), iter.next());
                // We can only update one CQ3Row per partition key at a time (we don't allow IN for clustering key)
                assert !iter.hasNext();
            }
        }
        return map;
    }

    public boolean hasConditions()
    {
        return ifNotExists
            || ifExists
            || (columnConditions != null && !columnConditions.isEmpty())
            || (staticConditions != null && !staticConditions.isEmpty());
    }

    public ResultMessage execute(QueryState queryState, QueryOptions options)
    throws RequestExecutionException, RequestValidationException
    {
        if (options.getConsistency() == null)
            throw new InvalidRequestException("Invalid empty consistency level");

        if (hasConditions() && options.getProtocolVersion() == 1)
            throw new InvalidRequestException("Conditional updates are not supported by the protocol version in use. You need to upgrade to a driver using the native protocol v2.");

        return hasConditions()
             ? executeWithCondition(queryState, options)
             : executeWithoutCondition(queryState, options);
    }

    private ResultMessage executeWithoutCondition(QueryState queryState, QueryOptions options)
    throws RequestExecutionException, RequestValidationException
    {
        ConsistencyLevel cl = options.getConsistency();
        if (isCounter())
            cl.validateCounterForWrite(cfm);
        else
            cl.validateForWrite(cfm.ksName);

        Collection<? extends IMutation> mutations = getMutations(options, false, options.getTimestamp(queryState));
        if (!mutations.isEmpty())
            StorageProxy.mutateWithTriggers(mutations, cl, false);

        return null;
    }

    public ResultMessage executeWithCondition(QueryState queryState, QueryOptions options)
    throws RequestExecutionException, RequestValidationException
    {
        List<ByteBuffer> keys = buildPartitionKeyNames(options);
        // We don't support IN for CAS operation so far
        if (keys.size() > 1)
            throw new InvalidRequestException("IN on the partition key is not supported with conditional updates");

        ByteBuffer key = keys.get(0);

        long now = options.getTimestamp(queryState);
        CQL3CasConditions conditions = new CQL3CasConditions(cfm, now);
        Composite prefix = createClusteringPrefix(options);
        ColumnFamily updates = ArrayBackedSortedColumns.factory.create(cfm);
        addUpdatesAndConditions(key, prefix, updates, conditions, options, getTimestamp(now, options));

        ColumnFamily result = StorageProxy.cas(keyspace(),
                                               columnFamily(),
                                               key,
                                               conditions,
                                               updates,
                                               options.getSerialConsistency(),
                                               options.getConsistency());
        return new ResultMessage.Rows(buildCasResultSet(key, result, options));
    }

    public void addUpdatesAndConditions(ByteBuffer key, Composite clusteringPrefix, ColumnFamily updates, CQL3CasConditions conditions, QueryOptions options, long now)
    throws InvalidRequestException
    {
        UpdateParameters updParams = new UpdateParameters(cfm, options, now, getTimeToLive(options), null);
        addUpdateForKey(updates, key, clusteringPrefix, updParams);

        if (ifNotExists)
        {
            // If we use ifNotExists, if the statement applies to any non static columns, then the condition is on the row of the non-static
            // columns and the prefix should be the clusteringPrefix. But if only static columns are set, then the ifNotExists apply to the existence
            // of any static columns and we should use the prefix for the "static part" of the partition.
            conditions.addNotExist(clusteringPrefix);
        }
        else if (ifExists)
        {
            conditions.addExist(clusteringPrefix);
        }
        else
        {
            if (columnConditions != null)
                conditions.addConditions(clusteringPrefix, columnConditions, options);
            if (staticConditions != null)
                conditions.addConditions(cfm.comparator.staticPrefix(), staticConditions, options);
        }
    }

    private ResultSet buildCasResultSet(ByteBuffer key, ColumnFamily cf, QueryOptions options) throws InvalidRequestException
    {
        return buildCasResultSet(keyspace(), key, columnFamily(), cf, getColumnsWithConditions(), false, options);
    }

    public static ResultSet buildCasResultSet(String ksName, ByteBuffer key, String cfName, ColumnFamily cf, Iterable<ColumnDefinition> columnsWithConditions, boolean isBatch, QueryOptions options)
    throws InvalidRequestException
    {
        boolean success = cf == null;

        ColumnSpecification spec = new ColumnSpecification(ksName, cfName, CAS_RESULT_COLUMN, BooleanType.instance);
        ResultSet.Metadata metadata = new ResultSet.Metadata(Collections.singletonList(spec));
        List<List<ByteBuffer>> rows = Collections.singletonList(Collections.singletonList(BooleanType.instance.decompose(success)));

        ResultSet rs = new ResultSet(metadata, rows);
        return success ? rs : merge(rs, buildCasFailureResultSet(key, cf, columnsWithConditions, isBatch, options));
    }

    private static ResultSet merge(ResultSet left, ResultSet right)
    {
        if (left.size() == 0)
            return right;
        else if (right.size() == 0)
            return left;

        assert left.size() == 1;
        int size = left.metadata.names.size() + right.metadata.names.size();
        List<ColumnSpecification> specs = new ArrayList<ColumnSpecification>(size);
        specs.addAll(left.metadata.names);
        specs.addAll(right.metadata.names);
        List<List<ByteBuffer>> rows = new ArrayList<>(right.size());
        for (int i = 0; i < right.size(); i++)
        {
            List<ByteBuffer> row = new ArrayList<ByteBuffer>(size);
            row.addAll(left.rows.get(0));
            row.addAll(right.rows.get(i));
            rows.add(row);
        }
        return new ResultSet(new ResultSet.Metadata(specs), rows);
    }

    private static ResultSet buildCasFailureResultSet(ByteBuffer key, ColumnFamily cf, Iterable<ColumnDefinition> columnsWithConditions, boolean isBatch, QueryOptions options)
    throws InvalidRequestException
    {
        CFMetaData cfm = cf.metadata();
        Selection selection;
        if (columnsWithConditions == null)
        {
            selection = Selection.wildcard(cfm);
        }
        else
        {
            // We can have multiple conditions on the same columns (for collections) so use a set
            // to avoid duplicate, but preserve the order just to it follows the order of IF in the query in general
            Set<ColumnDefinition> defs = new LinkedHashSet<>();
            // Adding the partition key for batches to disambiguate if the conditions span multipe rows (we don't add them outside
            // of batches for compatibility sakes).
            if (isBatch)
            {
                defs.addAll(cfm.partitionKeyColumns());
                defs.addAll(cfm.clusteringColumns());
            }
            for (ColumnDefinition def : columnsWithConditions)
                defs.add(def);
            selection = Selection.forColumns(defs);
        }

        long now = System.currentTimeMillis();
        Selection.ResultSetBuilder builder = selection.resultSetBuilder(now);
        SelectStatement.forSelection(cfm, selection).processColumnFamily(key, cf, options, now, builder);

        return builder.build();
    }

    public ResultMessage executeInternal(QueryState queryState, QueryOptions options) throws RequestValidationException, RequestExecutionException
    {
        if (hasConditions())
            throw new UnsupportedOperationException();

<<<<<<< HEAD
        for (IMutation mutation : getMutations(options, true, queryState.getTimestamp()))
        {
            // We don't use counters internally.
            assert mutation instanceof Mutation;
            ((Mutation) mutation).apply();
        }
=======
        List<ByteBuffer> variables = options.getValues();
        for (IMutation mutation : getMutations(variables, true, null, queryState.getTimestamp()))
            mutation.apply();
>>>>>>> 43496384
        return null;
    }

    /**
     * Convert statement into a list of mutations to apply on the server
     *
     * @param options value for prepared statement markers
     * @param local if true, any requests (for collections) performed by getMutation should be done locally only.
     * @param cl the consistency to use for the potential reads involved in generating the mutations (for lists set/delete operations)
     * @param now the current timestamp in microseconds to use if no timestamp is user provided.
     *
     * @return list of the mutations
     * @throws InvalidRequestException on invalid requests
     */
    private Collection<? extends IMutation> getMutations(QueryOptions options, boolean local, long now)
    throws RequestExecutionException, RequestValidationException
    {
        List<ByteBuffer> keys = buildPartitionKeyNames(options);
        Composite clusteringPrefix = createClusteringPrefix(options);

        UpdateParameters params = makeUpdateParameters(keys, clusteringPrefix, options, local, now);

        Collection<IMutation> mutations = new ArrayList<IMutation>();
        for (ByteBuffer key: keys)
        {
            ThriftValidation.validateKey(cfm, key);
            ColumnFamily cf = ArrayBackedSortedColumns.factory.create(cfm);
            addUpdateForKey(cf, key, clusteringPrefix, params);
            Mutation mut = new Mutation(cfm.ksName, key, cf);
            mutations.add(isCounter() ? new CounterMutation(mut, options.getConsistency()) : mut);
        }
        return mutations;
    }

    public UpdateParameters makeUpdateParameters(Collection<ByteBuffer> keys,
                                                 Composite prefix,
                                                 QueryOptions options,
                                                 boolean local,
                                                 long now)
    throws RequestExecutionException, RequestValidationException
    {
        // Some lists operation requires reading
        Map<ByteBuffer, CQL3Row> rows = readRequiredRows(keys, prefix, local, options.getConsistency());
        return new UpdateParameters(cfm, options, getTimestamp(now, options), getTimeToLive(options), rows);
    }

    public static abstract class Parsed extends CFStatement
    {
        protected final Attributes.Raw attrs;
        protected final List<Pair<ColumnIdentifier, ColumnCondition.Raw>> conditions;
        private final boolean ifNotExists;
        private final boolean ifExists;

        protected Parsed(CFName name, Attributes.Raw attrs, List<Pair<ColumnIdentifier, ColumnCondition.Raw>> conditions, boolean ifNotExists, boolean ifExists)
        {
            super(name);
            this.attrs = attrs;
            this.conditions = conditions == null ? Collections.<Pair<ColumnIdentifier, ColumnCondition.Raw>>emptyList() : conditions;
            this.ifNotExists = ifNotExists;
            this.ifExists = ifExists;
        }

        public ParsedStatement.Prepared prepare() throws InvalidRequestException
        {
            VariableSpecifications boundNames = getBoundVariables();
            ModificationStatement statement = prepare(boundNames);
            return new ParsedStatement.Prepared(statement, boundNames);
        }

        public ModificationStatement prepare(VariableSpecifications boundNames) throws InvalidRequestException
        {
            CFMetaData metadata = ThriftValidation.validateColumnFamily(keyspace(), columnFamily());

            Attributes preparedAttributes = attrs.prepare(keyspace(), columnFamily());
            preparedAttributes.collectMarkerSpecification(boundNames);

            ModificationStatement stmt = prepareInternal(metadata, boundNames, preparedAttributes);

            if (ifNotExists || ifExists || !conditions.isEmpty())
            {
                if (stmt.isCounter())
                    throw new InvalidRequestException("Conditional updates are not supported on counter tables");

                if (attrs.timestamp != null)
                    throw new InvalidRequestException("Cannot provide custom timestamp for conditional updates");

                if (ifNotExists)
                {
                    // To have both 'IF NOT EXISTS' and some other conditions doesn't make sense.
                    // So far this is enforced by the parser, but let's assert it for sanity if ever the parse changes.
                    assert conditions.isEmpty();
                    assert !ifExists;
                    stmt.setIfNotExistCondition();
                }
                else if (ifExists)
                {
                    assert conditions.isEmpty();
                    assert !ifNotExists;
                    stmt.setIfExistCondition();
                }
                else
                {
                    for (Pair<ColumnIdentifier, ColumnCondition.Raw> entry : conditions)
                    {
                        ColumnDefinition def = metadata.getColumnDefinition(entry.left);
                        if (def == null)
                            throw new InvalidRequestException(String.format("Unknown identifier %s", entry.left));

                        ColumnCondition condition = entry.right.prepare(keyspace(), def);
                        condition.collectMarkerSpecification(boundNames);

                        switch (def.kind)
                        {
                            case PARTITION_KEY:
                            case CLUSTERING_COLUMN:
                                throw new InvalidRequestException(String.format("PRIMARY KEY part %s found in SET part", entry.left));
                            default:
                                stmt.addCondition(condition);
                                break;
                        }
                    }
                }
            }
            return stmt;
        }

        protected abstract ModificationStatement prepareInternal(CFMetaData cfm, VariableSpecifications boundNames, Attributes attrs) throws InvalidRequestException;
    }
}<|MERGE_RESOLUTION|>--- conflicted
+++ resolved
@@ -33,11 +33,8 @@
 import org.apache.cassandra.db.composites.Composite;
 import org.apache.cassandra.db.filter.ColumnSlice;
 import org.apache.cassandra.db.filter.SliceQueryFilter;
-<<<<<<< HEAD
-=======
 import org.apache.cassandra.db.marshal.CompositeType;
 import org.apache.cassandra.db.marshal.UTF8Type;
->>>>>>> 43496384
 import org.apache.cassandra.db.marshal.BooleanType;
 import org.apache.cassandra.exceptions.*;
 import org.apache.cassandra.service.ClientState;
@@ -233,34 +230,22 @@
 
     public void addKeyValue(ColumnDefinition def, Term value) throws InvalidRequestException
     {
-<<<<<<< HEAD
-        addKeyValues(def, new Restriction.EQ(value, false));
-=======
-        addKeyValues(name, new SingleColumnRestriction.EQ(value, false));
->>>>>>> 43496384
+        addKeyValues(def, new SingleColumnRestriction.EQ(value, false));
     }
 
     public void processWhereClause(List<Relation> whereClause, VariableSpecifications names) throws InvalidRequestException
     {
-<<<<<<< HEAD
-        for (Relation rel : whereClause)
-        {
+        for (Relation relation : whereClause)
+        {
+            if (relation.isMultiColumn())
+            {
+                throw new InvalidRequestException(
+                        String.format("Multi-column relations cannot be used in WHERE clauses for modification statements: %s", relation));
+            }
+            SingleColumnRelation rel = (SingleColumnRelation) relation;
+
             ColumnDefinition def = cfm.getColumnDefinition(rel.getEntity());
             if (def == null)
-=======
-        CFDefinition cfDef = cfm.getCfDef();
-        for (Relation relation : whereClause)
-        {
-            if (!(relation instanceof SingleColumnRelation))
-            {
-                throw new InvalidRequestException(
-                        String.format("Multi-column relations cannot be used in WHERE clauses for modification statements: %s", relation));
-            }
-            SingleColumnRelation rel = (SingleColumnRelation) relation;
-
-            CFDefinition.Name name = cfDef.get(rel.getEntity());
-            if (name == null)
->>>>>>> 43496384
                 throw new InvalidRequestException(String.format("Unknown key identifier %s", rel.getEntity()));
 
             switch (def.kind)
@@ -650,18 +635,12 @@
         if (hasConditions())
             throw new UnsupportedOperationException();
 
-<<<<<<< HEAD
         for (IMutation mutation : getMutations(options, true, queryState.getTimestamp()))
         {
             // We don't use counters internally.
             assert mutation instanceof Mutation;
             ((Mutation) mutation).apply();
         }
-=======
-        List<ByteBuffer> variables = options.getValues();
-        for (IMutation mutation : getMutations(variables, true, null, queryState.getTimestamp()))
-            mutation.apply();
->>>>>>> 43496384
         return null;
     }
 
@@ -670,7 +649,6 @@
      *
      * @param options value for prepared statement markers
      * @param local if true, any requests (for collections) performed by getMutation should be done locally only.
-     * @param cl the consistency to use for the potential reads involved in generating the mutations (for lists set/delete operations)
      * @param now the current timestamp in microseconds to use if no timestamp is user provided.
      *
      * @return list of the mutations
