--- conflicted
+++ resolved
@@ -24,12 +24,8 @@
 import com.google.common.collect.Maps;
 
 import org.apache.cassandra.db.TypeSizes;
-<<<<<<< HEAD
 import org.apache.cassandra.db.commitlog.CommitLogPosition;
-=======
 import org.apache.cassandra.db.commitlog.IntervalSet;
-import org.apache.cassandra.db.commitlog.ReplayPosition;
->>>>>>> 904cb5d1
 import org.apache.cassandra.io.sstable.Component;
 import org.apache.cassandra.io.sstable.Descriptor;
 import org.apache.cassandra.io.sstable.format.Version;
@@ -40,7 +36,7 @@
 import org.apache.cassandra.utils.EstimatedHistogram;
 import org.apache.cassandra.utils.StreamingHistogram;
 
-import static org.apache.cassandra.io.sstable.metadata.StatsMetadata.replayPositionSetSerializer;
+import static org.apache.cassandra.io.sstable.metadata.StatsMetadata.commitLogPositionSetSerializer;
 
 /**
  * Serializer for SSTable from legacy versions
@@ -62,11 +58,7 @@
 
         EstimatedHistogram.serializer.serialize(stats.estimatedPartitionSize, out);
         EstimatedHistogram.serializer.serialize(stats.estimatedColumnCount, out);
-<<<<<<< HEAD
-        CommitLogPosition.serializer.serialize(stats.commitLogUpperBound, out);
-=======
-        ReplayPosition.serializer.serialize(stats.commitLogIntervals.upperBound().orElse(ReplayPosition.NONE), out);
->>>>>>> 904cb5d1
+        CommitLogPosition.serializer.serialize(stats.commitLogIntervals.upperBound().orElse(CommitLogPosition.NONE), out);
         out.writeLong(stats.minTimestamp);
         out.writeLong(stats.maxTimestamp);
         out.writeInt(stats.maxLocalDeletionTime);
@@ -83,13 +75,9 @@
         for (ByteBuffer value : stats.maxClusteringValues)
             ByteBufferUtil.writeWithShortLength(value, out);
         if (version.hasCommitLogLowerBound())
-<<<<<<< HEAD
-            CommitLogPosition.serializer.serialize(stats.commitLogLowerBound, out);
-=======
-            ReplayPosition.serializer.serialize(stats.commitLogIntervals.lowerBound().orElse(ReplayPosition.NONE), out);
+            CommitLogPosition.serializer.serialize(stats.commitLogIntervals.lowerBound().orElse(CommitLogPosition.NONE), out);
         if (version.hasCommitLogIntervals())
-            replayPositionSetSerializer.serialize(stats.commitLogIntervals, out);
->>>>>>> 904cb5d1
+            commitLogPositionSetSerializer.serialize(stats.commitLogIntervals, out);
     }
 
     /**
@@ -137,16 +125,12 @@
                     maxColumnNames.add(ByteBufferUtil.readWithShortLength(in));
 
                 if (descriptor.version.hasCommitLogLowerBound())
-<<<<<<< HEAD
                     commitLogLowerBound = CommitLogPosition.serializer.deserialize(in);
-=======
-                    commitLogLowerBound = ReplayPosition.serializer.deserialize(in);
-                IntervalSet<ReplayPosition> commitLogIntervals;
+                IntervalSet<CommitLogPosition> commitLogIntervals;
                 if (descriptor.version.hasCommitLogIntervals())
-                    commitLogIntervals = replayPositionSetSerializer.deserialize(in);
+                    commitLogIntervals = commitLogPositionSetSerializer.deserialize(in);
                 else
                     commitLogIntervals = new IntervalSet<>(commitLogLowerBound, commitLogUpperBound);
->>>>>>> 904cb5d1
 
                 if (types.contains(MetadataType.VALIDATION))
                     components.put(MetadataType.VALIDATION,
