/*
 * Licensed to the Apache Software Foundation (ASF) under one
 * or more contributor license agreements.  See the NOTICE file
 * distributed with this work for additional information
 * regarding copyright ownership.  The ASF licenses this file
 * to you under the Apache License, Version 2.0 (the
 * "License"); you may not use this file except in compliance
 * with the License.  You may obtain a copy of the License at
 *
 *     http://www.apache.org/licenses/LICENSE-2.0
 *
 * Unless required by applicable law or agreed to in writing, software
 * distributed under the License is distributed on an "AS IS" BASIS,
 * WITHOUT WARRANTIES OR CONDITIONS OF ANY KIND, either express or implied.
 * See the License for the specific language governing permissions and
 * limitations under the License.
 */
package org.apache.cassandra.gms;

import java.net.InetAddress;
import java.util.Map;

import org.slf4j.Logger;
import org.slf4j.LoggerFactory;

import org.apache.cassandra.net.IVerbHandler;
import org.apache.cassandra.net.MessageIn;

public class GossipDigestAck2VerbHandler implements IVerbHandler<GossipDigestAck2>
{
    private static final Logger logger = LoggerFactory.getLogger(GossipDigestAck2VerbHandler.class);

    public void doVerb(MessageIn<GossipDigestAck2> message, String id)
    {
<<<<<<< HEAD
        if (logger.isTraceEnabled())
=======
        if (logger_.isTraceEnabled())
        {
            InetAddress from = message.getFrom();
            logger_.trace("Received a GossipDigestAck2Message from {}", from);
        }
        if (!Gossiper.instance.isEnabled())
        {
            if (logger_.isTraceEnabled())
                logger_.trace("Ignoring GossipDigestAck2Message because gossip is disabled");
            return;
        }

        byte[] bytes = message.getMessageBody();
        DataInputStream dis = new DataInputStream( new FastByteArrayInputStream(bytes) );
        GossipDigestAck2Message gDigestAck2Message;
        try
        {
            gDigestAck2Message = GossipDigestAck2Message.serializer().deserialize(dis, message.getVersion());
        }
        catch (IOException e)
>>>>>>> 2b87bfe5
        {
            InetAddress from = message.from;
            logger.trace("Received a GossipDigestAck2Message from {}", from);
        }
        Map<InetAddress, EndpointState> remoteEpStateMap = message.payload.getEndpointStateMap();
        /* Notify the Failure Detector */
        Gossiper.instance.notifyFailureDetector(remoteEpStateMap);
        Gossiper.instance.applyStateLocally(remoteEpStateMap);
    }
}<|MERGE_RESOLUTION|>--- conflicted
+++ resolved
@@ -32,33 +32,16 @@
 
     public void doVerb(MessageIn<GossipDigestAck2> message, String id)
     {
-<<<<<<< HEAD
         if (logger.isTraceEnabled())
-=======
-        if (logger_.isTraceEnabled())
         {
-            InetAddress from = message.getFrom();
-            logger_.trace("Received a GossipDigestAck2Message from {}", from);
+            InetAddress from = message.from;
+            logger.trace("Received a GossipDigestAck2Message from {}", from);
         }
         if (!Gossiper.instance.isEnabled())
         {
-            if (logger_.isTraceEnabled())
-                logger_.trace("Ignoring GossipDigestAck2Message because gossip is disabled");
+            if (logger.isTraceEnabled())
+                logger.trace("Ignoring GossipDigestAck2Message because gossip is disabled");
             return;
-        }
-
-        byte[] bytes = message.getMessageBody();
-        DataInputStream dis = new DataInputStream( new FastByteArrayInputStream(bytes) );
-        GossipDigestAck2Message gDigestAck2Message;
-        try
-        {
-            gDigestAck2Message = GossipDigestAck2Message.serializer().deserialize(dis, message.getVersion());
-        }
-        catch (IOException e)
->>>>>>> 2b87bfe5
-        {
-            InetAddress from = message.from;
-            logger.trace("Received a GossipDigestAck2Message from {}", from);
         }
         Map<InetAddress, EndpointState> remoteEpStateMap = message.payload.getEndpointStateMap();
         /* Notify the Failure Detector */
