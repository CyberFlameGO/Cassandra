/**
 * Licensed to the Apache Software Foundation (ASF) under one
 * or more contributor license agreements.  See the NOTICE file
 * distributed with this work for additional information
 * regarding copyright ownership.  The ASF licenses this file
 * to you under the Apache License, Version 2.0 (the
 * "License"); you may not use this file except in compliance
 * with the License.  You may obtain a copy of the License at
 *
 *     http://www.apache.org/licenses/LICENSE-2.0
 *
 * Unless required by applicable law or agreed to in writing, software
 * distributed under the License is distributed on an "AS IS" BASIS,
 * WITHOUT WARRANTIES OR CONDITIONS OF ANY KIND, either express or implied.
 * See the License for the specific language governing permissions and
 * limitations under the License.
 */

package org.apache.cassandra.tools;

import java.io.IOException;
import java.io.PrintStream;
import java.lang.management.ManagementFactory;
import java.lang.management.MemoryMXBean;
import java.lang.management.MemoryUsage;
import java.lang.management.RuntimeMXBean;
import java.net.InetAddress;
import java.net.UnknownHostException;
import java.nio.ByteBuffer;
import java.util.*;
import java.util.Map.Entry;
import java.util.concurrent.ExecutionException;
import java.util.concurrent.TimeoutException;
import javax.management.JMX;
import javax.management.MBeanServerConnection;
import javax.management.MalformedObjectNameException;
import javax.management.ObjectName;
import javax.management.remote.JMXConnector;
import javax.management.remote.JMXConnectorFactory;
import javax.management.remote.JMXServiceURL;

import com.google.common.collect.Iterables;

import org.apache.cassandra.cache.InstrumentingCacheMBean;
import org.apache.cassandra.concurrent.JMXEnabledThreadPoolExecutorMBean;
import org.apache.cassandra.config.CFMetaData;
import org.apache.cassandra.config.ConfigurationException;
import org.apache.cassandra.config.DatabaseDescriptor;
import org.apache.cassandra.config.KSMetaData;
import org.apache.cassandra.db.ColumnFamilyStoreMBean;
import org.apache.cassandra.db.compaction.CompactionManager;
import org.apache.cassandra.db.compaction.CompactionManagerMBean;
import org.apache.cassandra.dht.Token;
import org.apache.cassandra.locator.EndpointSnitchInfoMBean;
import org.apache.cassandra.net.MessagingServiceMBean;
import org.apache.cassandra.service.StorageServiceMBean;
import org.apache.cassandra.streaming.StreamingService;
import org.apache.cassandra.streaming.StreamingServiceMBean;
import org.apache.cassandra.thrift.UnavailableException;

import static com.google.common.base.Charsets.UTF_8;

/**
 * JMX client operations for Cassandra.
 */
public class NodeProbe
{
    private static final String fmtUrl = "service:jmx:rmi:///jndi/rmi://%s:%d/jmxrmi";
    private static final String ssObjName = "org.apache.cassandra.db:type=StorageService";
    private static final int defaultPort = 7199;
    final String host;
    final int port;
    private String username;
    private String password;

    private JMXConnector jmxc;
    private MBeanServerConnection mbeanServerConn;
    private CompactionManagerMBean compactionProxy;
    private StorageServiceMBean ssProxy;
    private MemoryMXBean memProxy;
    private RuntimeMXBean runtimeProxy;
    private StreamingServiceMBean streamProxy;
    
    /**
     * Creates a NodeProbe using the specified JMX host, port, username, and password.
     *
     * @param host hostname or IP address of the JMX agent
     * @param port TCP port of the remote JMX agent
     * @throws IOException on connection failures
     */
    public NodeProbe(String host, int port, String username, String password) throws IOException, InterruptedException
    {
        assert username != null && !username.isEmpty() && null != password && !password.isEmpty()
               : "neither username nor password can be blank";

        this.host = host;
        this.port = port;
        this.username = username;
        this.password = password;
        connect();
    }

    /**
     * Creates a NodeProbe using the specified JMX host and port.
     * 
     * @param host hostname or IP address of the JMX agent
     * @param port TCP port of the remote JMX agent
     * @throws IOException on connection failures
     */
    public NodeProbe(String host, int port) throws IOException, InterruptedException
    {
        this.host = host;
        this.port = port;
        connect();
    }
    
    /**
     * Creates a NodeProbe using the specified JMX host and default port.
     * 
     * @param host hostname or IP address of the JMX agent
     * @throws IOException on connection failures
     */
    public NodeProbe(String host) throws IOException, InterruptedException
    {
        this.host = host;
        this.port = defaultPort;
        connect();
    }
    
    /**
     * Create a connection to the JMX agent and setup the M[X]Bean proxies.
     * 
     * @throws IOException on connection failures
     */
    private void connect() throws IOException
    {
        JMXServiceURL jmxUrl = new JMXServiceURL(String.format(fmtUrl, host, port));
        Map<String,Object> env = new HashMap<String,Object>();
        if (username != null)
        {
            String[] creds = { username, password };
            env.put(JMXConnector.CREDENTIALS, creds);
        }
        jmxc = JMXConnectorFactory.connect(jmxUrl, env);
        mbeanServerConn = jmxc.getMBeanServerConnection();
        
        try
        {
            ObjectName name = new ObjectName(ssObjName);
            ssProxy = JMX.newMBeanProxy(mbeanServerConn, name, StorageServiceMBean.class);
            name = new ObjectName(StreamingService.MBEAN_OBJECT_NAME);
            streamProxy = JMX.newMBeanProxy(mbeanServerConn, name, StreamingServiceMBean.class);
            name = new ObjectName(CompactionManager.MBEAN_OBJECT_NAME);
            compactionProxy = JMX.newMBeanProxy(mbeanServerConn, name, CompactionManagerMBean.class);
        } catch (MalformedObjectNameException e)
        {
            throw new RuntimeException(
                    "Invalid ObjectName? Please report this as a bug.", e);
        }
        
        memProxy = ManagementFactory.newPlatformMXBeanProxy(mbeanServerConn, 
                ManagementFactory.MEMORY_MXBEAN_NAME, MemoryMXBean.class);
        runtimeProxy = ManagementFactory.newPlatformMXBeanProxy(
                mbeanServerConn, ManagementFactory.RUNTIME_MXBEAN_NAME, RuntimeMXBean.class);
    }

    public void close() throws IOException
    {
        jmxc.close();
    }

    public void forceTableCleanup(String tableName, String... columnFamilies) throws IOException, ExecutionException, InterruptedException
    {
        ssProxy.forceTableCleanup(tableName, columnFamilies);
    }

    public void scrub(String tableName, String... columnFamilies) throws IOException, ExecutionException, InterruptedException
    {
        ssProxy.scrub(tableName, columnFamilies);
    }

    public void forceTableCompaction(String tableName, String... columnFamilies) throws IOException, ExecutionException, InterruptedException
    {
        ssProxy.forceTableCompaction(tableName, columnFamilies);
    }

    public void forceTableFlush(String tableName, String... columnFamilies) throws IOException, ExecutionException, InterruptedException
    {
        ssProxy.forceTableFlush(tableName, columnFamilies);
    }

    public void forceTableRepair(String tableName, String... columnFamilies) throws IOException
    {
        ssProxy.forceTableRepair(tableName, columnFamilies);
    }

    public void invalidateKeyCaches(String tableName, String... columnFamilies) throws IOException
    {
        ssProxy.invalidateKeyCaches(tableName, columnFamilies);
    }

    public void invalidateRowCaches(String tableName, String... columnFamilies) throws IOException
    {
        ssProxy.invalidateRowCaches(tableName, columnFamilies);
    }

    public void drain() throws IOException, InterruptedException, ExecutionException
    {
        ssProxy.drain();	
    }
    
    public Map<Token, String> getTokenToEndpointMap()
    {
        return ssProxy.getTokenToEndpointMap();
    }

    public List<String> getLiveNodes()
    {
        return ssProxy.getLiveNodes();
    }

    public List<String> getJoiningNodes()
    {
        return ssProxy.getJoiningNodes();
    }

    public List<String> getLeavingNodes()
    {
        return ssProxy.getLeavingNodes();
    }

    public List<String> getMovingNodes()
    {
        return ssProxy.getMovingNodes();
    }

    public List<String> getUnreachableNodes()
    {
        return ssProxy.getUnreachableNodes();
    }
    
    public Map<String, String> getLoadMap()
    {
        return ssProxy.getLoadMap();
    }

    public Map<Token, Float> getOwnership()
    {
        return ssProxy.getOwnership();
    }

    public Iterator<Map.Entry<String, ColumnFamilyStoreMBean>> getColumnFamilyStoreMBeanProxies()
    {
        try
        {
            return new ColumnFamilyStoreMBeanIterator(mbeanServerConn);
        }
        catch (MalformedObjectNameException e)
        {
            throw new RuntimeException("Invalid ObjectName? Please report this as a bug.", e);
        }
        catch (IOException e)
        {
            throw new RuntimeException("Could not retrieve list of stat mbeans.", e);
        }
    }

    public CompactionManagerMBean getCompactionManagerProxy()
    {
      return compactionProxy;
    }

    public InstrumentingCacheMBean getKeyCacheMBean(String tableName, String cfName)
    {
        String keyCachePath = "org.apache.cassandra.db:type=Caches,keyspace=" + tableName + ",cache=" + cfName + "KeyCache";
        try
        {
            return JMX.newMBeanProxy(mbeanServerConn, new ObjectName(keyCachePath), InstrumentingCacheMBean.class);
        }
        catch (MalformedObjectNameException e)
        {
            throw new RuntimeException(e);
        }
    }
    
    public InstrumentingCacheMBean getRowCacheMBean(String tableName, String cfName)
    {
        String rowCachePath = "org.apache.cassandra.db:type=Caches,keyspace=" + tableName + ",cache=" + cfName + "RowCache";
        try
        {
            return JMX.newMBeanProxy(mbeanServerConn, new ObjectName(rowCachePath), InstrumentingCacheMBean.class);
        }
        catch (MalformedObjectNameException e)
        {
            throw new RuntimeException(e);
        }
    }

    public String getToken()
    {
        return ssProxy.getToken();
    }
    
    public String getLoadString()
    {
        return ssProxy.getLoadString();
    }

    public String getReleaseVersion()
    {
        return ssProxy.getReleaseVersion();
    }

    public int getCurrentGenerationNumber()
    {
        return ssProxy.getCurrentGenerationNumber();
    }
    
    public long getUptime()
    {
        return runtimeProxy.getUptime();
    }
    
    public MemoryUsage getHeapMemoryUsage()
    {
        return memProxy.getHeapMemoryUsage();
    }
    
    /**
     * Take a snapshot of all the tables.
     * 
     * @param snapshotName the name of the snapshot.
     */
    public void takeSnapshot(String snapshotName, String... keyspaces) throws IOException
    {
        ssProxy.takeSnapshot(snapshotName, keyspaces);
    }

    /**
     * Remove all the existing snapshots.
     */
    public void clearSnapshot(String tag, String... keyspaces) throws IOException
    {
        ssProxy.clearSnapshot(tag, keyspaces);
    }

    public boolean isJoined()
    {
        return ssProxy.isJoined();
    }

    public void joinRing() throws IOException, ConfigurationException
    {
        ssProxy.joinRing();
    }

    public void decommission() throws InterruptedException
    {
        ssProxy.decommission();
    }

<<<<<<< HEAD
    public void move(String newToken) throws IOException, InterruptedException
=======
    public void loadBalance() throws IOException, InterruptedException
    {
        ssProxy.loadBalance();
    }

    public void move(String newToken) throws IOException, InterruptedException, ConfigurationException
>>>>>>> 2d2105d6
    {
        ssProxy.move(newToken);
    }

    public void removeToken(String token)
    {
        ssProxy.removeToken(token);
    }

    public String getRemovalStatus()
    {
        return ssProxy.getRemovalStatus();
    }

    public void forceRemoveCompletion()
    {
        ssProxy.forceRemoveCompletion();
    }
  
    public Iterator<Map.Entry<String, JMXEnabledThreadPoolExecutorMBean>> getThreadPoolMBeanProxies()
    {
        try
        {
            return new ThreadPoolProxyMBeanIterator(mbeanServerConn);
        }
        catch (MalformedObjectNameException e)
        {
            throw new RuntimeException("Invalid ObjectName? Please report this as a bug.", e);
        }
        catch (IOException e)
        {
            throw new RuntimeException("Could not retrieve list of stat mbeans.", e);
        }
    }

    /**
     * Get the compaction threshold
     *
     * @param outs the stream to write to
     */
    public void getCompactionThreshold(PrintStream outs, String ks, String cf)
    {
        ColumnFamilyStoreMBean cfsProxy = getCfsProxy(ks, cf);
        outs.println("Current compaction thresholds for " + ks + "/" + cf + ": \n" +
                     " min = " + cfsProxy.getMinimumCompactionThreshold() + ", " +
                     " max = " + cfsProxy.getMaximumCompactionThreshold());
    }

    /**
     * Set the compaction threshold
     *
     * @param minimumCompactionThreshold minimum compaction threshold
     * @param maximumCompactionThreshold maximum compaction threshold
     */
    public void setCompactionThreshold(String ks, String cf, int minimumCompactionThreshold, int maximumCompactionThreshold)
    {
        ColumnFamilyStoreMBean cfsProxy = getCfsProxy(ks, cf);
        cfsProxy.setMinimumCompactionThreshold(minimumCompactionThreshold);
        cfsProxy.setMaximumCompactionThreshold(maximumCompactionThreshold);
    }

    public void setCacheCapacities(String tableName, String cfName, int keyCacheCapacity, int rowCacheCapacity)
    {
        try
        {
            String keyCachePath = "org.apache.cassandra.db:type=Caches,keyspace=" + tableName + ",cache=" + cfName + "KeyCache";
            InstrumentingCacheMBean keyCacheMBean = JMX.newMBeanProxy(mbeanServerConn, new ObjectName(keyCachePath), InstrumentingCacheMBean.class);
            keyCacheMBean.setCapacity(keyCacheCapacity);

            String rowCachePath = "org.apache.cassandra.db:type=Caches,keyspace=" + tableName + ",cache=" + cfName + "RowCache";
            InstrumentingCacheMBean rowCacheMBean = null;
            rowCacheMBean = JMX.newMBeanProxy(mbeanServerConn, new ObjectName(rowCachePath), InstrumentingCacheMBean.class);
            rowCacheMBean.setCapacity(rowCacheCapacity);
        }
        catch (MalformedObjectNameException e)
        {
            throw new RuntimeException(e);
        }
    }

    public List<InetAddress> getEndpoints(String keyspace, String cf, String key)
    {
        return ssProxy.getNaturalEndpoints(keyspace, cf, key);
    }

    public Set<InetAddress> getStreamDestinations()
    {
        return streamProxy.getStreamDestinations();
    }

    public List<String> getFilesDestinedFor(InetAddress host) throws IOException
    {
        return streamProxy.getOutgoingFiles(host.getHostAddress());
    }

    public Set<InetAddress> getStreamSources()
    {
        return streamProxy.getStreamSources();
    }

    public List<String> getIncomingFiles(InetAddress host) throws IOException
    {
        return streamProxy.getIncomingFiles(host.getHostAddress());
    }

    public String getOperationMode()
    {
        return ssProxy.getOperationMode();
    }

    public void truncate(String tableName, String cfName)
    {
        try
        {
            ssProxy.truncate(tableName, cfName);
        }
        catch (UnavailableException e)
        {
            throw new RuntimeException("Error while executing truncate", e);
        }
        catch (TimeoutException e)
        {
            throw new RuntimeException("Error while executing truncate", e);
        }
        catch (IOException e)
        {
            throw new RuntimeException("Error while executing truncate", e);
        }
    }

    public EndpointSnitchInfoMBean getEndpointSnitchInfoProxy()
    {
        try
        {
            return JMX.newMBeanProxy(mbeanServerConn, new ObjectName("org.apache.cassandra.db:type=EndpointSnitchInfo"), EndpointSnitchInfoMBean.class);
        }
        catch (MalformedObjectNameException e)
        {
            throw new RuntimeException(e);
        }
    }
    
    public MessagingServiceMBean getMsProxy()
    {
        try
        {
            return JMX.newMBeanProxy(mbeanServerConn, new ObjectName("org.apache.cassandra.net:type=MessagingService"), MessagingServiceMBean.class);
        }
        catch (MalformedObjectNameException e)
        {
            throw new RuntimeException(e);
        }
    }
    
    public ColumnFamilyStoreMBean getCfsProxy(String ks, String cf)
    {
        ColumnFamilyStoreMBean cfsProxy = null;
        try
        {
            cfsProxy = JMX.newMBeanProxy(mbeanServerConn,
                    new ObjectName("org.apache.cassandra.db:type=ColumnFamilies,keyspace="+ks+",columnfamily="+cf), 
                    ColumnFamilyStoreMBean.class);
        }
        catch (MalformedObjectNameException mone)
        {
            System.err.println("ColumnFamilyStore for " + ks + "/" + cf + " not found.");
            System.exit(1);
        }

        return cfsProxy;
    }

    public String getDataCenter()
    {
        try
        {
            return getEndpointSnitchInfoProxy().getDatacenter(host);
        }
        catch (UnknownHostException e)
        {
            return "Unknown";
        }
    }

    public String getRack()
    {
        try
        {
            return getEndpointSnitchInfoProxy().getRack(host);
        }
        catch (UnknownHostException e)
        {
            return "Unknown";
        }
    }

    public List<String> getKeyspaces()
    {
        return ssProxy.getKeyspaces();
    }

    public void stopGossiping()
    {
        ssProxy.stopGossiping();
    }

    public void startGossiping()
    {
        ssProxy.startGossiping();
    }

    public void stopThriftServer()
    {
        ssProxy.stopRPCServer();
    }

    public void startThriftServer()
    {
        ssProxy.startRPCServer();
    }

    public boolean isThriftServerRunning()
    {
        return ssProxy.isRPCServerRunning();
    }

    public boolean isInitialized()
    {
        return ssProxy.isInitialized();
    }

    public void setCompactionThroughput(int value)
    {
        ssProxy.setCompactionThroughputMbPerSec(value);
    }
}

class ColumnFamilyStoreMBeanIterator implements Iterator<Map.Entry<String, ColumnFamilyStoreMBean>>
{
    private Iterator<ObjectName> resIter;
    private MBeanServerConnection mbeanServerConn;
    
    public ColumnFamilyStoreMBeanIterator(MBeanServerConnection mbeanServerConn)
    throws MalformedObjectNameException, NullPointerException, IOException
    {
        ObjectName query = new ObjectName("org.apache.cassandra.db:type=ColumnFamilies,*");
        resIter = mbeanServerConn.queryNames(query, null).iterator();
        this.mbeanServerConn = mbeanServerConn;
    }

    public boolean hasNext()
    {
        return resIter.hasNext();
    }

    public Entry<String, ColumnFamilyStoreMBean> next()
    {
        ObjectName objectName = resIter.next();
        String tableName = objectName.getKeyProperty("keyspace");
        ColumnFamilyStoreMBean cfsProxy = JMX.newMBeanProxy(mbeanServerConn, objectName, ColumnFamilyStoreMBean.class);
        return new AbstractMap.SimpleImmutableEntry<String, ColumnFamilyStoreMBean>(tableName, cfsProxy);
    }

    public void remove()
    {
        throw new UnsupportedOperationException();
    }
}

class ThreadPoolProxyMBeanIterator implements Iterator<Map.Entry<String, JMXEnabledThreadPoolExecutorMBean>>
{
    private Iterator<ObjectName> resIter;
    private MBeanServerConnection mbeanServerConn;
    
    public ThreadPoolProxyMBeanIterator(MBeanServerConnection mbeanServerConn) 
    throws MalformedObjectNameException, NullPointerException, IOException
    {
        Set<ObjectName> requests = mbeanServerConn.queryNames(new ObjectName("org.apache.cassandra.request:type=*"), null);
        Set<ObjectName> internal = mbeanServerConn.queryNames(new ObjectName("org.apache.cassandra.internal:type=*"), null);
        resIter = Iterables.concat(requests, internal).iterator();
        this.mbeanServerConn = mbeanServerConn;
    }
    
    public boolean hasNext()
    {
        return resIter.hasNext();
    }

    public Map.Entry<String, JMXEnabledThreadPoolExecutorMBean> next()
    {
        ObjectName objectName = resIter.next();
        String poolName = objectName.getKeyProperty("type");
        JMXEnabledThreadPoolExecutorMBean threadPoolProxy = JMX.newMBeanProxy(mbeanServerConn, objectName, JMXEnabledThreadPoolExecutorMBean.class);
        return new AbstractMap.SimpleImmutableEntry<String, JMXEnabledThreadPoolExecutorMBean>(poolName, threadPoolProxy);
    }

    public void remove()
    {
        throw new UnsupportedOperationException();
    }
}<|MERGE_RESOLUTION|>--- conflicted
+++ resolved
@@ -26,7 +26,6 @@
 import java.lang.management.RuntimeMXBean;
 import java.net.InetAddress;
 import java.net.UnknownHostException;
-import java.nio.ByteBuffer;
 import java.util.*;
 import java.util.Map.Entry;
 import java.util.concurrent.ExecutionException;
@@ -43,22 +42,18 @@
 
 import org.apache.cassandra.cache.InstrumentingCacheMBean;
 import org.apache.cassandra.concurrent.JMXEnabledThreadPoolExecutorMBean;
-import org.apache.cassandra.config.CFMetaData;
 import org.apache.cassandra.config.ConfigurationException;
-import org.apache.cassandra.config.DatabaseDescriptor;
-import org.apache.cassandra.config.KSMetaData;
 import org.apache.cassandra.db.ColumnFamilyStoreMBean;
 import org.apache.cassandra.db.compaction.CompactionManager;
 import org.apache.cassandra.db.compaction.CompactionManagerMBean;
 import org.apache.cassandra.dht.Token;
 import org.apache.cassandra.locator.EndpointSnitchInfoMBean;
+import org.apache.cassandra.net.MessagingService;
 import org.apache.cassandra.net.MessagingServiceMBean;
 import org.apache.cassandra.service.StorageServiceMBean;
 import org.apache.cassandra.streaming.StreamingService;
 import org.apache.cassandra.streaming.StreamingServiceMBean;
 import org.apache.cassandra.thrift.UnavailableException;
-
-import static com.google.common.base.Charsets.UTF_8;
 
 /**
  * JMX client operations for Cassandra.
@@ -80,7 +75,8 @@
     private MemoryMXBean memProxy;
     private RuntimeMXBean runtimeProxy;
     private StreamingServiceMBean streamProxy;
-    
+    public MessagingServiceMBean msProxy;
+
     /**
      * Creates a NodeProbe using the specified JMX host, port, username, and password.
      *
@@ -148,6 +144,8 @@
         {
             ObjectName name = new ObjectName(ssObjName);
             ssProxy = JMX.newMBeanProxy(mbeanServerConn, name, StorageServiceMBean.class);
+            name = new ObjectName(MessagingService.MBEAN_NAME);
+            msProxy = JMX.newMBeanProxy(mbeanServerConn, name, MessagingServiceMBean.class);
             name = new ObjectName(StreamingService.MBEAN_OBJECT_NAME);
             streamProxy = JMX.newMBeanProxy(mbeanServerConn, name, StreamingServiceMBean.class);
             name = new ObjectName(CompactionManager.MBEAN_OBJECT_NAME);
@@ -359,16 +357,7 @@
         ssProxy.decommission();
     }
 
-<<<<<<< HEAD
-    public void move(String newToken) throws IOException, InterruptedException
-=======
-    public void loadBalance() throws IOException, InterruptedException
-    {
-        ssProxy.loadBalance();
-    }
-
     public void move(String newToken) throws IOException, InterruptedException, ConfigurationException
->>>>>>> 2d2105d6
     {
         ssProxy.move(newToken);
     }
@@ -511,18 +500,6 @@
         }
     }
     
-    public MessagingServiceMBean getMsProxy()
-    {
-        try
-        {
-            return JMX.newMBeanProxy(mbeanServerConn, new ObjectName("org.apache.cassandra.net:type=MessagingService"), MessagingServiceMBean.class);
-        }
-        catch (MalformedObjectNameException e)
-        {
-            throw new RuntimeException(e);
-        }
-    }
-    
     public ColumnFamilyStoreMBean getCfsProxy(String ks, String cf)
     {
         ColumnFamilyStoreMBean cfsProxy = null;
@@ -603,6 +580,16 @@
     public void setCompactionThroughput(int value)
     {
         ssProxy.setCompactionThroughputMbPerSec(value);
+    }
+
+    public int getExceptionCount()
+    {
+        return ssProxy.getExceptionCount();
+    }
+
+    public Map<String, Integer> getDroppedMessages()
+    {
+        return msProxy.getDroppedMessages();
     }
 }
 
