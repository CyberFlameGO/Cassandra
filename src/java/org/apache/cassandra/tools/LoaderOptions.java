--- conflicted
+++ resolved
@@ -434,15 +434,7 @@
                     connectionsPerHost = Integer.parseInt(cmd.getOptionValue(CONNECTIONS_PER_HOST));
                 }
 
-<<<<<<< HEAD
-                if (cmd.hasOption(SSL_STORAGE_PORT_OPTION))
-                    sslStoragePort = Integer.parseInt(cmd.getOptionValue(SSL_STORAGE_PORT_OPTION));
-                else
-                    sslStoragePort = config.ssl_storage_port;
                 throttle = config.stream_throughput_outbound.toMebibytesPerSecondAsInt();
-=======
-                throttle = config.stream_throughput_outbound_megabits_per_sec;
->>>>>>> 2531dd1e
                 // Copy the encryption options and apply the config so that argument parsing can accesss isEnabled.
                 clientEncOptions = config.client_encryption_options.applyConfig();
                 serverEncOptions = config.server_encryption_options;
