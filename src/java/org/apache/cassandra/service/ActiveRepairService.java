/*
 * Licensed to the Apache Software Foundation (ASF) under one
 * or more contributor license agreements.  See the NOTICE file
 * distributed with this work for additional information
 * regarding copyright ownership.  The ASF licenses this file
 * to you under the Apache License, Version 2.0 (the
 * "License"); you may not use this file except in compliance
 * with the License.  You may obtain a copy of the License at
 *
 *     http://www.apache.org/licenses/LICENSE-2.0
 *
 * Unless required by applicable law or agreed to in writing, software
 * distributed under the License is distributed on an "AS IS" BASIS,
 * WITHOUT WARRANTIES OR CONDITIONS OF ANY KIND, either express or implied.
 * See the License for the specific language governing permissions and
 * limitations under the License.
 */
package org.apache.cassandra.service;

import java.io.File;
import java.io.IOException;
import java.net.InetAddress;
import java.net.UnknownHostException;
import java.util.*;
import java.util.concurrent.*;
import java.util.concurrent.atomic.AtomicBoolean;

import com.google.common.base.Predicate;
import com.google.common.collect.ImmutableMap;
import com.google.common.collect.Multimap;
import com.google.common.collect.Sets;
import com.google.common.util.concurrent.Futures;
import com.google.common.util.concurrent.ListenableFuture;
import com.google.common.util.concurrent.ListeningExecutorService;
import com.google.common.util.concurrent.MoreExecutors;
import org.slf4j.Logger;
import org.slf4j.LoggerFactory;

import org.apache.cassandra.config.DatabaseDescriptor;
import org.apache.cassandra.db.ColumnFamily;
import org.apache.cassandra.db.ColumnFamilyStore;
import org.apache.cassandra.db.SystemKeyspace;
import org.apache.cassandra.db.compaction.CompactionManager;
import org.apache.cassandra.dht.Bounds;
import org.apache.cassandra.dht.LocalPartitioner;
import org.apache.cassandra.dht.Range;
import org.apache.cassandra.dht.Token;
import org.apache.cassandra.gms.ApplicationState;
import org.apache.cassandra.gms.EndpointState;
import org.apache.cassandra.gms.FailureDetector;
import org.apache.cassandra.gms.Gossiper;
import org.apache.cassandra.gms.IFailureDetector;
import org.apache.cassandra.gms.IEndpointStateChangeSubscriber;
import org.apache.cassandra.gms.IFailureDetectionEventListener;
import org.apache.cassandra.gms.VersionedValue;
import org.apache.cassandra.io.sstable.Component;
import org.apache.cassandra.io.sstable.format.SSTableReader;
import org.apache.cassandra.locator.TokenMetadata;
import org.apache.cassandra.net.IAsyncCallbackWithFailure;
import org.apache.cassandra.net.MessageIn;
import org.apache.cassandra.net.MessageOut;
import org.apache.cassandra.net.MessagingService;
import org.apache.cassandra.repair.AnticompactionTask;
import org.apache.cassandra.repair.RepairJobDesc;
import org.apache.cassandra.repair.RepairParallelism;
import org.apache.cassandra.repair.RepairSession;
import org.apache.cassandra.repair.messages.*;
import org.apache.cassandra.utils.CassandraVersion;
import org.apache.cassandra.utils.FBUtilities;
import org.apache.cassandra.utils.UUIDGen;
import org.apache.cassandra.utils.concurrent.Ref;
import org.apache.cassandra.utils.concurrent.Refs;

/**
 * ActiveRepairService is the starting point for manual "active" repairs.
 *
 * Each user triggered repair will correspond to one or multiple repair session,
 * one for each token range to repair. On repair session might repair multiple
 * column families. For each of those column families, the repair session will
 * request merkle trees for each replica of the range being repaired, diff those
 * trees upon receiving them, schedule the streaming ofthe parts to repair (based on
 * the tree diffs) and wait for all those operation. See RepairSession for more
 * details.
 *
 * The creation of a repair session is done through the submitRepairSession that
 * returns a future on the completion of that session.
 */
public class ActiveRepairService implements IEndpointStateChangeSubscriber, IFailureDetectionEventListener
{
    /**
     * @deprecated this statuses are from the previous JMX notification service,
     * which will be deprecated on 4.0. For statuses of the new notification
     * service, see {@link org.apache.cassandra.streaming.StreamEvent.ProgressEvent}
     */
    @Deprecated
    public static enum Status
    {
        STARTED, SESSION_SUCCESS, SESSION_FAILED, FINISHED
    }
    private boolean registeredForEndpointChanges = false;

    public static CassandraVersion SUPPORTS_GLOBAL_PREPARE_FLAG_VERSION = new CassandraVersion("2.2.1");

    private static final Logger logger = LoggerFactory.getLogger(ActiveRepairService.class);
    // singleton enforcement
    public static final ActiveRepairService instance = new ActiveRepairService(FailureDetector.instance, Gossiper.instance);

    public static final long UNREPAIRED_SSTABLE = 0;

    /**
     * A map of active coordinator session.
     */
    private final ConcurrentMap<UUID, RepairSession> sessions = new ConcurrentHashMap<>();

    private final ConcurrentMap<UUID, ParentRepairSession> parentRepairSessions = new ConcurrentHashMap<>();

    private final IFailureDetector failureDetector;
    private final Gossiper gossiper;

    public ActiveRepairService(IFailureDetector failureDetector, Gossiper gossiper)
    {
        this.failureDetector = failureDetector;
        this.gossiper = gossiper;
    }

    /**
     * Requests repairs for the given keyspace and column families.
     *
     * @return Future for asynchronous call or null if there is no need to repair
     */
    public RepairSession submitRepairSession(UUID parentRepairSession,
                                             Range<Token> range,
                                             String keyspace,
                                             RepairParallelism parallelismDegree,
                                             Set<InetAddress> endpoints,
                                             long repairedAt,
                                             ListeningExecutorService executor,
                                             String... cfnames)
    {
        if (endpoints.isEmpty())
            return null;

        if (cfnames.length == 0)
            return null;

        final RepairSession session = new RepairSession(parentRepairSession, UUIDGen.getTimeUUID(), range, keyspace, parallelismDegree, endpoints, repairedAt, cfnames);

        sessions.put(session.getId(), session);
        // register listeners
        gossiper.register(session);
        failureDetector.registerFailureDetectionEventListener(session);

        // unregister listeners at completion
        session.addListener(new Runnable()
        {
            /**
             * When repair finished, do clean up
             */
            public void run()
            {
                failureDetector.unregisterFailureDetectionEventListener(session);
                gossiper.unregister(session);
                sessions.remove(session.getId());
            }
        }, MoreExecutors.sameThreadExecutor());
        session.start(executor);
        return session;
    }

    public synchronized void terminateSessions()
    {
        Throwable cause = new IOException("Terminate session is called");
        for (RepairSession session : sessions.values())
        {
            session.forceShutdown(cause);
        }
        parentRepairSessions.clear();
    }

    /**
     * Return all of the neighbors with whom we share the provided range.
     *
     * @param keyspaceName keyspace to repair
     * @param keyspaceLocalRanges local-range for given keyspaceName
     * @param toRepair token to repair
     * @param dataCenters the data centers to involve in the repair
     *
     * @return neighbors with whom we share the provided range
     */
    public static Set<InetAddress> getNeighbors(String keyspaceName, Collection<Range<Token>> keyspaceLocalRanges, Range<Token> toRepair, Collection<String> dataCenters, Collection<String> hosts)
    {
        StorageService ss = StorageService.instance;
        Map<Range<Token>, List<InetAddress>> replicaSets = ss.getRangeToAddressMap(keyspaceName);
        Range<Token> rangeSuperSet = null;
        for (Range<Token> range : keyspaceLocalRanges)
        {
            if (range.contains(toRepair))
            {
                rangeSuperSet = range;
                break;
            }
            else if (range.intersects(toRepair))
            {
                throw new IllegalArgumentException("Requested range intersects a local range but is not fully contained in one; this would lead to imprecise repair");
            }
        }
        if (rangeSuperSet == null || !replicaSets.containsKey(rangeSuperSet))
            return Collections.emptySet();

        Set<InetAddress> neighbors = new HashSet<>(replicaSets.get(rangeSuperSet));
        neighbors.remove(FBUtilities.getBroadcastAddress());

        if (dataCenters != null && !dataCenters.isEmpty())
        {
            TokenMetadata.Topology topology = ss.getTokenMetadata().cloneOnlyTokenMap().getTopology();
            Set<InetAddress> dcEndpoints = Sets.newHashSet();
            Multimap<String,InetAddress> dcEndpointsMap = topology.getDatacenterEndpoints();
            for (String dc : dataCenters)
            {
                Collection<InetAddress> c = dcEndpointsMap.get(dc);
                if (c != null)
                   dcEndpoints.addAll(c);
            }
            return Sets.intersection(neighbors, dcEndpoints);
        }
        else if (hosts != null && !hosts.isEmpty())
        {
            Set<InetAddress> specifiedHost = new HashSet<>();
            for (final String host : hosts)
            {
                try
                {
                    final InetAddress endpoint = InetAddress.getByName(host.trim());
                    if (endpoint.equals(FBUtilities.getBroadcastAddress()) || neighbors.contains(endpoint))
                        specifiedHost.add(endpoint);
                }
                catch (UnknownHostException e)
                {
                    throw new IllegalArgumentException("Unknown host specified " + host, e);
                }
            }

            if (!specifiedHost.contains(FBUtilities.getBroadcastAddress()))
                throw new IllegalArgumentException("The current host must be part of the repair");

            if (specifiedHost.size() <= 1)
            {
                String msg = "Repair requires at least two endpoints that are neighbours before it can continue, the endpoint used for this repair is %s, " +
                             "other available neighbours are %s but these neighbours were not part of the supplied list of hosts to use during the repair (%s).";
                throw new IllegalArgumentException(String.format(msg, specifiedHost, neighbors, hosts));
            }

            specifiedHost.remove(FBUtilities.getBroadcastAddress());
            return specifiedHost;

        }

        return neighbors;
    }

    public synchronized UUID prepareForRepair(UUID parentRepairSession, InetAddress coordinator, Set<InetAddress> endpoints, RepairOption options, List<ColumnFamilyStore> columnFamilyStores)
    {
        registerParentRepairSession(parentRepairSession, coordinator, columnFamilyStores, options.getRanges(), options.isIncremental(), options.isGlobal());
        final CountDownLatch prepareLatch = new CountDownLatch(endpoints.size());
        final AtomicBoolean status = new AtomicBoolean(true);
        final Set<String> failedNodes = Collections.synchronizedSet(new HashSet<String>());
        IAsyncCallbackWithFailure callback = new IAsyncCallbackWithFailure()
        {
            public void response(MessageIn msg)
            {
                prepareLatch.countDown();
            }

            public boolean isLatencyForSnitch()
            {
                return false;
            }

            public void onFailure(InetAddress from)
            {
                status.set(false);
                failedNodes.add(from.getHostAddress());
                prepareLatch.countDown();
            }
        };

        List<UUID> cfIds = new ArrayList<>(columnFamilyStores.size());
        for (ColumnFamilyStore cfs : columnFamilyStores)
            cfIds.add(cfs.metadata.cfId);

        for (InetAddress neighbour : endpoints)
        {
            if (FailureDetector.instance.isAlive(neighbour))
            {
                CassandraVersion peerVersion = SystemKeyspace.getReleaseVersion(neighbour);
                boolean isGlobal = options.isGlobal() && peerVersion != null && peerVersion.compareTo(SUPPORTS_GLOBAL_PREPARE_FLAG_VERSION) >= 0;
                logger.debug("Sending prepare message: options.isGlobal = {}, peerVersion = {}", options.isGlobal(), peerVersion);
                PrepareMessage message = new PrepareMessage(parentRepairSession, cfIds, options.getRanges(), options.isIncremental(), isGlobal);
                MessageOut<RepairMessage> msg = message.createMessage();
                MessagingService.instance().sendRR(msg, neighbour, callback, TimeUnit.HOURS.toMillis(1), true);
            }
            else
            {
                status.set(false);
                failedNodes.add(neighbour.getHostAddress());
                prepareLatch.countDown();
            }
        }
        try
        {
            prepareLatch.await(1, TimeUnit.HOURS);
        }
        catch (InterruptedException e)
        {
            removeParentRepairSession(parentRepairSession);
            throw new RuntimeException("Did not get replies from all endpoints. List of failed endpoint(s): " + failedNodes.toString(), e);
        }

        if (!status.get())
        {
            removeParentRepairSession(parentRepairSession);
            throw new RuntimeException("Did not get positive replies from all endpoints. List of failed endpoint(s): " + failedNodes.toString());
        }

        return parentRepairSession;
    }

    public void registerParentRepairSession(UUID parentRepairSession, InetAddress coordinator, List<ColumnFamilyStore> columnFamilyStores, Collection<Range<Token>> ranges, boolean isIncremental, boolean isGlobal)
    {
        if (!registeredForEndpointChanges)
        {
            Gossiper.instance.register(this);
            FailureDetector.instance.registerFailureDetectionEventListener(this);
            registeredForEndpointChanges = true;
        }
        parentRepairSessions.put(parentRepairSession, new ParentRepairSession(coordinator, columnFamilyStores, ranges, isIncremental, isGlobal, System.currentTimeMillis()));
    }

    public Set<SSTableReader> currentlyRepairing(UUID cfId, UUID parentRepairSession)
    {
        Set<SSTableReader> repairing = new HashSet<>();
        for (Map.Entry<UUID, ParentRepairSession> entry : parentRepairSessions.entrySet())
        {
            Collection<SSTableReader> sstables = entry.getValue().getActiveSSTables(cfId);
            if (sstables != null && !entry.getKey().equals(parentRepairSession))
                repairing.addAll(sstables);
        }
        return repairing;
    }

    /**
     * Run final process of repair.
     * This removes all resources held by parent repair session, after performing anti compaction if necessary.
     *
     * @param parentSession Parent session ID
     * @param neighbors Repair participants (not including self)
     * @param successfulRanges Ranges that repaired successfully
     */
    public synchronized ListenableFuture finishParentSession(UUID parentSession, Set<InetAddress> neighbors, Collection<Range<Token>> successfulRanges)
    {
        List<ListenableFuture<?>> tasks = new ArrayList<>(neighbors.size() + 1);
        for (InetAddress neighbor : neighbors)
        {
            AnticompactionTask task = new AnticompactionTask(parentSession, neighbor, successfulRanges);
            tasks.add(task);
            task.run(); // 'run' is just sending message
        }
        tasks.add(doAntiCompaction(parentSession, successfulRanges));
        return Futures.successfulAsList(tasks);
    }

    public ParentRepairSession getParentRepairSession(UUID parentSessionId)
    {
        ParentRepairSession session = parentRepairSessions.get(parentSessionId);
        // this can happen if a node thinks that the coordinator was down, but that coordinator got back before noticing
        // that it was down itself.
        if (session == null)
            throw new RuntimeException("Parent repair session with id = " + parentSessionId + " has failed.");

        return session;
    }

    /**
     * called when the repair session is done - either failed or anticompaction has completed
     *
     * clears out any snapshots created by this repair
     *
     * @param parentSessionId
     * @return
     */
    public synchronized ParentRepairSession removeParentRepairSession(UUID parentSessionId)
    {
        for (ColumnFamilyStore cfs : getParentRepairSession(parentSessionId).columnFamilyStores.values())
        {
            if (cfs.snapshotExists(parentSessionId.toString()))
                cfs.clearSnapshot(parentSessionId.toString());
        }
        return parentRepairSessions.remove(parentSessionId);
    }

    /**
     * Submit anti-compaction jobs to CompactionManager.
     * When all jobs are done, parent repair session is removed whether those are suceeded or not.
     *
     * @param parentRepairSession parent repair session ID
     * @return Future result of all anti-compaction jobs.
     */
    @SuppressWarnings("resource")
    public ListenableFuture<List<Object>> doAntiCompaction(final UUID parentRepairSession, Collection<Range<Token>> successfulRanges)
    {
        assert parentRepairSession != null;
        ParentRepairSession prs = getParentRepairSession(parentRepairSession);
        //A repair will be marked as not global if it is a subrange repair to avoid many small anti-compactions
        //in addition to other scenarios such as repairs not involving all DCs or hosts
        if (!prs.isGlobal)
        {
            logger.info("Not a global repair, will not do anticompaction");
            removeParentRepairSession(parentRepairSession);
            return Futures.immediateFuture(Collections.emptyList());
        }
        assert prs.ranges.containsAll(successfulRanges) : "Trying to perform anticompaction on unknown ranges";

        List<ListenableFuture<?>> futures = new ArrayList<>();
        // if we don't have successful repair ranges, then just skip anticompaction
        if (!successfulRanges.isEmpty())
        {
            for (Map.Entry<UUID, ColumnFamilyStore> columnFamilyStoreEntry : prs.columnFamilyStores.entrySet())
            {
                Refs<SSTableReader> sstables = prs.getActiveRepairedSSTableRefsForAntiCompaction(columnFamilyStoreEntry.getKey(), parentRepairSession);
                ColumnFamilyStore cfs = columnFamilyStoreEntry.getValue();
                futures.add(CompactionManager.instance.submitAntiCompaction(cfs, successfulRanges, sstables, prs.repairedAt));
            }
        }

        ListenableFuture<List<Object>> allAntiCompactionResults = Futures.successfulAsList(futures);
        allAntiCompactionResults.addListener(new Runnable()
        {
            @Override
            public void run()
            {
                removeParentRepairSession(parentRepairSession);
            }
        }, MoreExecutors.sameThreadExecutor());

        return allAntiCompactionResults;
    }

    public void handleMessage(InetAddress endpoint, RepairMessage message)
    {
        RepairJobDesc desc = message.desc;
        RepairSession session = sessions.get(desc.sessionId);
        if (session == null)
            return;
        switch (message.messageType)
        {
            case VALIDATION_COMPLETE:
                ValidationComplete validation = (ValidationComplete) message;
                session.validationComplete(desc, endpoint, validation.tree);
                break;
            case SYNC_COMPLETE:
                // one of replica is synced.
                SyncComplete sync = (SyncComplete) message;
                session.syncComplete(desc, sync.nodes, sync.success);
                break;
            default:
                break;
        }
    }

    /**
     * We keep a ParentRepairSession around for the duration of the entire repair, for example, on a 256 token vnode rf=3 cluster
     * we would have 768 RepairSession but only one ParentRepairSession. We use the PRS to avoid anticompacting the sstables
     * 768 times, instead we take all repaired ranges at the end of the repair and anticompact once.
     *
     * We do an optimistic marking of sstables - when we start an incremental repair we mark all unrepaired sstables as
     * repairing (@see markSSTablesRepairing), then while the repair is ongoing compactions might remove those sstables,
     * and when it is time for anticompaction we will only anticompact the sstables that are still on disk.
     *
     * Note that validation and streaming do not care about which sstables we have marked as repairing - they operate on
     * all unrepaired sstables (if it is incremental), otherwise we would not get a correct repair.
     */
    public static class ParentRepairSession
    {
        private final Map<UUID, ColumnFamilyStore> columnFamilyStores = new HashMap<>();
        private final Collection<Range<Token>> ranges;
        public final Map<UUID, Set<String>> sstableMap = new HashMap<>();
        public final boolean isIncremental;
        public final boolean isGlobal;
        public final long repairedAt;
        public final InetAddress coordinator;
        /**
         * Indicates whether we have marked sstables as repairing. Can only be done once per table per ParentRepairSession
         */
        private final Set<UUID> marked = new HashSet<>();

        public ParentRepairSession(InetAddress coordinator, List<ColumnFamilyStore> columnFamilyStores, Collection<Range<Token>> ranges, boolean isIncremental, boolean isGlobal, long repairedAt)
        {
            this.coordinator = coordinator;
            for (ColumnFamilyStore cfs : columnFamilyStores)
            {
                this.columnFamilyStores.put(cfs.metadata.cfId, cfs);
                sstableMap.put(cfs.metadata.cfId, new HashSet<String>());
            }
            this.ranges = ranges;
            this.repairedAt = repairedAt;
            this.isGlobal = isGlobal;
            this.isIncremental = isIncremental;
        }

        /**
         * Mark sstables repairing - either all sstables or only the unrepaired ones depending on
         *
         * whether this is an incremental or full repair
         *
         * @param cfId the column family
         * @param parentSessionId the parent repair session id, used to make sure we don't start multiple repairs over the same sstables
         */
        public synchronized void markSSTablesRepairing(UUID cfId, UUID parentSessionId)
        {
            if (!marked.contains(cfId))
            {
                List<SSTableReader> sstables = columnFamilyStores.get(cfId).select(isIncremental ? ColumnFamilyStore.UNREPAIRED_SSTABLES : ColumnFamilyStore.CANONICAL_SSTABLES).sstables;
                Set<SSTableReader> currentlyRepairing = ActiveRepairService.instance.currentlyRepairing(cfId, parentSessionId);
                if (!Sets.intersection(currentlyRepairing, Sets.newHashSet(sstables)).isEmpty())
                {
                    logger.error("Cannot start multiple repair sessions over the same sstables");
                    throw new RuntimeException("Cannot start multiple repair sessions over the same sstables");
                }
                addSSTables(cfId, sstables);
                marked.add(cfId);
            }
        }

        /**
         * Get the still active sstables we should run anticompaction on
         *
         * note that validation and streaming do not call this method - they have to work on the actual active sstables on the node, we only call this
         * to know which sstables are still there that were there when we started the repair
         *
         * @param cfId
         * @param parentSessionId for checking if there exists a snapshot for this repair
         * @return
         */
        @SuppressWarnings("resource")
        public synchronized Refs<SSTableReader> getActiveRepairedSSTableRefsForAntiCompaction(UUID cfId, UUID parentSessionId)
        {
            assert marked.contains(cfId);
            boolean isSnapshotRepair = columnFamilyStores.get(cfId).snapshotExists(parentSessionId.toString());
            ImmutableMap.Builder<SSTableReader, Ref<SSTableReader>> references = ImmutableMap.builder();
<<<<<<< HEAD
            for (SSTableReader sstable : isSnapshotRepair ? getSSTablesForSnapshotRepair(cfId, parentSessionId) : getActiveSSTables(cfId))
=======
            Iterable<SSTableReader> sstables = getActiveSSTables(cfId);
            if (sstables == null)
                throw new RuntimeException("Not possible to get sstables for anticompaction for " + cfId);
            for (SSTableReader sstable : sstables)
>>>>>>> 9358e589
            {
                Ref<SSTableReader> ref = sstable.tryRef();
                if (ref == null)
                    sstableMap.get(cfId).remove(sstable.getFilename());
                else
                    references.put(sstable, ref);
            }
            return new Refs<>(references.build());
        }

        /**
         * If we are running a snapshot repair we need to find the 'real' sstables when we start anticompaction
         *
         * We use the generation of the sstables as identifiers instead of the file name to avoid having to parse out the
         * actual filename.
         *
         * @param cfId
         * @param parentSessionId
         * @return
         */
        private Set<SSTableReader> getSSTablesForSnapshotRepair(UUID cfId, UUID parentSessionId)
        {
            Set<SSTableReader> activeSSTables = new HashSet<>();
            ColumnFamilyStore cfs = columnFamilyStores.get(cfId);

            Set<Integer> snapshotGenerations = new HashSet<>();
            try (Refs<SSTableReader> snapshottedSSTables = cfs.getSnapshotSSTableReader(parentSessionId.toString()))
            {
                for (SSTableReader sstable : snapshottedSSTables)
                {
                    snapshotGenerations.add(sstable.descriptor.generation);
                }
            }
            catch (IOException e)
            {
                throw new RuntimeException(e);
            }
            for (SSTableReader sstable : cfs.select(ColumnFamilyStore.CANONICAL_SSTABLES).sstables)
                if (snapshotGenerations.contains(sstable.descriptor.generation))
                    activeSSTables.add(sstable);
            return activeSSTables;
        }

        public synchronized void maybeSnapshot(UUID cfId, UUID parentSessionId)
        {
            String snapshotName = parentSessionId.toString();
            if (!columnFamilyStores.get(cfId).snapshotExists(snapshotName))
            {
                Set<SSTableReader> snapshottedSSTables = columnFamilyStores.get(cfId).snapshot(snapshotName, new Predicate<SSTableReader>()
                {
                    public boolean apply(SSTableReader sstable)
                    {
                        return sstable != null &&
                               (!isIncremental || !sstable.isRepaired()) &&
                               !(sstable.partitioner instanceof LocalPartitioner) && // exclude SSTables from 2i
                               new Bounds<>(sstable.first.getToken(), sstable.last.getToken()).intersects(ranges);
                    }
                }, true);

                if (isAlreadyRepairing(cfId, parentSessionId, snapshottedSSTables))
                {
                    columnFamilyStores.get(cfId).clearSnapshot(parentSessionId.toString());
                    logger.error("Cannot start multiple repair sessions over the same sstables");
                    throw new RuntimeException("Cannot start multiple repair sessions over the same sstables");
                }
                addSSTables(cfId, snapshottedSSTables);
                marked.add(cfId);
            }
        }


        /**
         * Compares other repairing sstables *generation* to the ones we just snapshotted
         *
         * we compare generations since the sstables have different paths due to snapshot names
         *
         * @param cfId id of the column family store
         * @param parentSessionId parent repair session
         * @param sstables the newly snapshotted sstables
         * @return
         */
        private boolean isAlreadyRepairing(UUID cfId, UUID parentSessionId, Collection<SSTableReader> sstables)
        {
            Set<SSTableReader> currentlyRepairing = ActiveRepairService.instance.currentlyRepairing(cfId, parentSessionId);
            Set<Integer> currentlyRepairingGenerations = new HashSet<>();
            Set<Integer> newRepairingGenerations = new HashSet<>();
            for (SSTableReader sstable : currentlyRepairing)
                currentlyRepairingGenerations.add(sstable.descriptor.generation);
            for (SSTableReader sstable : sstables)
                newRepairingGenerations.add(sstable.descriptor.generation);

            return !Sets.intersection(currentlyRepairingGenerations, newRepairingGenerations).isEmpty();
        }

        private Set<SSTableReader> getActiveSSTables(UUID cfId)
        {
<<<<<<< HEAD
=======
            if (failed)
                return Collections.emptySet();
            if (!columnFamilyStores.containsKey(cfId))
                return null;

>>>>>>> 9358e589
            Set<String> repairedSSTables = sstableMap.get(cfId);
            Set<SSTableReader> activeSSTables = new HashSet<>();
            Set<String> activeSSTableNames = new HashSet<>();
            ColumnFamilyStore cfs = columnFamilyStores.get(cfId);
            for (SSTableReader sstable : cfs.select(ColumnFamilyStore.CANONICAL_SSTABLES).sstables)
            {
                if (repairedSSTables.contains(sstable.getFilename()))
                {
                    activeSSTables.add(sstable);
                    activeSSTableNames.add(sstable.getFilename());
                }
            }
            sstableMap.put(cfId, activeSSTableNames);
            return activeSSTables;
        }

        private void addSSTables(UUID cfId, Collection<SSTableReader> sstables)
        {
            for (SSTableReader sstable : sstables)
                sstableMap.get(cfId).add(sstable.getFilename());
        }


        public long getRepairedAt()
        {
            if (isGlobal)
                return repairedAt;
            return ActiveRepairService.UNREPAIRED_SSTABLE;
        }

        @Override
        public String toString()
        {
            return "ParentRepairSession{" +
                    "columnFamilyStores=" + columnFamilyStores +
                    ", ranges=" + ranges +
                    ", sstableMap=" + sstableMap +
                    ", repairedAt=" + repairedAt +
                    '}';
        }
    }

    /*
    If the coordinator node dies we should remove the parent repair session from the other nodes.
    This uses the same notifications as we get in RepairSession
     */
    public void onJoin(InetAddress endpoint, EndpointState epState) {}
    public void beforeChange(InetAddress endpoint, EndpointState currentState, ApplicationState newStateKey, VersionedValue newValue) {}
    public void onChange(InetAddress endpoint, ApplicationState state, VersionedValue value) {}
    public void onAlive(InetAddress endpoint, EndpointState state) {}
    public void onDead(InetAddress endpoint, EndpointState state) {}

    public void onRemove(InetAddress endpoint)
    {
        convict(endpoint, Double.MAX_VALUE);
    }

    public void onRestart(InetAddress endpoint, EndpointState state)
    {
        convict(endpoint, Double.MAX_VALUE);
    }

    /**
     * Something has happened to a remote node - if that node is a coordinator, we mark the parent repair session id as failed.
     *
     * The fail marker is kept in the map for 24h to make sure that if the coordinator does not agree
     * that the repair failed, we need to fail the entire repair session
     *
     * @param ep  endpoint to be convicted
     * @param phi the value of phi with with ep was convicted
     */
    public void convict(InetAddress ep, double phi)
    {
        // We want a higher confidence in the failure detection than usual because failing a repair wrongly has a high cost.
        if (phi < 2 * DatabaseDescriptor.getPhiConvictThreshold() || parentRepairSessions.isEmpty())
            return;

        Set<UUID> toRemove = new HashSet<>();

        for (Map.Entry<UUID, ParentRepairSession> repairSessionEntry : parentRepairSessions.entrySet())
        {
            if (repairSessionEntry.getValue().coordinator.equals(ep))
            {
                toRemove.add(repairSessionEntry.getKey());
            }
        }

        if (!toRemove.isEmpty())
        {
            logger.debug("Removing {} in parent repair sessions", toRemove);
            for (UUID id : toRemove)
                removeParentRepairSession(id);
        }
    }

}<|MERGE_RESOLUTION|>--- conflicted
+++ resolved
@@ -545,16 +545,14 @@
         public synchronized Refs<SSTableReader> getActiveRepairedSSTableRefsForAntiCompaction(UUID cfId, UUID parentSessionId)
         {
             assert marked.contains(cfId);
+            if (!columnFamilyStores.containsKey(cfId))
+                throw new RuntimeException("Not possible to get sstables for anticompaction for " + cfId);
             boolean isSnapshotRepair = columnFamilyStores.get(cfId).snapshotExists(parentSessionId.toString());
             ImmutableMap.Builder<SSTableReader, Ref<SSTableReader>> references = ImmutableMap.builder();
-<<<<<<< HEAD
-            for (SSTableReader sstable : isSnapshotRepair ? getSSTablesForSnapshotRepair(cfId, parentSessionId) : getActiveSSTables(cfId))
-=======
-            Iterable<SSTableReader> sstables = getActiveSSTables(cfId);
-            if (sstables == null)
-                throw new RuntimeException("Not possible to get sstables for anticompaction for " + cfId);
+            Iterable<SSTableReader> sstables = isSnapshotRepair ? getSSTablesForSnapshotRepair(cfId, parentSessionId) : getActiveSSTables(cfId);
+            // we check this above - if columnFamilyStores contains the cfId sstables will not be null
+            assert sstables != null;
             for (SSTableReader sstable : sstables)
->>>>>>> 9358e589
             {
                 Ref<SSTableReader> ref = sstable.tryRef();
                 if (ref == null)
@@ -579,6 +577,8 @@
         {
             Set<SSTableReader> activeSSTables = new HashSet<>();
             ColumnFamilyStore cfs = columnFamilyStores.get(cfId);
+            if (cfs == null)
+                return null;
 
             Set<Integer> snapshotGenerations = new HashSet<>();
             try (Refs<SSTableReader> snapshottedSSTables = cfs.getSnapshotSSTableReader(parentSessionId.toString()))
@@ -651,14 +651,9 @@
 
         private Set<SSTableReader> getActiveSSTables(UUID cfId)
         {
-<<<<<<< HEAD
-=======
-            if (failed)
-                return Collections.emptySet();
             if (!columnFamilyStores.containsKey(cfId))
                 return null;
 
->>>>>>> 9358e589
             Set<String> repairedSSTables = sstableMap.get(cfId);
             Set<SSTableReader> activeSSTables = new HashSet<>();
             Set<String> activeSSTableNames = new HashSet<>();
