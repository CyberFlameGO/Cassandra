/*
 * Licensed to the Apache Software Foundation (ASF) under one
 * or more contributor license agreements.  See the NOTICE file
 * distributed with this work for additional information
 * regarding copyright ownership.  The ASF licenses this file
 * to you under the Apache License, Version 2.0 (the
 * "License"); you may not use this file except in compliance
 * with the License.  You may obtain a copy of the License at
 *
 *     http://www.apache.org/licenses/LICENSE-2.0
 *
 * Unless required by applicable law or agreed to in writing, software
 * distributed under the License is distributed on an "AS IS" BASIS,
 * WITHOUT WARRANTIES OR CONDITIONS OF ANY KIND, either express or implied.
 * See the License for the specific language governing permissions and
 * limitations under the License.
 */
package org.apache.cassandra.service;

import java.io.IOException;
import java.lang.management.ManagementFactory;
import java.nio.ByteBuffer;
import java.util.ArrayList;
import java.util.Iterator;
import java.util.List;
import java.util.concurrent.Callable;
import java.util.concurrent.ExecutionException;
import java.util.concurrent.Future;

import javax.management.MBeanServer;
import javax.management.ObjectName;

import com.google.common.util.concurrent.Futures;

import org.apache.cassandra.db.lifecycle.SSTableSet;
import org.apache.cassandra.io.sstable.format.SSTableReader;
import org.slf4j.Logger;
import org.slf4j.LoggerFactory;
import org.apache.cassandra.cache.*;
import org.apache.cassandra.cache.AutoSavingCache.CacheSerializer;
import org.apache.cassandra.concurrent.Stage;
import org.apache.cassandra.concurrent.StageManager;
import org.apache.cassandra.config.CFMetaData;
import org.apache.cassandra.config.ColumnDefinition;
import org.apache.cassandra.config.DatabaseDescriptor;
import org.apache.cassandra.config.Schema;
import org.apache.cassandra.db.*;
import org.apache.cassandra.db.rows.*;
import org.apache.cassandra.db.filter.*;
import org.apache.cassandra.db.partitions.CachedBTreePartition;
import org.apache.cassandra.db.partitions.CachedPartition;
import org.apache.cassandra.db.context.CounterContext;
import org.apache.cassandra.io.util.DataInputPlus;
import org.apache.cassandra.io.util.DataOutputPlus;
import org.apache.cassandra.io.sstable.format.big.BigFormat;
import org.apache.cassandra.utils.ByteBufferUtil;
import org.apache.cassandra.utils.FBUtilities;
import org.apache.cassandra.utils.Pair;
import org.apache.cassandra.utils.concurrent.OpOrder;

public class CacheService implements CacheServiceMBean
{
    private static final Logger logger = LoggerFactory.getLogger(CacheService.class);

    public static final String MBEAN_NAME = "org.apache.cassandra.db:type=Caches";

    public static enum CacheType
    {
        KEY_CACHE("KeyCache"),
        ROW_CACHE("RowCache"),
        COUNTER_CACHE("CounterCache");

        private final String name;

        private CacheType(String typeName)
        {
            name = typeName;
        }

        public String toString()
        {
            return name;
        }
    }

    public final static CacheService instance = new CacheService();

    public final AutoSavingCache<KeyCacheKey, RowIndexEntry> keyCache;
    public final AutoSavingCache<RowCacheKey, IRowCacheEntry> rowCache;
    public final AutoSavingCache<CounterCacheKey, ClockAndCount> counterCache;

    private CacheService()
    {
        MBeanServer mbs = ManagementFactory.getPlatformMBeanServer();

        try
        {
            mbs.registerMBean(this, new ObjectName(MBEAN_NAME));
        }
        catch (Exception e)
        {
            throw new RuntimeException(e);
        }

        keyCache = initKeyCache();
        rowCache = initRowCache();
        counterCache = initCounterCache();
    }

    /**
     * @return auto saving cache object
     */
    private AutoSavingCache<KeyCacheKey, RowIndexEntry> initKeyCache()
    {
        logger.info("Initializing key cache with capacity of {} MBs.", DatabaseDescriptor.getKeyCacheSizeInMB());

        long keyCacheInMemoryCapacity = DatabaseDescriptor.getKeyCacheSizeInMB() * 1024 * 1024;

        // as values are constant size we can use singleton weigher
        // where 48 = 40 bytes (average size of the key) + 8 bytes (size of value)
        ICache<KeyCacheKey, RowIndexEntry> kc;
        kc = ConcurrentLinkedHashCache.create(keyCacheInMemoryCapacity);
        AutoSavingCache<KeyCacheKey, RowIndexEntry> keyCache = new AutoSavingCache<>(kc, CacheType.KEY_CACHE, new KeyCacheSerializer());

        int keyCacheKeysToSave = DatabaseDescriptor.getKeyCacheKeysToSave();

        keyCache.scheduleSaving(DatabaseDescriptor.getKeyCacheSavePeriod(), keyCacheKeysToSave);

        return keyCache;
    }

    /**
     * @return initialized row cache
     */
    private AutoSavingCache<RowCacheKey, IRowCacheEntry> initRowCache()
    {
        logger.info("Initializing row cache with capacity of {} MBs", DatabaseDescriptor.getRowCacheSizeInMB());

        CacheProvider<RowCacheKey, IRowCacheEntry> cacheProvider;
        String cacheProviderClassName = DatabaseDescriptor.getRowCacheSizeInMB() > 0
                                        ? DatabaseDescriptor.getRowCacheClassName() : "org.apache.cassandra.cache.NopCacheProvider";
        try
        {
            Class<CacheProvider<RowCacheKey, IRowCacheEntry>> cacheProviderClass =
                (Class<CacheProvider<RowCacheKey, IRowCacheEntry>>) Class.forName(cacheProviderClassName);
            cacheProvider = cacheProviderClass.newInstance();
        }
        catch (Exception e)
        {
            throw new RuntimeException("Cannot find configured row cache provider class " + DatabaseDescriptor.getRowCacheClassName());
        }

        // cache object
        ICache<RowCacheKey, IRowCacheEntry> rc = cacheProvider.create();
        AutoSavingCache<RowCacheKey, IRowCacheEntry> rowCache = new AutoSavingCache<>(rc, CacheType.ROW_CACHE, new RowCacheSerializer());

        int rowCacheKeysToSave = DatabaseDescriptor.getRowCacheKeysToSave();

        rowCache.scheduleSaving(DatabaseDescriptor.getRowCacheSavePeriod(), rowCacheKeysToSave);

        return rowCache;
    }

    private AutoSavingCache<CounterCacheKey, ClockAndCount> initCounterCache()
    {
        logger.info("Initializing counter cache with capacity of {} MBs", DatabaseDescriptor.getCounterCacheSizeInMB());

        long capacity = DatabaseDescriptor.getCounterCacheSizeInMB() * 1024 * 1024;

        AutoSavingCache<CounterCacheKey, ClockAndCount> cache =
            new AutoSavingCache<>(ConcurrentLinkedHashCache.<CounterCacheKey, ClockAndCount>create(capacity),
                                  CacheType.COUNTER_CACHE,
                                  new CounterCacheSerializer());

        int keysToSave = DatabaseDescriptor.getCounterCacheKeysToSave();

        logger.info("Scheduling counter cache save to every {} seconds (going to save {} keys).",
                    DatabaseDescriptor.getCounterCacheSavePeriod(),
                    keysToSave == Integer.MAX_VALUE ? "all" : keysToSave);

        cache.scheduleSaving(DatabaseDescriptor.getCounterCacheSavePeriod(), keysToSave);

        return cache;
    }


    public int getRowCacheSavePeriodInSeconds()
    {
        return DatabaseDescriptor.getRowCacheSavePeriod();
    }

    public void setRowCacheSavePeriodInSeconds(int seconds)
    {
        if (seconds < 0)
            throw new RuntimeException("RowCacheSavePeriodInSeconds must be non-negative.");

        DatabaseDescriptor.setRowCacheSavePeriod(seconds);
        rowCache.scheduleSaving(seconds, DatabaseDescriptor.getRowCacheKeysToSave());
    }

    public int getKeyCacheSavePeriodInSeconds()
    {
        return DatabaseDescriptor.getKeyCacheSavePeriod();
    }

    public void setKeyCacheSavePeriodInSeconds(int seconds)
    {
        if (seconds < 0)
            throw new RuntimeException("KeyCacheSavePeriodInSeconds must be non-negative.");

        DatabaseDescriptor.setKeyCacheSavePeriod(seconds);
        keyCache.scheduleSaving(seconds, DatabaseDescriptor.getKeyCacheKeysToSave());
    }

    public int getCounterCacheSavePeriodInSeconds()
    {
        return DatabaseDescriptor.getCounterCacheSavePeriod();
    }

    public void setCounterCacheSavePeriodInSeconds(int seconds)
    {
        if (seconds < 0)
            throw new RuntimeException("CounterCacheSavePeriodInSeconds must be non-negative.");

        DatabaseDescriptor.setCounterCacheSavePeriod(seconds);
        counterCache.scheduleSaving(seconds, DatabaseDescriptor.getCounterCacheKeysToSave());
    }

    public int getRowCacheKeysToSave()
    {
        return DatabaseDescriptor.getRowCacheKeysToSave();
    }

    public void setRowCacheKeysToSave(int count)
    {
        if (count < 0)
            throw new RuntimeException("RowCacheKeysToSave must be non-negative.");
        DatabaseDescriptor.setRowCacheKeysToSave(count);
        rowCache.scheduleSaving(getRowCacheSavePeriodInSeconds(), count);
    }

    public int getKeyCacheKeysToSave()
    {
        return DatabaseDescriptor.getKeyCacheKeysToSave();
    }

    public void setKeyCacheKeysToSave(int count)
    {
        if (count < 0)
            throw new RuntimeException("KeyCacheKeysToSave must be non-negative.");
        DatabaseDescriptor.setKeyCacheKeysToSave(count);
        keyCache.scheduleSaving(getKeyCacheSavePeriodInSeconds(), count);
    }

    public int getCounterCacheKeysToSave()
    {
        return DatabaseDescriptor.getCounterCacheKeysToSave();
    }

    public void setCounterCacheKeysToSave(int count)
    {
        if (count < 0)
            throw new RuntimeException("CounterCacheKeysToSave must be non-negative.");
        DatabaseDescriptor.setCounterCacheKeysToSave(count);
        counterCache.scheduleSaving(getCounterCacheSavePeriodInSeconds(), count);
    }

    public void invalidateKeyCache()
    {
        keyCache.clear();
    }

    public void invalidateKeyCacheForCf(Pair<String, String> ksAndCFName)
    {
        Iterator<KeyCacheKey> keyCacheIterator = keyCache.keyIterator();
        while (keyCacheIterator.hasNext())
        {
            KeyCacheKey key = keyCacheIterator.next();
            if (key.ksAndCFName.equals(ksAndCFName))
                keyCacheIterator.remove();
        }
    }

    public void invalidateRowCache()
    {
        rowCache.clear();
    }

    public void invalidateRowCacheForCf(Pair<String, String> ksAndCFName)
    {
        Iterator<RowCacheKey> rowCacheIterator = rowCache.keyIterator();
        while (rowCacheIterator.hasNext())
        {
            RowCacheKey rowCacheKey = rowCacheIterator.next();
            if (rowCacheKey.ksAndCFName.equals(ksAndCFName))
                rowCacheIterator.remove();
        }
    }

    public void invalidateCounterCacheForCf(Pair<String, String> ksAndCFName)
    {
        Iterator<CounterCacheKey> counterCacheIterator = counterCache.keyIterator();
        while (counterCacheIterator.hasNext())
        {
            CounterCacheKey counterCacheKey = counterCacheIterator.next();
            if (counterCacheKey.ksAndCFName.equals(ksAndCFName))
                counterCacheIterator.remove();
        }
    }

    public void invalidateCounterCache()
    {
        counterCache.clear();
    }




    public void setRowCacheCapacityInMB(long capacity)
    {
        if (capacity < 0)
            throw new RuntimeException("capacity should not be negative.");

        rowCache.setCapacity(capacity * 1024 * 1024);
    }


    public void setKeyCacheCapacityInMB(long capacity)
    {
        if (capacity < 0)
            throw new RuntimeException("capacity should not be negative.");

        keyCache.setCapacity(capacity * 1024 * 1024);
    }

    public void setCounterCacheCapacityInMB(long capacity)
    {
        if (capacity < 0)
            throw new RuntimeException("capacity should not be negative.");

        counterCache.setCapacity(capacity * 1024 * 1024);
    }

    public void saveCaches() throws ExecutionException, InterruptedException
    {
        List<Future<?>> futures = new ArrayList<>(3);
        logger.debug("submitting cache saves");

        futures.add(keyCache.submitWrite(DatabaseDescriptor.getKeyCacheKeysToSave()));
        futures.add(rowCache.submitWrite(DatabaseDescriptor.getRowCacheKeysToSave()));
        futures.add(counterCache.submitWrite(DatabaseDescriptor.getCounterCacheKeysToSave()));

        FBUtilities.waitOnFutures(futures);
        logger.debug("cache saves completed");
    }

    public static class CounterCacheSerializer implements CacheSerializer<CounterCacheKey, ClockAndCount>
    {
        public void serialize(CounterCacheKey key, DataOutputPlus out, ColumnFamilyStore cfs) throws IOException
        {
            assert(cfs.metadata.isCounter());
            out.write(cfs.metadata.ksAndCFBytes);
            ByteBufferUtil.writeWithLength(key.partitionKey, out);
            ByteBufferUtil.writeWithLength(key.cellName, out);
        }

        public Future<Pair<CounterCacheKey, ClockAndCount>> deserialize(DataInputPlus in, final ColumnFamilyStore cfs) throws IOException
        {
            //Keyspace and CF name are deserialized by AutoSaving cache and used to fetch the CFS provided as a
            //parameter so they aren't deserialized here, even though they are serialized by this serializer
            final ByteBuffer partitionKey = ByteBufferUtil.readWithLength(in);
<<<<<<< HEAD
            final ByteBuffer cellName = ByteBufferUtil.readWithLength(in);
=======
            ByteBuffer cellNameBuffer = ByteBufferUtil.readWithLength(in);
            if (cfs == null || !cfs.metadata.isCounter() || !cfs.isCounterCacheEnabled())
                return null;
            assert(cfs.metadata.isCounter());
            final CellName cellName = cfs.metadata.comparator.cellFromByteBuffer(cellNameBuffer);
>>>>>>> e63dacf7
            return StageManager.getStage(Stage.READ).submit(new Callable<Pair<CounterCacheKey, ClockAndCount>>()
            {
                public Pair<CounterCacheKey, ClockAndCount> call() throws Exception
                {
<<<<<<< HEAD
                    DecoratedKey key = cfs.decorateKey(partitionKey);
                    LegacyLayout.LegacyCellName name = LegacyLayout.decodeCellName(cfs.metadata, cellName);
                    ColumnDefinition column = name.column;
                    CellPath path = name.collectionElement == null ? null : CellPath.create(name.collectionElement);

                    int nowInSec = FBUtilities.nowInSeconds();
                    ColumnFilter.Builder builder = ColumnFilter.selectionBuilder();
                    if (path == null)
                        builder.add(column);
                    else
                        builder.select(column, path);

                    ClusteringIndexFilter filter = new ClusteringIndexNamesFilter(FBUtilities.<Clustering>singleton(name.clustering, cfs.metadata.comparator), false);
                    SinglePartitionReadCommand cmd = SinglePartitionReadCommand.create(cfs.metadata, nowInSec, key, builder.build(), filter);
                    try (OpOrder.Group op = cfs.readOrdering.start(); RowIterator iter = UnfilteredRowIterators.filter(cmd.queryMemtableAndDisk(cfs, op), nowInSec))
                    {
                        Cell cell;
                        if (column.isStatic())
                        {
                            cell = iter.staticRow().getCell(column);
                        }
                        else
                        {
                            if (!iter.hasNext())
                                return null;
                            cell = iter.next().getCell(column);
                        }

                        if (cell == null)
                            return null;

                        ClockAndCount clockAndCount = CounterContext.instance().getLocalClockAndCount(cell.value());
                        return Pair.create(CounterCacheKey.create(cfs.metadata.cfId, partitionKey, name.clustering, column, path), clockAndCount);
                    }
=======
                    DecoratedKey key = cfs.partitioner.decorateKey(partitionKey);
                    QueryFilter filter = QueryFilter.getNamesFilter(key,
                                                                    cfs.metadata.cfName,
                                                                    FBUtilities.singleton(cellName, cfs.metadata.comparator),
                                                                    Long.MIN_VALUE);
                    ColumnFamily cf = cfs.getTopLevelColumns(filter, Integer.MIN_VALUE);
                    if (cf == null)
                        return null;
                    Cell cell = cf.getColumn(cellName);
                    if (cell == null || !cell.isLive(Long.MIN_VALUE))
                        return null;
                    ClockAndCount clockAndCount = CounterContext.instance().getLocalClockAndCount(cell.value());
                    return Pair.create(CounterCacheKey.create(cfs.metadata.ksAndCFName, partitionKey, cellName), clockAndCount);
>>>>>>> e63dacf7
                }
            });
        }
    }

    public static class RowCacheSerializer implements CacheSerializer<RowCacheKey, IRowCacheEntry>
    {
        public void serialize(RowCacheKey key, DataOutputPlus out, ColumnFamilyStore cfs) throws IOException
        {
            assert(!cfs.isIndex());
            out.write(cfs.metadata.ksAndCFBytes);
            ByteBufferUtil.writeWithLength(key.key, out);
        }

        public Future<Pair<RowCacheKey, IRowCacheEntry>> deserialize(DataInputPlus in, final ColumnFamilyStore cfs) throws IOException
        {
            //Keyspace and CF name are deserialized by AutoSaving cache and used to fetch the CFS provided as a
            //parameter so they aren't deserialized here, even though they are serialized by this serializer
            final ByteBuffer buffer = ByteBufferUtil.readWithLength(in);
<<<<<<< HEAD
            final int rowsToCache = cfs.metadata.params.caching.rowsPerPartitionToCache();
=======
            if (cfs == null  || !cfs.isRowCacheEnabled())
                return null;
            assert(!cfs.isIndex());
>>>>>>> e63dacf7

            return StageManager.getStage(Stage.READ).submit(new Callable<Pair<RowCacheKey, IRowCacheEntry>>()
            {
                public Pair<RowCacheKey, IRowCacheEntry> call() throws Exception
                {
<<<<<<< HEAD
                    DecoratedKey key = cfs.decorateKey(buffer);
                    int nowInSec = FBUtilities.nowInSeconds();
                    try (OpOrder.Group op = cfs.readOrdering.start(); UnfilteredRowIterator iter = SinglePartitionReadCommand.fullPartitionRead(cfs.metadata, nowInSec, key).queryMemtableAndDisk(cfs, op))
                    {
                        CachedPartition toCache = CachedBTreePartition.create(DataLimits.cqlLimits(rowsToCache).filter(iter, nowInSec), nowInSec);
                        return Pair.create(new RowCacheKey(cfs.metadata.cfId, key), (IRowCacheEntry)toCache);
                    }
=======
                    DecoratedKey key = cfs.partitioner.decorateKey(buffer);
                    QueryFilter cacheFilter = new QueryFilter(key, cfs.getColumnFamilyName(), cfs.readFilterForCache(), Integer.MIN_VALUE);
                    ColumnFamily data = cfs.getTopLevelColumns(cacheFilter, Integer.MIN_VALUE);
                    return Pair.create(new RowCacheKey(cfs.metadata.ksAndCFName, key), (IRowCacheEntry) data);
>>>>>>> e63dacf7
                }
            });
        }
    }

    public static class KeyCacheSerializer implements CacheSerializer<KeyCacheKey, RowIndexEntry>
    {
        public void serialize(KeyCacheKey key, DataOutputPlus out, ColumnFamilyStore cfs) throws IOException
        {
            RowIndexEntry entry = CacheService.instance.keyCache.getInternal(key);
            if (entry == null)
                return;

            out.write(cfs.metadata.ksAndCFBytes);
            ByteBufferUtil.writeWithLength(key.key, out);
            out.writeInt(key.desc.generation);
            out.writeBoolean(true);
<<<<<<< HEAD
            key.desc.getFormat().getIndexSerializer(cfm, key.desc.version, SerializationHeader.forKeyCache(cfm)).serialize(entry, out);
=======
            key.desc.getFormat().getIndexSerializer(cfs.metadata).serialize(entry, out);
>>>>>>> e63dacf7
        }

        public Future<Pair<KeyCacheKey, RowIndexEntry>> deserialize(DataInputPlus input, ColumnFamilyStore cfs) throws IOException
        {
            //Keyspace and CF name are deserialized by AutoSaving cache and used to fetch the CFS provided as a
            //parameter so they aren't deserialized here, even though they are serialized by this serializer
            int keyLength = input.readInt();
            if (keyLength > FBUtilities.MAX_UNSIGNED_SHORT)
            {
                throw new IOException(String.format("Corrupted key cache. Key length of %d is longer than maximum of %d",
                                                    keyLength, FBUtilities.MAX_UNSIGNED_SHORT));
            }
            ByteBuffer key = ByteBufferUtil.read(input, keyLength);
            int generation = input.readInt();
<<<<<<< HEAD
            SSTableReader reader = findDesc(generation, cfs.getSSTables(SSTableSet.CANONICAL));
=======
>>>>>>> e63dacf7
            input.readBoolean(); // backwards compatibility for "promoted indexes" boolean
            SSTableReader reader = null;
            if (cfs == null || !cfs.isKeyCacheEnabled() || (reader = findDesc(generation, cfs.getSSTables())) == null)
            {
<<<<<<< HEAD
                // The sstable doesn't exist anymore, so we can't be sure of the exact version and assume its the current version. The only case where we'll be
                // wrong is during upgrade, in which case we fail at deserialization. This is not a huge deal however since 1) this is unlikely enough that
                // this won't affect many users (if any) and only once, 2) this doesn't prevent the node from starting and 3) CASSANDRA-10219 shows that this
                // part of the code has been broken for a while without anyone noticing (it is, btw, still broken until CASSANDRA-10219 is fixed).
                RowIndexEntry.Serializer.skipPromotedIndex(input, BigFormat.instance.getLatestVersion());
                return null;
            }
            RowIndexEntry.IndexSerializer<?> indexSerializer = reader.descriptor.getFormat().getIndexSerializer(reader.metadata,
                                                                                                                reader.descriptor.version,
                                                                                                                SerializationHeader.forKeyCache(cfs.metadata));
            RowIndexEntry entry = indexSerializer.deserialize(input);
            return Futures.immediateFuture(Pair.create(new KeyCacheKey(cfs.metadata.cfId, reader.descriptor, key), entry));
=======
                RowIndexEntry.Serializer.skip(input);
                return null;
            }
            RowIndexEntry entry = reader.descriptor.getFormat().getIndexSerializer(reader.metadata).deserialize(input, reader.descriptor.version);
            return Futures.immediateFuture(Pair.create(new KeyCacheKey(cfs.metadata.ksAndCFName, reader.descriptor, key), entry));
>>>>>>> e63dacf7
        }

        private SSTableReader findDesc(int generation, Iterable<SSTableReader> collection)
        {
            for (SSTableReader sstable : collection)
            {
                if (sstable.descriptor.generation == generation)
                    return sstable;
            }
            return null;
        }
    }
}<|MERGE_RESOLUTION|>--- conflicted
+++ resolved
@@ -369,20 +369,14 @@
             //Keyspace and CF name are deserialized by AutoSaving cache and used to fetch the CFS provided as a
             //parameter so they aren't deserialized here, even though they are serialized by this serializer
             final ByteBuffer partitionKey = ByteBufferUtil.readWithLength(in);
-<<<<<<< HEAD
             final ByteBuffer cellName = ByteBufferUtil.readWithLength(in);
-=======
-            ByteBuffer cellNameBuffer = ByteBufferUtil.readWithLength(in);
             if (cfs == null || !cfs.metadata.isCounter() || !cfs.isCounterCacheEnabled())
                 return null;
             assert(cfs.metadata.isCounter());
-            final CellName cellName = cfs.metadata.comparator.cellFromByteBuffer(cellNameBuffer);
->>>>>>> e63dacf7
             return StageManager.getStage(Stage.READ).submit(new Callable<Pair<CounterCacheKey, ClockAndCount>>()
             {
                 public Pair<CounterCacheKey, ClockAndCount> call() throws Exception
                 {
-<<<<<<< HEAD
                     DecoratedKey key = cfs.decorateKey(partitionKey);
                     LegacyLayout.LegacyCellName name = LegacyLayout.decodeCellName(cfs.metadata, cellName);
                     ColumnDefinition column = name.column;
@@ -415,23 +409,8 @@
                             return null;
 
                         ClockAndCount clockAndCount = CounterContext.instance().getLocalClockAndCount(cell.value());
-                        return Pair.create(CounterCacheKey.create(cfs.metadata.cfId, partitionKey, name.clustering, column, path), clockAndCount);
+                        return Pair.create(CounterCacheKey.create(cfs.metadata.ksAndCFName, partitionKey, name.clustering, column, path), clockAndCount);
                     }
-=======
-                    DecoratedKey key = cfs.partitioner.decorateKey(partitionKey);
-                    QueryFilter filter = QueryFilter.getNamesFilter(key,
-                                                                    cfs.metadata.cfName,
-                                                                    FBUtilities.singleton(cellName, cfs.metadata.comparator),
-                                                                    Long.MIN_VALUE);
-                    ColumnFamily cf = cfs.getTopLevelColumns(filter, Integer.MIN_VALUE);
-                    if (cf == null)
-                        return null;
-                    Cell cell = cf.getColumn(cellName);
-                    if (cell == null || !cell.isLive(Long.MIN_VALUE))
-                        return null;
-                    ClockAndCount clockAndCount = CounterContext.instance().getLocalClockAndCount(cell.value());
-                    return Pair.create(CounterCacheKey.create(cfs.metadata.ksAndCFName, partitionKey, cellName), clockAndCount);
->>>>>>> e63dacf7
                 }
             });
         }
@@ -441,7 +420,7 @@
     {
         public void serialize(RowCacheKey key, DataOutputPlus out, ColumnFamilyStore cfs) throws IOException
         {
-            assert(!cfs.isIndex());
+            assert(!cfs.isIndex());//Shouldn't have row cache entries for indexes
             out.write(cfs.metadata.ksAndCFBytes);
             ByteBufferUtil.writeWithLength(key.key, out);
         }
@@ -451,32 +430,22 @@
             //Keyspace and CF name are deserialized by AutoSaving cache and used to fetch the CFS provided as a
             //parameter so they aren't deserialized here, even though they are serialized by this serializer
             final ByteBuffer buffer = ByteBufferUtil.readWithLength(in);
-<<<<<<< HEAD
             final int rowsToCache = cfs.metadata.params.caching.rowsPerPartitionToCache();
-=======
             if (cfs == null  || !cfs.isRowCacheEnabled())
                 return null;
-            assert(!cfs.isIndex());
->>>>>>> e63dacf7
+            assert(!cfs.isIndex());//Shouldn't have row cache entries for indexes
 
             return StageManager.getStage(Stage.READ).submit(new Callable<Pair<RowCacheKey, IRowCacheEntry>>()
             {
                 public Pair<RowCacheKey, IRowCacheEntry> call() throws Exception
                 {
-<<<<<<< HEAD
                     DecoratedKey key = cfs.decorateKey(buffer);
                     int nowInSec = FBUtilities.nowInSeconds();
                     try (OpOrder.Group op = cfs.readOrdering.start(); UnfilteredRowIterator iter = SinglePartitionReadCommand.fullPartitionRead(cfs.metadata, nowInSec, key).queryMemtableAndDisk(cfs, op))
                     {
                         CachedPartition toCache = CachedBTreePartition.create(DataLimits.cqlLimits(rowsToCache).filter(iter, nowInSec), nowInSec);
-                        return Pair.create(new RowCacheKey(cfs.metadata.cfId, key), (IRowCacheEntry)toCache);
+                        return Pair.create(new RowCacheKey(cfs.metadata.ksAndCFName, key), (IRowCacheEntry)toCache);
                     }
-=======
-                    DecoratedKey key = cfs.partitioner.decorateKey(buffer);
-                    QueryFilter cacheFilter = new QueryFilter(key, cfs.getColumnFamilyName(), cfs.readFilterForCache(), Integer.MIN_VALUE);
-                    ColumnFamily data = cfs.getTopLevelColumns(cacheFilter, Integer.MIN_VALUE);
-                    return Pair.create(new RowCacheKey(cfs.metadata.ksAndCFName, key), (IRowCacheEntry) data);
->>>>>>> e63dacf7
                 }
             });
         }
@@ -494,11 +463,7 @@
             ByteBufferUtil.writeWithLength(key.key, out);
             out.writeInt(key.desc.generation);
             out.writeBoolean(true);
-<<<<<<< HEAD
-            key.desc.getFormat().getIndexSerializer(cfm, key.desc.version, SerializationHeader.forKeyCache(cfm)).serialize(entry, out);
-=======
-            key.desc.getFormat().getIndexSerializer(cfs.metadata).serialize(entry, out);
->>>>>>> e63dacf7
+            key.desc.getFormat().getIndexSerializer(cfs.metadata, key.desc.version, SerializationHeader.forKeyCache(cfs.metadata)).serialize(entry, out);
         }
 
         public Future<Pair<KeyCacheKey, RowIndexEntry>> deserialize(DataInputPlus input, ColumnFamilyStore cfs) throws IOException
@@ -513,34 +478,22 @@
             }
             ByteBuffer key = ByteBufferUtil.read(input, keyLength);
             int generation = input.readInt();
-<<<<<<< HEAD
-            SSTableReader reader = findDesc(generation, cfs.getSSTables(SSTableSet.CANONICAL));
-=======
->>>>>>> e63dacf7
             input.readBoolean(); // backwards compatibility for "promoted indexes" boolean
             SSTableReader reader = null;
-            if (cfs == null || !cfs.isKeyCacheEnabled() || (reader = findDesc(generation, cfs.getSSTables())) == null)
+            if (cfs == null || !cfs.isKeyCacheEnabled() || (reader = findDesc(generation, cfs.getSSTables(SSTableSet.CANONICAL))) == null)
             {
-<<<<<<< HEAD
                 // The sstable doesn't exist anymore, so we can't be sure of the exact version and assume its the current version. The only case where we'll be
                 // wrong is during upgrade, in which case we fail at deserialization. This is not a huge deal however since 1) this is unlikely enough that
                 // this won't affect many users (if any) and only once, 2) this doesn't prevent the node from starting and 3) CASSANDRA-10219 shows that this
                 // part of the code has been broken for a while without anyone noticing (it is, btw, still broken until CASSANDRA-10219 is fixed).
-                RowIndexEntry.Serializer.skipPromotedIndex(input, BigFormat.instance.getLatestVersion());
+                RowIndexEntry.Serializer.skip(input, BigFormat.instance.getLatestVersion());
                 return null;
             }
             RowIndexEntry.IndexSerializer<?> indexSerializer = reader.descriptor.getFormat().getIndexSerializer(reader.metadata,
                                                                                                                 reader.descriptor.version,
                                                                                                                 SerializationHeader.forKeyCache(cfs.metadata));
             RowIndexEntry entry = indexSerializer.deserialize(input);
-            return Futures.immediateFuture(Pair.create(new KeyCacheKey(cfs.metadata.cfId, reader.descriptor, key), entry));
-=======
-                RowIndexEntry.Serializer.skip(input);
-                return null;
-            }
-            RowIndexEntry entry = reader.descriptor.getFormat().getIndexSerializer(reader.metadata).deserialize(input, reader.descriptor.version);
             return Futures.immediateFuture(Pair.create(new KeyCacheKey(cfs.metadata.ksAndCFName, reader.descriptor, key), entry));
->>>>>>> e63dacf7
         }
 
         private SSTableReader findDesc(int generation, Iterable<SSTableReader> collection)
