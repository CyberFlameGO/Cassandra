/*
 * Licensed to the Apache Software Foundation (ASF) under one
 * or more contributor license agreements.  See the NOTICE file
 * distributed with this work for additional information
 * regarding copyright ownership.  The ASF licenses this file
 * to you under the Apache License, Version 2.0 (the
 * "License"); you may not use this file except in compliance
 * with the License.  You may obtain a copy of the License at
 *
 *     http://www.apache.org/licenses/LICENSE-2.0
 *
 * Unless required by applicable law or agreed to in writing, software
 * distributed under the License is distributed on an "AS IS" BASIS,
 * WITHOUT WARRANTIES OR CONDITIONS OF ANY KIND, either express or implied.
 * See the License for the specific language governing permissions and
 * limitations under the License.
 */
package org.apache.cassandra.service.reads;

import java.util.HashMap;
import java.util.Map;
import java.util.concurrent.ConcurrentHashMap;
import java.util.concurrent.TimeUnit;
import java.util.concurrent.atomic.AtomicIntegerFieldUpdater;
import java.util.concurrent.atomic.AtomicReferenceFieldUpdater;

<<<<<<< HEAD
import org.apache.cassandra.config.DatabaseDescriptor;
import org.apache.cassandra.db.MessageParams;
import org.apache.cassandra.locator.ReplicaPlan;
import org.apache.cassandra.tcm.ClusterMetadata;
import org.apache.cassandra.utils.concurrent.Condition;
=======
>>>>>>> 617a7584
import org.slf4j.Logger;
import org.slf4j.LoggerFactory;

import org.apache.cassandra.config.DatabaseDescriptor;
import org.apache.cassandra.db.MessageParams;
import org.apache.cassandra.db.PartitionRangeReadCommand;
import org.apache.cassandra.db.ReadCommand;
import org.apache.cassandra.db.ReadResponse;
import org.apache.cassandra.exceptions.ReadFailureException;
import org.apache.cassandra.exceptions.ReadTimeoutException;
import org.apache.cassandra.exceptions.RequestFailureReason;
import org.apache.cassandra.locator.Endpoints;
import org.apache.cassandra.locator.InetAddressAndPort;
import org.apache.cassandra.locator.ReplicaPlan;
import org.apache.cassandra.net.Message;
import org.apache.cassandra.net.ParamType;
import org.apache.cassandra.net.RequestCallback;
import org.apache.cassandra.net.Verb;
import org.apache.cassandra.service.reads.thresholds.CoordinatorWarnings;
import org.apache.cassandra.service.reads.thresholds.WarningContext;
import org.apache.cassandra.service.reads.thresholds.WarningsSnapshot;
import org.apache.cassandra.tracing.Tracing;
import org.apache.cassandra.transport.Dispatcher;
import org.apache.cassandra.utils.concurrent.Condition;
import org.apache.cassandra.utils.concurrent.UncheckedInterruptedException;

import static java.util.concurrent.TimeUnit.MILLISECONDS;
import static java.util.concurrent.atomic.AtomicIntegerFieldUpdater.newUpdater;
import static org.apache.cassandra.tracing.Tracing.isTracing;
import static org.apache.cassandra.utils.concurrent.Condition.newOneTimeCondition;

public class ReadCallback<E extends Endpoints<E>, P extends ReplicaPlan.ForRead<E, P>> implements RequestCallback<ReadResponse>
{
    protected static final Logger logger = LoggerFactory.getLogger(ReadCallback.class);

    public final ResponseResolver<E, P> resolver;
    final Condition condition = newOneTimeCondition();
<<<<<<< HEAD
    private final long queryStartNanoTime;
=======
    private final Dispatcher.RequestTime requestTime;
    final int blockFor; // TODO: move to replica plan as well?
>>>>>>> 617a7584
    // this uses a plain reference, but is initialised before handoff to any other threads; the later updates
    // may not be visible to the threads immediately, but ReplicaPlan only contains final fields, so they will never see an uninitialised object
    final ReplicaPlan.Shared<E, P> replicaPlan;
    private final ReadCommand command;
    private static final AtomicIntegerFieldUpdater<ReadCallback> failuresUpdater
            = newUpdater(ReadCallback.class, "failures");
    private volatile int failures = 0;
    private final Map<InetAddressAndPort, RequestFailureReason> failureReasonByEndpoint;
    private volatile WarningContext warningContext;
    private static final AtomicReferenceFieldUpdater<ReadCallback, WarningContext> warningsUpdater
        = AtomicReferenceFieldUpdater.newUpdater(ReadCallback.class, WarningContext.class, "warningContext");

    public ReadCallback(ResponseResolver<E, P> resolver, ReadCommand command, ReplicaPlan.Shared<E, P> replicaPlan, Dispatcher.RequestTime requestTime)
    {
        this.command = command;
        this.resolver = resolver;
        this.requestTime = requestTime;
        this.replicaPlan = replicaPlan;
        this.failureReasonByEndpoint = new ConcurrentHashMap<>();
        // we don't support read repair (or rapid read protection) for range scans yet (CASSANDRA-6897)
        assert !(command instanceof PartitionRangeReadCommand) || replicaPlan().readQuorum() >= replicaPlan().contacts().size();

        if (logger.isTraceEnabled())
            logger.trace("Blockfor is {}; setting up requests to {}", replicaPlan().readQuorum(), this.replicaPlan);
    }

    protected P replicaPlan()
    {
        return replicaPlan.get();
    }

    public boolean await(long commandTimeout, TimeUnit unit)
    {
        return awaitUntil(requestTime.computeDeadline(unit.toNanos(commandTimeout)));
    }

    /**
     * In case of speculation, we want to time out the request immediately if we have _also_ hit a deadline.
     *
     * For example, we have a read timeout of 10s, 99% latency of 5 seconds, native_transport_timeout of 12s,
     * and time base is QUEUE:
     *   * Request has spent 3 seconds in the queue. Here, we will wait for 2 seconds and try to speculate
     *   * Request has spent 10 seconds in the queue. Here, we will wait for 0 seconds and try to speculate
     *
     *  If the time base is REQUEST:
     *   * Request has spent 10 seconds in the queue. Here, we will only wait 2 seconds and then try to speculate
     *
     * We should _not_ speculate in all these cases, since by that time we are already past request deadline.
     */
    public boolean awaitUntil(long deadline)
    {
        try
        {
            return condition.awaitUntil(deadline);
        }
        catch (InterruptedException e)
        {
            throw new UncheckedInterruptedException(e);
        }
    }

    public void awaitResults() throws ReadFailureException, ReadTimeoutException
    {
        boolean signaled = await(command.getTimeout(MILLISECONDS), TimeUnit.MILLISECONDS);
        /**
         * Here we are checking isDataPresent in addition to the responses size because there is a possibility
         * that an asynchronous speculative execution request could be returning after a local failure already
         * signaled. Responses may have been set while the data reference is not yet.
         * See {@link DigestResolver#preprocess(Message)}
         * CASSANDRA-16097
         */
        int received = resolver.responses.size();
        boolean failed = failures > 0 && (replicaPlan().readQuorum() > received || !resolver.isDataPresent());
        // If all messages came back as a TIMEOUT then signaled=true and failed=true.
        // Need to distinguish between a timeout and a failure (network, bad data, etc.), so store an extra field.
        // see CASSANDRA-17828
        boolean timedout = !signaled;
        if (failed)
            timedout = RequestCallback.isTimeout(new HashMap<>(failureReasonByEndpoint));
        WarningContext warnings = warningContext;
        // save the snapshot so abort state is not changed between now and when mayAbort gets called
        WarningsSnapshot snapshot = null;
        if (warnings != null)
        {
            snapshot = warnings.snapshot();
            // this is possible due to a race condition between waiting and responding
            // network thread creates the WarningContext to update metrics, but we are actively reading and see it is empty
            // this is likely to happen when a timeout happens or from a speculative response
            if (!snapshot.isEmpty())
                CoordinatorWarnings.update(command, snapshot);
        }

        if (signaled && !failed && replicaPlan().stillAppliesTo(ClusterMetadata.current()))
            return;

        if (isTracing())
        {
            String gotData = received > 0 ? (resolver.isDataPresent() ? " (including data)" : " (only digests)") : "";
            Tracing.trace("{}; received {} of {} responses{}", !timedout ? "Failed" : "Timed out", received, replicaPlan().readQuorum(), gotData);
        }
        else if (logger.isDebugEnabled())
        {
            String gotData = received > 0 ? (resolver.isDataPresent() ? " (including data)" : " (only digests)") : "";
            logger.debug("{}; received {} of {} responses{}", !timedout ? "Failed" : "Timed out", received, replicaPlan().readQuorum(), gotData);
        }

        if (snapshot != null)
            snapshot.maybeAbort(command, replicaPlan().consistencyLevel(), received, replicaPlan().readQuorum(), resolver.isDataPresent(), failureReasonByEndpoint);

        // Same as for writes, see AbstractWriteResponseHandler
        throw !timedout
            ? new ReadFailureException(replicaPlan().consistencyLevel(), received, replicaPlan().readQuorum(), resolver.isDataPresent(), failureReasonByEndpoint)
            : new ReadTimeoutException(replicaPlan().consistencyLevel(), received, replicaPlan().readQuorum(), resolver.isDataPresent());
    }

    @Override
    public void onResponse(Message<ReadResponse> message)
    {
        assertWaitingFor(message.from());
        Map<ParamType, Object> params = message.header.params();
        InetAddressAndPort from = message.from();
        if (WarningContext.isSupported(params.keySet()))
        {
            RequestFailureReason reason = getWarningContext().updateCounters(params, from);
            replicaPlan().collectFailure(message.from(), reason);
            if (reason != null)
            {
                onFailure(message.from(), reason);
                return;
            }
        }
        resolver.preprocess(message);
        replicaPlan().collectSuccess(message.from());

        /*
         * Ensure that data is present and the response accumulator has properly published the
         * responses it has received. This may result in not signaling immediately when we receive
         * the minimum number of required results, but it guarantees at least the minimum will
         * be accessible when we do signal. (see CASSANDRA-16807)
         */
        if (resolver.isDataPresent() && resolver.responses.size() >= replicaPlan().readQuorum())
            condition.signalAll();
    }

    private WarningContext getWarningContext()
    {
        WarningContext current;
        do {

            current = warningContext;
            if (current != null)
                return current;

            current = new WarningContext();
        } while (!warningsUpdater.compareAndSet(this, null, current));
        return current;
    }

    public void response(ReadResponse result)
    {
        Verb kind = command.isRangeRequest() ? Verb.RANGE_RSP : Verb.READ_RSP;
        Message<ReadResponse> message = Message.internalResponse(kind, result);
        message = MessageParams.addToMessage(message);
        onResponse(message);
    }

    @Override
    public boolean trackLatencyForSnitch()
    {
        return true;
    }

    @Override
    public void onFailure(InetAddressAndPort from, RequestFailureReason failureReason)
    {
        assertWaitingFor(from);
                
        failureReasonByEndpoint.put(from, failureReason);

        if (replicaPlan().readQuorum() + failuresUpdater.incrementAndGet(this) > replicaPlan().contacts().size())
            condition.signalAll();
    }

    @Override
    public boolean invokeOnFailure()
    {
        return true;
    }

    /**
     * Verify that a message doesn't come from an unexpected replica.
     */
    private void assertWaitingFor(InetAddressAndPort from)
    {
        assert !replicaPlan().consistencyLevel().isDatacenterLocal()
               || DatabaseDescriptor.getLocalDataCenter().equals(DatabaseDescriptor.getEndpointSnitch().getDatacenter(from))
               : "Received read response from unexpected replica: " + from;
    }
}<|MERGE_RESOLUTION|>--- conflicted
+++ resolved
@@ -24,14 +24,6 @@
 import java.util.concurrent.atomic.AtomicIntegerFieldUpdater;
 import java.util.concurrent.atomic.AtomicReferenceFieldUpdater;
 
-<<<<<<< HEAD
-import org.apache.cassandra.config.DatabaseDescriptor;
-import org.apache.cassandra.db.MessageParams;
-import org.apache.cassandra.locator.ReplicaPlan;
-import org.apache.cassandra.tcm.ClusterMetadata;
-import org.apache.cassandra.utils.concurrent.Condition;
-=======
->>>>>>> 617a7584
 import org.slf4j.Logger;
 import org.slf4j.LoggerFactory;
 
@@ -53,6 +45,7 @@
 import org.apache.cassandra.service.reads.thresholds.CoordinatorWarnings;
 import org.apache.cassandra.service.reads.thresholds.WarningContext;
 import org.apache.cassandra.service.reads.thresholds.WarningsSnapshot;
+import org.apache.cassandra.tcm.ClusterMetadata;
 import org.apache.cassandra.tracing.Tracing;
 import org.apache.cassandra.transport.Dispatcher;
 import org.apache.cassandra.utils.concurrent.Condition;
@@ -69,12 +62,7 @@
 
     public final ResponseResolver<E, P> resolver;
     final Condition condition = newOneTimeCondition();
-<<<<<<< HEAD
-    private final long queryStartNanoTime;
-=======
     private final Dispatcher.RequestTime requestTime;
-    final int blockFor; // TODO: move to replica plan as well?
->>>>>>> 617a7584
     // this uses a plain reference, but is initialised before handoff to any other threads; the later updates
     // may not be visible to the threads immediately, but ReplicaPlan only contains final fields, so they will never see an uninitialised object
     final ReplicaPlan.Shared<E, P> replicaPlan;
