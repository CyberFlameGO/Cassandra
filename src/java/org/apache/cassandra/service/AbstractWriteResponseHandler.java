--- conflicted
+++ resolved
@@ -45,7 +45,7 @@
 import org.apache.cassandra.utils.concurrent.SimpleCondition;
 
 import static java.util.concurrent.TimeUnit.NANOSECONDS;
-
+import static org.apache.cassandra.locator.Replicas.countInOurDc;
 
 public abstract class AbstractWriteResponseHandler<T> implements RequestCallback<T>
 {
@@ -203,24 +203,20 @@
 
     /**
      * TODO: this method is brittle for its purpose of deciding when we should fail a query;
-     *       this needs to be CL aware, and of which nodes are live/down
-     * @return the total number of endpoints the request can been sent to.
+     *       this needs to be aware of which nodes are live/down
+     * @return the total number of endpoints the request can send to.
      */
     protected int candidateReplicaCount()
     {
+        if (replicaPlan.consistencyLevel().isDatacenterLocal())
+            return countInOurDc(replicaPlan.liveAndDown()).allReplicas();
+
         return replicaPlan.liveAndDown().size();
     }
 
     public ConsistencyLevel consistencyLevel()
     {
-<<<<<<< HEAD
         return replicaPlan.consistencyLevel();
-=======
-        if (consistencyLevel != null && consistencyLevel.isDatacenterLocal())
-            return consistencyLevel.countLocalEndpoints(Iterables.concat(naturalEndpoints, pendingEndpoints));
-
-        return naturalEndpoints.size() + pendingEndpoints.size();
->>>>>>> c76a939c
     }
 
     /**
