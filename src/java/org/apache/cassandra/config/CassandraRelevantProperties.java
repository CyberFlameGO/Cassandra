--- conflicted
+++ resolved
@@ -234,6 +234,22 @@
     GOSSIPER_QUARANTINE_DELAY("cassandra.gossip_quarantine_delay_ms"),
     GOSSIPER_SKIP_WAITING_TO_SETTLE("cassandra.skip_wait_for_gossip_to_settle", "-1"),
     GOSSIP_DISABLE_THREAD_VALIDATION("cassandra.gossip.disable_thread_validation"),
+
+    /**
+     * Delay before checking if gossip is settled.
+     */
+    GOSSIP_SETTLE_MIN_WAIT_MS("cassandra.gossip_settle_min_wait_ms", "5000"),
+
+    /**
+     * Interval delay between checking gossip is settled.
+     */
+    GOSSIP_SETTLE_POLL_INTERVAL_MS("cassandra.gossip_settle_interval_ms", "1000"),
+
+    /**
+     * Number of polls without gossip state change to consider gossip as settled.
+     */
+    GOSSIP_SETTLE_POLL_SUCCESSES_REQUIRED("cassandra.gossip_settle_poll_success_required", "3"),
+
     IGNORED_SCHEMA_CHECK_ENDPOINTS("cassandra.skip_schema_check_for_endpoints"),
     IGNORED_SCHEMA_CHECK_VERSIONS("cassandra.skip_schema_check_for_versions"),
     IGNORE_CORRUPTED_SCHEMA_TABLES("cassandra.ignore_corrupted_schema_tables"),
@@ -511,7 +527,6 @@
     VERY_LONG_TIME_MS("cassandra.very_long_time_ms", "259200000"),
     WAIT_FOR_TRACING_EVENTS_TIMEOUT_SECS("cassandra.wait_for_tracing_events_timeout_secs", "0");
 
-<<<<<<< HEAD
     static
     {
         CassandraRelevantProperties[] values = CassandraRelevantProperties.values();
@@ -527,35 +542,6 @@
                 prev = next;
         }
     }
-=======
-    /** If set, {@link org.apache.cassandra.net.MessagingService} is shutdown abrtuptly without waiting for anything.
-     * This is an optimization used in unit tests becuase we never restart a node there. The only node is stopoped
-     * when the JVM terminates. Therefore, we can use such optimization and not wait unnecessarily. */
-    NON_GRACEFUL_SHUTDOWN("cassandra.test.messagingService.nonGracefulShutdown"),
-
-    /** Flush changes of {@link org.apache.cassandra.schema.SchemaKeyspace} after each schema modification. In production,
-     * we always do that. However, tests which do not restart nodes may disable this functionality in order to run
-     * faster. Note that this is disabled for unit tests but if an individual test requires schema to be flushed, it
-     * can be also done manually for that particular case: {@code flush(SchemaConstants.SCHEMA_KEYSPACE_NAME);}. */
-    FLUSH_LOCAL_SCHEMA_CHANGES("cassandra.test.flush_local_schema_changes", "true"),
-
-    /**
-     * Delay before checking if gossip is settled.
-     */
-    GOSSIP_SETTLE_MIN_WAIT_MS("cassandra.gossip_settle_min_wait_ms", "5000"),
-
-    /**
-     * Interval delay between checking gossip is settled.
-     */
-    GOSSIP_SETTLE_POLL_INTERVAL_MS("cassandra.gossip_settle_interval_ms", "1000"),
-
-    /**
-     * Number of polls without gossip state change to consider gossip as settled.
-     */
-    GOSSIP_SETTLE_POLL_SUCCESSES_REQUIRED("cassandra.gossip_settle_poll_success_required", "3"),
-
-    ;
->>>>>>> 2b98d487
 
     CassandraRelevantProperties(String key, String defaultVal)
     {
