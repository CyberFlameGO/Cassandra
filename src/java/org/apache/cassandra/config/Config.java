--- conflicted
+++ resolved
@@ -1293,7 +1293,6 @@
     public StorageCompatibilityMode storage_compatibility_mode;
 
     /**
-<<<<<<< HEAD
      * For the purposes of progress barrier we only support ALL, EACH_QUORUM, QUORUM, LOCAL_QUORUM, ANY, and ONE.
      *
      * We will still try all consistency levels above the lowest acceptable, and only fall back to it if we can not
@@ -1318,7 +1317,8 @@
     }
 
     public TriggersPolicy triggers_policy = TriggersPolicy.enabled;
-=======
+
+    /**
      * Which timestamp should be used to represent a base for replica-side timeouts.
      * Client-side timeout is always based on the QUEUE, and is controlled by native_transport_timeout.
      */
@@ -1337,5 +1337,4 @@
     // 3.x Cassandra Driver has its "read" timeout set to 12 seconds, default matches this.
     public DurationSpec.LongMillisecondsBound native_transport_timeout = new DurationSpec.LongMillisecondsBound("12s");
     public boolean enforce_native_deadline_for_hints = false;
->>>>>>> 617a7584
 }