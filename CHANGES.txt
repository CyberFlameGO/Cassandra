<<<<<<< HEAD
3.11.11
Merged from 3.0:
=======
3.0.25:
 * Update debian packaging for python3 (CASSANDRA-16396)
>>>>>>> 8c43f510
 * Avoid pushing schema mutations when setting up distributed system keyspaces locally (CASSANDRA-16387)
Merged from 2.2:
 * Make TokenMetadata's ring version increments atomic (CASSANDRA-16286)

3.11.10
 * Fix digest computation for queries with fetched but non queried columns (CASSANDRA-15962)
 * Reduce amount of allocations during batch statement execution (CASSANDRA-16201)
 * Update jflex-1.6.0.jar to match upstream (CASSANDRA-16393)
 * Fix DecimalDeserializer#toString OOM (CASSANDRA-14925)
 * Rate limit validation compactions using compaction_throughput_mb_per_sec (CASSANDRA-16161)
 * SASI's `max_compaction_flush_memory_in_mb` settings over 100GB revert to default of 1GB (CASSANDRA-16071)
Merged from 3.0:
 * Prevent unbounded number of pending flushing tasks (CASSANDRA-16261)
 * Improve empty hint file handling during startup (CASSANDRA-16162)
 * Allow empty string in collections with COPY FROM in cqlsh (CASSANDRA-16372)
 * Fix skipping on pre-3.0 created compact storage sstables due to missing primary key liveness (CASSANDRA-16226)
 * Extend the exclusion of replica filtering protection to other indices instead of just SASI (CASSANDRA-16311)
 * Synchronize transaction logs for JBOD (CASSANDRA-16225)
 * Fix the counting of cells per partition (CASSANDRA-16259)
 * Fix serial read/non-applying CAS linearizability (CASSANDRA-12126)
 * Avoid potential NPE in JVMStabilityInspector (CASSANDRA-16294)
 * Improved check of num_tokens against the length of initial_token (CASSANDRA-14477)
 * Fix a race condition on ColumnFamilyStore and TableMetrics (CASSANDRA-16228)
 * Remove the SEPExecutor blocking behavior (CASSANDRA-16186)
 * Fix invalid cell value skipping when reading from disk (CASSANDRA-16223)
 * Prevent invoking enable/disable gossip when not in NORMAL (CASSANDRA-16146)
 * Wait for schema agreement when bootstrapping (CASSANDRA-15158)
Merged from 2.2:
 * Fix the histogram merge of the table metrics (CASSANDRA-16259)

3.11.9
 * Synchronize Keyspace instance store/clear (CASSANDRA-16210)
 * Fix ColumnFilter to avoid querying cells of unselected complex columns (CASSANDRA-15977)
 * Fix memory leak in CompressedChunkReader (CASSANDRA-15880)
 * Don't attempt value skipping with mixed version cluster (CASSANDRA-15833)
 * Avoid failing compactions with very large partitions (CASSANDRA-15164)
 * Make sure LCS handles duplicate sstable added/removed notifications correctly (CASSANDRA-14103)
Merged from 3.0:
 * Fix OOM when terminating repair session (CASSANDRA-15902)
 * Avoid marking shutting down nodes as up after receiving gossip shutdown message (CASSANDRA-16094)
 * Check SSTables for latest version before dropping compact storage (CASSANDRA-16063)
 * Handle unexpected columns due to schema races (CASSANDRA-15899)
 * Add flag to ignore unreplicated keyspaces during repair (CASSANDRA-15160)
Merged from 2.2:
 * Package tools/bin scripts as executable (CASSANDRA-16151)
 * Fixed a NullPointerException when calling nodetool enablethrift (CASSANDRA-16127)

3.11.8
 * Correctly interpret SASI's `max_compaction_flush_memory_in_mb` setting in megabytes not bytes (CASSANDRA-16071)
 * Fix short read protection for GROUP BY queries (CASSANDRA-15459)
 * Frozen RawTuple is not annotated with frozen in the toString method (CASSANDRA-15857)
Merged from 3.0:
 * Use IF NOT EXISTS for index and UDT create statements in snapshot schema files (CASSANDRA-13935)
 * Fix gossip shutdown order (CASSANDRA-15816)
 * Remove broken 'defrag-on-read' optimization (CASSANDRA-15432)
 * Check for endpoint collision with hibernating nodes (CASSANDRA-14599)
 * Operational improvements and hardening for replica filtering protection (CASSANDRA-15907)
 * stop_paranoid disk failure policy is ignored on CorruptSSTableException after node is up (CASSANDRA-15191)
 * Forbid altering UDTs used in partition keys (CASSANDRA-15933)
 * Fix empty/null json string representation (CASSANDRA-15896)
 * 3.x fails to start if commit log has range tombstones from a column which is also deleted (CASSANDRA-15970)
 * Handle difference in timestamp precision between java8 and java11 in LogFIle.java (CASSANDRA-16050)
Merged from 2.2:
 * Fix CQL parsing of collections when the column type is reversed (CASSANDRA-15814)
Merged from 2.1:
 * Only allow strings to be passed to JMX authentication (CASSANDRA-16077)

3.11.7
 * Fix cqlsh output when fetching all rows in batch mode (CASSANDRA-15905)
 * Upgrade Jackson to 2.9.10 (CASSANDRA-15867)
 * Fix CQL formatting of read command restrictions for slow query log (CASSANDRA-15503)
 * Allow sstableloader to use SSL on the native port (CASSANDRA-14904)
Merged from 3.0:
 * Backport CASSANDRA-12189: escape string literals (CASSANDRA-15948)
 * Avoid hinted handoff per-host throttle being arounded to 0 in large cluster (CASSANDRA-15859)
 * Avoid emitting empty range tombstones from RangeTombstoneList (CASSANDRA-15924)
 * Avoid thread starvation, and improve compare-and-swap performance, in the slab allocators (CASSANDRA-15922)
 * Add token to tombstone warning and error messages (CASSANDRA-15890)
 * Fixed range read concurrency factor computation and capped as 10 times tpc cores (CASSANDRA-15752)
 * Catch exception on bootstrap resume and init native transport (CASSANDRA-15863)
 * Fix replica-side filtering returning stale data with CL > ONE (CASSANDRA-8272, CASSANDRA-8273)
 * Fix duplicated row on 2.x upgrades when multi-rows range tombstones interact with collection ones (CASSANDRA-15805)
 * Rely on snapshotted session infos on StreamResultFuture.maybeComplete to avoid race conditions (CASSANDRA-15667)
 * EmptyType doesn't override writeValue so could attempt to write bytes when expected not to (CASSANDRA-15790)
 * Fix index queries on partition key columns when some partitions contains only static data (CASSANDRA-13666)
 * Avoid creating duplicate rows during major upgrades (CASSANDRA-15789)
 * liveDiskSpaceUsed and totalDiskSpaceUsed get corrupted if IndexSummaryRedistribution gets interrupted (CASSANDRA-15674)
 * Fix Debian init start/stop (CASSANDRA-15770)
 * Fix infinite loop on index query paging in tables with clustering (CASSANDRA-14242)
 * Fix chunk index overflow due to large sstable with small chunk length (CASSANDRA-15595)
 * Allow selecting static column only when querying static index (CASSANDRA-14242)
 * cqlsh return non-zero status when STDIN CQL fails (CASSANDRA-15623)
 * Don't skip sstables in slice queries based only on local min/max/deletion timestamp (CASSANDRA-15690)
 * Memtable memory allocations may deadlock (CASSANDRA-15367)
 * Run evictFromMembership in GossipStage (CASSANDRA-15592)
Merged from 2.2:
 * Fix nomenclature of allow and deny lists (CASSANDRA-15862)
 * Remove generated files from source artifact (CASSANDRA-15849)
 * Remove duplicated tools binaries from tarballs (CASSANDRA-15768)
 * Duplicate results with DISTINCT queries in mixed mode (CASSANDRA-15501)
 * Disable JMX rebinding (CASSANDRA-15653)
Merged from 2.1:
 * Fix writing of snapshot manifest when the table has table-backed secondary indexes (CASSANDRA-10968)
 * Fix parse error in cqlsh COPY FROM and formatting for map of blobs (CASSANDRA-15679)
 * Fix Commit log replays when static column clustering keys are collections (CASSANDRA-14365)
 * Fix Red Hat init script on newer systemd versions (CASSANDRA-15273)
 * Allow EXTRA_CLASSPATH to work on tar/source installations (CASSANDRA-15567)


3.11.6
 * Fix bad UDT sstable metadata serialization headers written by C* 3.0 on upgrade and in sstablescrub (CASSANDRA-15035)
 * Fix nodetool compactionstats showing extra pending task for TWCS - patch implemented (CASSANDRA-15409)
 * Fix SELECT JSON formatting for the "duration" type (CASSANDRA-15075)
 * Fix LegacyLayout to have same behavior as 2.x when handling unknown column names (CASSANDRA-15081)
 * Update nodetool help stop output (CASSANDRA-15401)
Merged from 3.0:
 * Run in-jvm upgrade dtests in circleci (CASSANDRA-15506)
 * Include updates to static column in mutation size calculations (CASSANDRA-15293)
 * Fix point-in-time recoevery ignoring timestamp of updates to static columns (CASSANDRA-15292)
 * GC logs are also put under $CASSANDRA_LOG_DIR (CASSANDRA-14306)
 * Fix sstabledump's position key value when partitions have multiple rows (CASSANDRA-14721)
 * Avoid over-scanning data directories in LogFile.verify() (CASSANDRA-15364)
 * Bump generations and document changes to system_distributed and system_traces in 3.0, 3.11
   (CASSANDRA-15441)
 * Fix system_traces creation timestamp; optimise system keyspace upgrades (CASSANDRA-15398)
 * Fix various data directory prefix matching issues (CASSANDRA-13974)
 * Minimize clustering values in metadata collector (CASSANDRA-15400)
 * Avoid over-trimming of results in mixed mode clusters (CASSANDRA-15405)
 * validate value sizes in LegacyLayout (CASSANDRA-15373)
 * Ensure that tracing doesn't break connections in 3.x/4.0 mixed mode by default (CASSANDRA-15385)
 * Make sure index summary redistribution does not start when compactions are paused (CASSANDRA-15265)
 * Ensure legacy rows have primary key livenessinfo when they contain illegal cells (CASSANDRA-15365)
 * Fix race condition when setting bootstrap flags (CASSANDRA-14878)
 * Fix NativeLibrary.tryOpenDirectory callers for Windows (CASSANDRA-15426)
Merged from 2.2:
 * Fix SELECT JSON output for empty blobs (CASSANDRA-15435)
 * In-JVM DTest: Set correct internode message version for upgrade test (CASSANDRA-15371)
 * In-JVM DTest: Support NodeTool in dtest (CASSANDRA-15429)
 * Fix NativeLibrary.tryOpenDirectory callers for Windows (CASSANDRA-15426)


3.11.5
 * Fix SASI non-literal string comparisons (range operators) (CASSANDRA-15169)
 * Make sure user defined compaction transactions are always closed (CASSANDRA-15123)
 * Fix cassandra-env.sh to use $CASSANDRA_CONF to find cassandra-jaas.config (CASSANDRA-14305)
 * Fixed nodetool cfstats printing index name twice (CASSANDRA-14903)
 * Add flag to disable SASI indexes, and warnings on creation (CASSANDRA-14866)
Merged from 3.0:
 * Add ability to cap max negotiable protocol version (CASSANDRA-15193)
 * Gossip tokens on startup if available (CASSANDRA-15335)
 * Fix resource leak in CompressedSequentialWriter (CASSANDRA-15340)
 * Fix bad merge that reverted CASSANDRA-14993 (CASSANDRA-15289)
 * Fix LegacyLayout RangeTombstoneList IndexOutOfBoundsException when upgrading and RangeTombstone bounds are asymmetric (CASSANDRA-15172)
 * Fix NPE when using allocate_tokens_for_keyspace on new DC/rack (CASSANDRA-14952)
 * Filter sstables earlier when running cleanup (CASSANDRA-15100)
 * Use mean row count instead of mean column count for index selectivity calculation (CASSANDRA-15259)
 * Avoid updating unchanged gossip states (CASSANDRA-15097)
 * Prevent recreation of previously dropped columns with a different kind (CASSANDRA-14948)
 * Prevent client requests from blocking on executor task queue (CASSANDRA-15013)
 * Toughen up column drop/recreate type validations (CASSANDRA-15204)
 * LegacyLayout should handle paging states that cross a collection column (CASSANDRA-15201)
 * Prevent RuntimeException when username or password is empty/null (CASSANDRA-15198)
 * Multiget thrift query returns null records after digest mismatch (CASSANDRA-14812)
 * Skipping illegal legacy cells can break reverse iteration of indexed partitions (CASSANDRA-15178)
 * Handle paging states serialized with a different version than the session's (CASSANDRA-15176)
 * Throw IOE instead of asserting on unsupporter peer versions (CASSANDRA-15066)
 * Update token metadata when handling MOVING/REMOVING_TOKEN events (CASSANDRA-15120)
 * Add ability to customize cassandra log directory using $CASSANDRA_LOG_DIR (CASSANDRA-15090)
 * Skip cells with illegal column names when reading legacy sstables (CASSANDRA-15086)
 * Fix assorted gossip races and add related runtime checks (CASSANDRA-15059)
 * Fix mixed mode partition range scans with limit (CASSANDRA-15072)
 * cassandra-stress works with frozen collections: list and set (CASSANDRA-14907)
 * Fix handling FS errors on writing and reading flat files - LogTransaction and hints (CASSANDRA-15053)
 * Avoid double closing the iterator to avoid overcounting the number of requests (CASSANDRA-15058)
 * Improve `nodetool status -r` speed (CASSANDRA-14847)
 * Improve merkle tree size and time on heap (CASSANDRA-14096)
 * Add missing commands to nodetool_completion (CASSANDRA-14916)
 * Anti-compaction temporarily corrupts sstable state for readers (CASSANDRA-15004)
Merged from 2.2:
 * Catch non-IOException in FileUtils.close to make sure that all resources are closed (CASSANDRA-15225)
 * Handle exceptions during authentication/authorization (CASSANDRA-15041)
 * Support cross version messaging in in-jvm upgrade dtests (CASSANDRA-15078)
 * Fix index summary redistribution cancellation (CASSANDRA-15045)
 * Refactor Circle CI configuration (CASSANDRA-14806)
 * Fixing invalid CQL in security documentation (CASSANDRA-15020)
 * Multi-version in-JVM dtests (CASSANDRA-14937)
 * Allow instance class loaders to be garbage collected for inJVM dtest (CASSANDRA-15170)
 * Add support for network topology and query tracing for inJVM dtest (CASSANDRA-15319)


3.11.4
 * Make stop-server.bat wait for Cassandra to terminate (CASSANDRA-14829)
 * Correct sstable sorting for garbagecollect and levelled compaction (CASSANDRA-14870)
Merged from 3.0:
 * Severe concurrency issues in STCS,DTCS,TWCS,TMD.Topology,TypeParser
 * Add a script to make running the cqlsh tests in cassandra repo easier (CASSANDRA-14951)
 * If SizeEstimatesRecorder misses a 'onDropTable' notification, the size_estimates table will never be cleared for that table. (CASSANDRA-14905)
 * Counters fail to increment in 2.1/2.2 to 3.X mixed version clusters (CASSANDRA-14958)
 * Streaming needs to synchronise access to LifecycleTransaction (CASSANDRA-14554)
 * Fix cassandra-stress write hang with default options (CASSANDRA-14616)
 * Differentiate between slices and RTs when decoding legacy bounds (CASSANDRA-14919)
 * Netty epoll IOExceptions caused by unclean client disconnects being logged at INFO (CASSANDRA-14909)
 * Unfiltered.isEmpty conflicts with Row extends AbstractCollection.isEmpty (CASSANDRA-14588)
 * RangeTombstoneList doesn't properly clean up mergeable or superseded rts in some cases (CASSANDRA-14894)
 * Fix handling of collection tombstones for dropped columns from legacy sstables (CASSANDRA-14912)
 * Throw exception if Columns serialized subset encode more columns than possible (CASSANDRA-14591)
 * Drop/add column name with different Kind can result in corruption (CASSANDRA-14843)
 * Fix missing rows when reading 2.1 SSTables with static columns in 3.0 (CASSANDRA-14873)
 * Move TWCS message 'No compaction necessary for bucket size' to Trace level (CASSANDRA-14884)
 * Sstable min/max metadata can cause data loss (CASSANDRA-14861)
 * Dropped columns can cause reverse sstable iteration to return prematurely (CASSANDRA-14838)
 * Legacy sstables with  multi block range tombstones create invalid bound sequences (CASSANDRA-14823)
 * Expand range tombstone validation checks to multiple interim request stages (CASSANDRA-14824)
 * Reverse order reads can return incomplete results (CASSANDRA-14803)
 * Avoid calling iter.next() in a loop when notifying indexers about range tombstones (CASSANDRA-14794)
 * Fix purging semi-expired RT boundaries in reversed iterators (CASSANDRA-14672)
 * DESC order reads can fail to return the last Unfiltered in the partition (CASSANDRA-14766)
 * Fix corrupted collection deletions for dropped columns in 3.0 <-> 2.{1,2} messages (CASSANDRA-14568)
 * Fix corrupted static collection deletions in 3.0 <-> 2.{1,2} messages (CASSANDRA-14568)
 * Handle failures in parallelAllSSTableOperation (cleanup/upgradesstables/etc) (CASSANDRA-14657)
 * Improve TokenMetaData cache populating performance avoid long locking (CASSANDRA-14660)
 * Backport: Flush netty client messages immediately (not by default) (CASSANDRA-13651)
 * Fix static column order for SELECT * wildcard queries (CASSANDRA-14638)
 * sstableloader should use discovered broadcast address to connect intra-cluster (CASSANDRA-14522)
 * Fix reading columns with non-UTF names from schema (CASSANDRA-14468)
Merged from 2.2:
 * CircleCI docker image should bake in more dependencies (CASSANDRA-14985)
 * Don't enable client transports when bootstrap is pending (CASSANDRA-14525)
 * MigrationManager attempts to pull schema from different major version nodes (CASSANDRA-14928)
 * Fix incorrect cqlsh results when selecting same columns multiple times (CASSANDRA-13262)
 * Returns null instead of NaN or Infinity in JSON strings (CASSANDRA-14377)
Merged from 2.1:
 * Paged Range Slice queries with DISTINCT can drop rows from results (CASSANDRA-14956)
 * Update release checksum algorithms to SHA-256, SHA-512 (CASSANDRA-14970)


3.11.3
 * Validate supported column type with SASI analyzer (CASSANDRA-13669)
 * Remove BTree.Builder Recycler to reduce memory usage (CASSANDRA-13929)
 * Reduce nodetool GC thread count (CASSANDRA-14475)
 * Fix New SASI view creation during Index Redistribution (CASSANDRA-14055)
 * Remove string formatting lines from BufferPool hot path (CASSANDRA-14416)
 * Update metrics to 3.1.5 (CASSANDRA-12924)
 * Detect OpenJDK jvm type and architecture (CASSANDRA-12793)
 * Don't use guava collections in the non-system keyspace jmx attributes (CASSANDRA-12271)
 * Allow existing nodes to use all peers in shadow round (CASSANDRA-13851)
 * Fix cqlsh to read connection.ssl cqlshrc option again (CASSANDRA-14299)
 * Downgrade log level to trace for CommitLogSegmentManager (CASSANDRA-14370)
 * CQL fromJson(null) throws NullPointerException (CASSANDRA-13891)
 * Serialize empty buffer as empty string for json output format (CASSANDRA-14245)
 * Allow logging implementation to be interchanged for embedded testing (CASSANDRA-13396)
 * SASI tokenizer for simple delimiter based entries (CASSANDRA-14247)
 * Fix Loss of digits when doing CAST from varint/bigint to decimal (CASSANDRA-14170)
 * RateBasedBackPressure unnecessarily invokes a lock on the Guava RateLimiter (CASSANDRA-14163)
 * Fix wildcard GROUP BY queries (CASSANDRA-14209)
Merged from 3.0:
 * Fix corrupted static collection deletions in 3.0 -> 2.{1,2} messages (CASSANDRA-14568)
 * Fix potential IndexOutOfBoundsException with counters (CASSANDRA-14167)
 * Always close RT markers returned by ReadCommand#executeLocally() (CASSANDRA-14515)
 * Reverse order queries with range tombstones can cause data loss (CASSANDRA-14513)
 * Fix regression of lagging commitlog flush log message (CASSANDRA-14451)
 * Add Missing dependencies in pom-all (CASSANDRA-14422)
 * Cleanup StartupClusterConnectivityChecker and PING Verb (CASSANDRA-14447)
 * Fix deprecated repair error notifications from 3.x clusters to legacy JMX clients (CASSANDRA-13121)
 * Cassandra not starting when using enhanced startup scripts in windows (CASSANDRA-14418)
 * Fix progress stats and units in compactionstats (CASSANDRA-12244)
 * Better handle missing partition columns in system_schema.columns (CASSANDRA-14379)
 * Delay hints store excise by write timeout to avoid race with decommission (CASSANDRA-13740)
 * Deprecate background repair and probablistic read_repair_chance table options
   (CASSANDRA-13910)
 * Add missed CQL keywords to documentation (CASSANDRA-14359)
 * Fix unbounded validation compactions on repair / revert CASSANDRA-13797 (CASSANDRA-14332)
 * Avoid deadlock when running nodetool refresh before node is fully up (CASSANDRA-14310)
 * Handle all exceptions when opening sstables (CASSANDRA-14202)
 * Handle incompletely written hint descriptors during startup (CASSANDRA-14080)
 * Handle repeat open bound from SRP in read repair (CASSANDRA-14330)
 * Respect max hint window when hinting for LWT (CASSANDRA-14215)
 * Adding missing WriteType enum values to v3, v4, and v5 spec (CASSANDRA-13697)
 * Don't regenerate bloomfilter and summaries on startup (CASSANDRA-11163)
 * Fix NPE when performing comparison against a null frozen in LWT (CASSANDRA-14087)
 * Log when SSTables are deleted (CASSANDRA-14302)
 * Fix batch commitlog sync regression (CASSANDRA-14292)
 * Write to pending endpoint when view replica is also base replica (CASSANDRA-14251)
 * Chain commit log marker potential performance regression in batch commit mode (CASSANDRA-14194)
 * Fully utilise specified compaction threads (CASSANDRA-14210)
 * Pre-create deletion log records to finish compactions quicker (CASSANDRA-12763)
Merged from 2.2:
 * Fix bug that prevented compaction of SSTables after full repairs (CASSANDRA-14423)
 * Incorrect counting of pending messages in OutboundTcpConnection (CASSANDRA-11551)
 * Fix compaction failure caused by reading un-flushed data (CASSANDRA-12743)
 * Use Bounds instead of Range for sstables in anticompaction (CASSANDRA-14411)
 * Fix JSON queries with IN restrictions and ORDER BY clause (CASSANDRA-14286)
 * Backport circleci yaml (CASSANDRA-14240)
Merged from 2.1:
 * Check checksum before decompressing data (CASSANDRA-14284)
 * CVE-2017-5929 Security vulnerability in Logback warning in NEWS.txt (CASSANDRA-14183)


3.11.2
 * Fix ReadCommandTest (CASSANDRA-14234)
 * Remove trailing period from latency reports at keyspace level (CASSANDRA-14233)
 * Backport CASSANDRA-13080: Use new token allocation for non bootstrap case as well (CASSANDRA-14212)
 * Remove dependencies on JVM internal classes from JMXServerUtils (CASSANDRA-14173) 
 * Add DEFAULT, UNSET, MBEAN and MBEANS to `ReservedKeywords` (CASSANDRA-14205)
 * Add Unittest for schema migration fix (CASSANDRA-14140)
 * Print correct snitch info from nodetool describecluster (CASSANDRA-13528)
 * Close socket on error during connect on OutboundTcpConnection (CASSANDRA-9630)
 * Enable CDC unittest (CASSANDRA-14141)
 * Acquire read lock before accessing CompactionStrategyManager fields (CASSANDRA-14139)
 * Split CommitLogStressTest to avoid timeout (CASSANDRA-14143)
 * Avoid invalidating disk boundaries unnecessarily (CASSANDRA-14083)
 * Avoid exposing compaction strategy index externally (CASSANDRA-14082)
 * Prevent continuous schema exchange between 3.0 and 3.11 nodes (CASSANDRA-14109)
 * Fix imbalanced disks when replacing node with same address with JBOD (CASSANDRA-14084)
 * Reload compaction strategies when disk boundaries are invalidated (CASSANDRA-13948)
 * Remove OpenJDK log warning (CASSANDRA-13916)
 * Prevent compaction strategies from looping indefinitely (CASSANDRA-14079)
 * Cache disk boundaries (CASSANDRA-13215)
 * Add asm jar to build.xml for maven builds (CASSANDRA-11193)
 * Round buffer size to powers of 2 for the chunk cache (CASSANDRA-13897)
 * Update jackson JSON jars (CASSANDRA-13949)
 * Avoid locks when checking LCS fanout and if we should defrag (CASSANDRA-13930)
 * Correctly count range tombstones in traces and tombstone thresholds (CASSANDRA-8527)
Merged from 3.0:
 * Add MinGW uname check to start scripts (CASSANDRA-12840)
 * Use the correct digest file and reload sstable metadata in nodetool verify (CASSANDRA-14217)
 * Handle failure when mutating repaired status in Verifier (CASSANDRA-13933)
 * Set encoding for javadoc generation (CASSANDRA-14154)
 * Fix index target computation for dense composite tables with dropped compact storage (CASSANDRA-14104)
 * Improve commit log chain marker updating (CASSANDRA-14108)
 * Extra range tombstone bound creates double rows (CASSANDRA-14008)
 * Fix SStable ordering by max timestamp in SinglePartitionReadCommand (CASSANDRA-14010)
 * Accept role names containing forward-slash (CASSANDRA-14088)
 * Optimize CRC check chance probability calculations (CASSANDRA-14094)
 * Fix cleanup on keyspace with no replicas (CASSANDRA-13526)
 * Fix updating base table rows with TTL not removing view entries (CASSANDRA-14071)
 * Reduce garbage created by DynamicSnitch (CASSANDRA-14091)
 * More frequent commitlog chained markers (CASSANDRA-13987)
 * Fix serialized size of DataLimits (CASSANDRA-14057)
 * Add flag to allow dropping oversized read repair mutations (CASSANDRA-13975)
 * Fix SSTableLoader logger message (CASSANDRA-14003)
 * Fix repair race that caused gossip to block (CASSANDRA-13849)
 * Tracing interferes with digest requests when using RandomPartitioner (CASSANDRA-13964)
 * Add flag to disable materialized views, and warnings on creation (CASSANDRA-13959)
 * Don't let user drop or generally break tables in system_distributed (CASSANDRA-13813)
 * Provide a JMX call to sync schema with local storage (CASSANDRA-13954)
 * Mishandling of cells for removed/dropped columns when reading legacy files (CASSANDRA-13939)
 * Deserialise sstable metadata in nodetool verify (CASSANDRA-13922)
Merged from 2.2:
 * Fix the inspectJvmOptions startup check (CASSANDRA-14112)
 * Fix race that prevents submitting compaction for a table when executor is full (CASSANDRA-13801)
 * Rely on the JVM to handle OutOfMemoryErrors (CASSANDRA-13006)
 * Grab refs during scrub/index redistribution/cleanup (CASSANDRA-13873)
Merged from 2.1:
 * Protect against overflow of local expiration time (CASSANDRA-14092)
 * RPM package spec: fix permissions for installed jars and config files (CASSANDRA-14181)
 * More PEP8 compiance for cqlsh (CASSANDRA-14021)


3.11.1
 * Fix the computation of cdc_total_space_in_mb for exabyte filesystems (CASSANDRA-13808)
 * AbstractTokenTreeBuilder#serializedSize returns wrong value when there is a single leaf and overflow collisions (CASSANDRA-13869)
 * Add a compaction option to TWCS to ignore sstables overlapping checks (CASSANDRA-13418)
 * BTree.Builder memory leak (CASSANDRA-13754)
 * Revert CASSANDRA-10368 of supporting non-pk column filtering due to correctness (CASSANDRA-13798)
 * Add a skip read validation flag to cassandra-stress (CASSANDRA-13772)
 * Fix cassandra-stress hang issues when an error during cluster connection happens (CASSANDRA-12938)
 * Better bootstrap failure message when blocked by (potential) range movement (CASSANDRA-13744)
 * "ignore" option is ignored in sstableloader (CASSANDRA-13721)
 * Deadlock in AbstractCommitLogSegmentManager (CASSANDRA-13652)
 * Duplicate the buffer before passing it to analyser in SASI operation (CASSANDRA-13512)
 * Properly evict pstmts from prepared statements cache (CASSANDRA-13641)
Merged from 3.0:
 * Improve TRUNCATE performance (CASSANDRA-13909)
 * Implement short read protection on partition boundaries (CASSANDRA-13595)
 * Fix ISE thrown by UPI.Serializer.hasNext() for some SELECT queries (CASSANDRA-13911)
 * Filter header only commit logs before recovery (CASSANDRA-13918)
 * AssertionError prepending to a list (CASSANDRA-13149)
 * Fix support for SuperColumn tables (CASSANDRA-12373)
 * Handle limit correctly on tables with strict liveness (CASSANDRA-13883)
 * Fix missing original update in TriggerExecutor (CASSANDRA-13894)
 * Remove non-rpc-ready nodes from counter leader candidates (CASSANDRA-13043)
 * Improve short read protection performance (CASSANDRA-13794)
 * Fix sstable reader to support range-tombstone-marker for multi-slices (CASSANDRA-13787)
 * Fix short read protection for tables with no clustering columns (CASSANDRA-13880)
 * Make isBuilt volatile in PartitionUpdate (CASSANDRA-13619)
 * Prevent integer overflow of timestamps in CellTest and RowsTest (CASSANDRA-13866)
 * Fix counter application order in short read protection (CASSANDRA-12872)
 * Don't block RepairJob execution on validation futures (CASSANDRA-13797)
 * Wait for all management tasks to complete before shutting down CLSM (CASSANDRA-13123)
 * INSERT statement fails when Tuple type is used as clustering column with default DESC order (CASSANDRA-13717)
 * Fix pending view mutations handling and cleanup batchlog when there are local and remote paired mutations (CASSANDRA-13069)
 * Improve config validation and documentation on overflow and NPE (CASSANDRA-13622)
 * Range deletes in a CAS batch are ignored (CASSANDRA-13655)
 * Avoid assertion error when IndexSummary > 2G (CASSANDRA-12014)
 * Change repair midpoint logging for tiny ranges (CASSANDRA-13603)
 * Better handle corrupt final commitlog segment (CASSANDRA-11995)
 * StreamingHistogram is not thread safe (CASSANDRA-13756)
 * Fix MV timestamp issues (CASSANDRA-11500)
 * Better tolerate improperly formatted bcrypt hashes (CASSANDRA-13626)
 * Fix race condition in read command serialization (CASSANDRA-13363)
 * Fix AssertionError in short read protection (CASSANDRA-13747)
 * Don't skip corrupted sstables on startup (CASSANDRA-13620)
 * Fix the merging of cells with different user type versions (CASSANDRA-13776)
 * Copy session properties on cqlsh.py do_login (CASSANDRA-13640)
 * Potential AssertionError during ReadRepair of range tombstone and partition deletions (CASSANDRA-13719)
 * Don't let stress write warmup data if n=0 (CASSANDRA-13773)
 * Gossip thread slows down when using batch commit log (CASSANDRA-12966)
 * Randomize batchlog endpoint selection with only 1 or 2 racks (CASSANDRA-12884)
 * Fix digest calculation for counter cells (CASSANDRA-13750)
 * Fix ColumnDefinition.cellValueType() for non-frozen collection and change SSTabledump to use type.toJSONString() (CASSANDRA-13573)
 * Skip materialized view addition if the base table doesn't exist (CASSANDRA-13737)
 * Drop table should remove corresponding entries in dropped_columns table (CASSANDRA-13730)
 * Log warn message until legacy auth tables have been migrated (CASSANDRA-13371)
 * Fix incorrect [2.1 <- 3.0] serialization of counter cells created in 2.0 (CASSANDRA-13691)
 * Fix invalid writetime for null cells (CASSANDRA-13711)
 * Fix ALTER TABLE statement to atomically propagate changes to the table and its MVs (CASSANDRA-12952)
 * Fixed ambiguous output of nodetool tablestats command (CASSANDRA-13722)
 * Fix Digest mismatch Exception if hints file has UnknownColumnFamily (CASSANDRA-13696)
 * Purge tombstones created by expired cells (CASSANDRA-13643)
 * Make concat work with iterators that have different subsets of columns (CASSANDRA-13482)
 * Set test.runners based on cores and memory size (CASSANDRA-13078)
 * Allow different NUMACTL_ARGS to be passed in (CASSANDRA-13557)
 * Allow native function calls in CQLSSTableWriter (CASSANDRA-12606)
 * Fix secondary index queries on COMPACT tables (CASSANDRA-13627)
 * Nodetool listsnapshots output is missing a newline, if there are no snapshots (CASSANDRA-13568)
 * sstabledump reports incorrect usage for argument order (CASSANDRA-13532)
Merged from 2.2:
 * Safely handle empty buffers when outputting to JSON (CASSANDRA-13868)
 * Copy session properties on cqlsh.py do_login (CASSANDRA-13847)
 * Fix load over calculated issue in IndexSummaryRedistribution (CASSANDRA-13738)
 * Fix compaction and flush exception not captured (CASSANDRA-13833)
 * Uncaught exceptions in Netty pipeline (CASSANDRA-13649)
 * Prevent integer overflow on exabyte filesystems (CASSANDRA-13067)
 * Fix queries with LIMIT and filtering on clustering columns (CASSANDRA-11223)
 * Fix potential NPE when resume bootstrap fails (CASSANDRA-13272)
 * Fix toJSONString for the UDT, tuple and collection types (CASSANDRA-13592)
 * Fix nested Tuples/UDTs validation (CASSANDRA-13646)
Merged from 2.1:
 * Clone HeartBeatState when building gossip messages. Make its generation/version volatile (CASSANDRA-13700)


3.11.0
 * Allow native function calls in CQLSSTableWriter (CASSANDRA-12606)
 * Replace string comparison with regex/number checks in MessagingService test (CASSANDRA-13216)
 * Fix formatting of duration columns in CQLSH (CASSANDRA-13549)
 * Fix the problem with duplicated rows when using paging with SASI (CASSANDRA-13302)
 * Allow CONTAINS statements filtering on the partition key and it’s parts (CASSANDRA-13275)
 * Fall back to even ranges calculation in clusters with vnodes when tokens are distributed unevenly (CASSANDRA-13229)
 * Fix duration type validation to prevent overflow (CASSANDRA-13218)
 * Forbid unsupported creation of SASI indexes over partition key columns (CASSANDRA-13228)
 * Reject multiple values for a key in CQL grammar. (CASSANDRA-13369)
 * UDA fails without input rows (CASSANDRA-13399)
 * Fix compaction-stress by using daemonInitialization (CASSANDRA-13188)
 * V5 protocol flags decoding broken (CASSANDRA-13443)
 * Use write lock not read lock for removing sstables from compaction strategies. (CASSANDRA-13422)
 * Use corePoolSize equal to maxPoolSize in JMXEnabledThreadPoolExecutors (CASSANDRA-13329)
 * Avoid rebuilding SASI indexes containing no values (CASSANDRA-12962)
 * Add charset to Analyser input stream (CASSANDRA-13151)
 * Fix testLimitSSTables flake caused by concurrent flush (CASSANDRA-12820)
 * cdc column addition strikes again (CASSANDRA-13382)
 * Fix static column indexes (CASSANDRA-13277)
 * DataOutputBuffer.asNewBuffer broken (CASSANDRA-13298)
 * unittest CipherFactoryTest failed on MacOS (CASSANDRA-13370)
 * Forbid SELECT restrictions and CREATE INDEX over non-frozen UDT columns (CASSANDRA-13247)
 * Default logging we ship will incorrectly print "?:?" for "%F:%L" pattern (CASSANDRA-13317)
 * Possible AssertionError in UnfilteredRowIteratorWithLowerBound (CASSANDRA-13366)
 * Support unaligned memory access for AArch64 (CASSANDRA-13326)
 * Improve SASI range iterator efficiency on intersection with an empty range (CASSANDRA-12915).
 * Fix equality comparisons of columns using the duration type (CASSANDRA-13174)
 * Obfuscate password in stress-graphs (CASSANDRA-12233)
 * Move to FastThreadLocalThread and FastThreadLocal (CASSANDRA-13034)
 * nodetool stopdaemon errors out (CASSANDRA-13030)
 * Tables in system_distributed should not use gcgs of 0 (CASSANDRA-12954)
 * Fix primary index calculation for SASI (CASSANDRA-12910)
 * More fixes to the TokenAllocator (CASSANDRA-12990)
 * NoReplicationTokenAllocator should work with zero replication factor (CASSANDRA-12983)
 * Address message coalescing regression (CASSANDRA-12676)
 * Delete illegal character from StandardTokenizerImpl.jflex (CASSANDRA-13417)
 * Fix cqlsh automatic protocol downgrade regression (CASSANDRA-13307)
 * Tracing payload not passed from QueryMessage to tracing session (CASSANDRA-12835)
Merged from 3.0:
 * Ensure int overflow doesn't occur when calculating large partition warning size (CASSANDRA-13172)
 * Ensure consistent view of partition columns between coordinator and replica in ColumnFilter (CASSANDRA-13004)
 * Failed unregistering mbean during drop keyspace (CASSANDRA-13346)
 * nodetool scrub/cleanup/upgradesstables exit code is wrong (CASSANDRA-13542)
 * Fix the reported number of sstable data files accessed per read (CASSANDRA-13120)
 * Fix schema digest mismatch during rolling upgrades from versions before 3.0.12 (CASSANDRA-13559)
 * Upgrade JNA version to 4.4.0 (CASSANDRA-13072)
 * Interned ColumnIdentifiers should use minimal ByteBuffers (CASSANDRA-13533)
 * ReverseIndexedReader may drop rows during 2.1 to 3.0 upgrade (CASSANDRA-13525)
 * Fix repair process violating start/end token limits for small ranges (CASSANDRA-13052)
 * Add storage port options to sstableloader (CASSANDRA-13518)
 * Properly handle quoted index names in cqlsh DESCRIBE output (CASSANDRA-12847)
 * Avoid reading static row twice from old format sstables (CASSANDRA-13236)
 * Fix NPE in StorageService.excise() (CASSANDRA-13163)
 * Expire OutboundTcpConnection messages by a single Thread (CASSANDRA-13265)
 * Fail repair if insufficient responses received (CASSANDRA-13397)
 * Fix SSTableLoader fail when the loaded table contains dropped columns (CASSANDRA-13276)
 * Avoid name clashes in CassandraIndexTest (CASSANDRA-13427)
 * Handling partially written hint files (CASSANDRA-12728)
 * Interrupt replaying hints on decommission (CASSANDRA-13308)
 * Handling partially written hint files (CASSANDRA-12728)
 * Fix NPE issue in StorageService (CASSANDRA-13060)
 * Make reading of range tombstones more reliable (CASSANDRA-12811)
 * Fix startup problems due to schema tables not completely flushed (CASSANDRA-12213)
 * Fix view builder bug that can filter out data on restart (CASSANDRA-13405)
 * Fix 2i page size calculation when there are no regular columns (CASSANDRA-13400)
 * Fix the conversion of 2.X expired rows without regular column data (CASSANDRA-13395)
 * Fix hint delivery when using ext+internal IPs with prefer_local enabled (CASSANDRA-13020)
 * Fix possible NPE on upgrade to 3.0/3.X in case of IO errors (CASSANDRA-13389)
 * Legacy deserializer can create empty range tombstones (CASSANDRA-13341)
 * Legacy caching options can prevent 3.0 upgrade (CASSANDRA-13384)
 * Use the Kernel32 library to retrieve the PID on Windows and fix startup checks (CASSANDRA-13333)
 * Fix code to not exchange schema across major versions (CASSANDRA-13274)
 * Dropping column results in "corrupt" SSTable (CASSANDRA-13337)
 * Bugs handling range tombstones in the sstable iterators (CASSANDRA-13340)
 * Fix CONTAINS filtering for null collections (CASSANDRA-13246)
 * Applying: Use a unique metric reservoir per test run when using Cassandra-wide metrics residing in MBeans (CASSANDRA-13216)
 * Propagate row deletions in 2i tables on upgrade (CASSANDRA-13320)
 * Slice.isEmpty() returns false for some empty slices (CASSANDRA-13305)
 * Add formatted row output to assertEmpty in CQL Tester (CASSANDRA-13238)
 * Prevent data loss on upgrade 2.1 - 3.0 by adding component separator to LogRecord absolute path (CASSANDRA-13294)
 * Improve testing on macOS by eliminating sigar logging (CASSANDRA-13233)
 * Cqlsh copy-from should error out when csv contains invalid data for collections (CASSANDRA-13071)
 * Fix "multiple versions of ant detected..." when running ant test (CASSANDRA-13232)
 * Coalescing strategy sleeps too much (CASSANDRA-13090)
 * Faster StreamingHistogram (CASSANDRA-13038)
 * Legacy deserializer can create unexpected boundary range tombstones (CASSANDRA-13237)
 * Remove unnecessary assertion from AntiCompactionTest (CASSANDRA-13070)
 * Fix cqlsh COPY for dates before 1900 (CASSANDRA-13185)
 * Use keyspace replication settings on system.size_estimates table (CASSANDRA-9639)
 * Add vm.max_map_count StartupCheck (CASSANDRA-13008)
 * Hint related logging should include the IP address of the destination in addition to
   host ID (CASSANDRA-13205)
 * Reloading logback.xml does not work (CASSANDRA-13173)
 * Lightweight transactions temporarily fail after upgrade from 2.1 to 3.0 (CASSANDRA-13109)
 * Duplicate rows after upgrading from 2.1.16 to 3.0.10/3.9 (CASSANDRA-13125)
 * Fix UPDATE queries with empty IN restrictions (CASSANDRA-13152)
 * Fix handling of partition with partition-level deletion plus
   live rows in sstabledump (CASSANDRA-13177)
 * Provide user workaround when system_schema.columns does not contain entries
   for a table that's in system_schema.tables (CASSANDRA-13180)
 * Nodetool upgradesstables/scrub/compact ignores system tables (CASSANDRA-13410)
 * Fix schema version calculation for rolling upgrades (CASSANDRA-13441)
Merged from 2.2:
 * Nodes started with join_ring=False should be able to serve requests when authentication is enabled (CASSANDRA-11381)
 * cqlsh COPY FROM: increment error count only for failures, not for attempts (CASSANDRA-13209)
 * Avoid starting gossiper in RemoveTest (CASSANDRA-13407)
 * Fix weightedSize() for row-cache reported by JMX and NodeTool (CASSANDRA-13393)
 * Fix JVM metric names (CASSANDRA-13103)
 * Honor truststore-password parameter in cassandra-stress (CASSANDRA-12773)
 * Discard in-flight shadow round responses (CASSANDRA-12653)
 * Don't anti-compact repaired data to avoid inconsistencies (CASSANDRA-13153)
 * Wrong logger name in AnticompactionTask (CASSANDRA-13343)
 * Commitlog replay may fail if last mutation is within 4 bytes of end of segment (CASSANDRA-13282)
 * Fix queries updating multiple time the same list (CASSANDRA-13130)
 * Fix GRANT/REVOKE when keyspace isn't specified (CASSANDRA-13053)
 * Fix flaky LongLeveledCompactionStrategyTest (CASSANDRA-12202)
 * Fix failing COPY TO STDOUT (CASSANDRA-12497)
 * Fix ColumnCounter::countAll behaviour for reverse queries (CASSANDRA-13222)
 * Exceptions encountered calling getSeeds() breaks OTC thread (CASSANDRA-13018)
 * Fix negative mean latency metric (CASSANDRA-12876)
 * Use only one file pointer when creating commitlog segments (CASSANDRA-12539)
Merged from 2.1:
 * Fix 2ndary index queries on partition keys for tables with static columns (CASSANDRA-13147)
 * Fix ParseError unhashable type list in cqlsh copy from (CASSANDRA-13364)
 * Remove unused repositories (CASSANDRA-13278)
 * Log stacktrace of uncaught exceptions (CASSANDRA-13108)
 * Use portable stderr for java error in startup (CASSANDRA-13211)
 * Fix Thread Leak in OutboundTcpConnection (CASSANDRA-13204)
 * Coalescing strategy can enter infinite loop (CASSANDRA-13159)


3.10
 * Fix secondary index queries regression (CASSANDRA-13013)
 * Add duration type to the protocol V5 (CASSANDRA-12850)
 * Fix duration type validation (CASSANDRA-13143)
 * Fix flaky GcCompactionTest (CASSANDRA-12664)
 * Fix TestHintedHandoff.hintedhandoff_decom_test (CASSANDRA-13058)
 * Fixed query monitoring for range queries (CASSANDRA-13050)
 * Remove outboundBindAny configuration property (CASSANDRA-12673)
 * Use correct bounds for all-data range when filtering (CASSANDRA-12666)
 * Remove timing window in test case (CASSANDRA-12875)
 * Resolve unit testing without JCE security libraries installed (CASSANDRA-12945)
 * Fix inconsistencies in cassandra-stress load balancing policy (CASSANDRA-12919)
 * Fix validation of non-frozen UDT cells (CASSANDRA-12916)
 * Don't shut down socket input/output on StreamSession (CASSANDRA-12903)
 * Fix Murmur3PartitionerTest (CASSANDRA-12858)
 * Move cqlsh syntax rules into separate module and allow easier customization (CASSANDRA-12897)
 * Fix CommitLogSegmentManagerTest (CASSANDRA-12283)
 * Fix cassandra-stress truncate option (CASSANDRA-12695)
 * Fix crossNode value when receiving messages (CASSANDRA-12791)
 * Don't load MX4J beans twice (CASSANDRA-12869)
 * Extend native protocol request flags, add versions to SUPPORTED, and introduce ProtocolVersion enum (CASSANDRA-12838)
 * Set JOINING mode when running pre-join tasks (CASSANDRA-12836)
 * remove net.mintern.primitive library due to license issue (CASSANDRA-12845)
 * Properly format IPv6 addresses when logging JMX service URL (CASSANDRA-12454)
 * Optimize the vnode allocation for single replica per DC (CASSANDRA-12777)
 * Use non-token restrictions for bounds when token restrictions are overridden (CASSANDRA-12419)
 * Fix CQLSH auto completion for PER PARTITION LIMIT (CASSANDRA-12803)
 * Use different build directories for Eclipse and Ant (CASSANDRA-12466)
 * Avoid potential AttributeError in cqlsh due to no table metadata (CASSANDRA-12815)
 * Fix RandomReplicationAwareTokenAllocatorTest.testExistingCluster (CASSANDRA-12812)
 * Upgrade commons-codec to 1.9 (CASSANDRA-12790)
 * Make the fanout size for LeveledCompactionStrategy to be configurable (CASSANDRA-11550)
 * Add duration data type (CASSANDRA-11873)
 * Fix timeout in ReplicationAwareTokenAllocatorTest (CASSANDRA-12784)
 * Improve sum aggregate functions (CASSANDRA-12417)
 * Make cassandra.yaml docs for batch_size_*_threshold_in_kb reflect changes in CASSANDRA-10876 (CASSANDRA-12761)
 * cqlsh fails to format collections when using aliases (CASSANDRA-11534)
 * Check for hash conflicts in prepared statements (CASSANDRA-12733)
 * Exit query parsing upon first error (CASSANDRA-12598)
 * Fix cassandra-stress to use single seed in UUID generation (CASSANDRA-12729)
 * CQLSSTableWriter does not allow Update statement (CASSANDRA-12450)
 * Config class uses boxed types but DD exposes primitive types (CASSANDRA-12199)
 * Add pre- and post-shutdown hooks to Storage Service (CASSANDRA-12461)
 * Add hint delivery metrics (CASSANDRA-12693)
 * Remove IndexInfo cache from FileIndexInfoRetriever (CASSANDRA-12731)
 * ColumnIndex does not reuse buffer (CASSANDRA-12502)
 * cdc column addition still breaks schema migration tasks (CASSANDRA-12697)
 * Upgrade metrics-reporter dependencies (CASSANDRA-12089)
 * Tune compaction thread count via nodetool (CASSANDRA-12248)
 * Add +=/-= shortcut syntax for update queries (CASSANDRA-12232)
 * Include repair session IDs in repair start message (CASSANDRA-12532)
 * Add a blocking task to Index, run before joining the ring (CASSANDRA-12039)
 * Fix NPE when using CQLSSTableWriter (CASSANDRA-12667)
 * Support optional backpressure strategies at the coordinator (CASSANDRA-9318)
 * Make randompartitioner work with new vnode allocation (CASSANDRA-12647)
 * Fix cassandra-stress graphing (CASSANDRA-12237)
 * Allow filtering on partition key columns for queries without secondary indexes (CASSANDRA-11031)
 * Fix Cassandra Stress reporting thread model and precision (CASSANDRA-12585)
 * Add JMH benchmarks.jar (CASSANDRA-12586)
 * Cleanup uses of AlterTableStatementColumn (CASSANDRA-12567)
 * Add keep-alive to streaming (CASSANDRA-11841)
 * Tracing payload is passed through newSession(..) (CASSANDRA-11706)
 * avoid deleting non existing sstable files and improve related log messages (CASSANDRA-12261)
 * json/yaml output format for nodetool compactionhistory (CASSANDRA-12486)
 * Retry all internode messages once after a connection is
   closed and reopened (CASSANDRA-12192)
 * Add support to rebuild from targeted replica (CASSANDRA-9875)
 * Add sequence distribution type to cassandra stress (CASSANDRA-12490)
 * "SELECT * FROM foo LIMIT ;" does not error out (CASSANDRA-12154)
 * Define executeLocally() at the ReadQuery Level (CASSANDRA-12474)
 * Extend read/write failure messages with a map of replica addresses
   to error codes in the v5 native protocol (CASSANDRA-12311)
 * Fix rebuild of SASI indexes with existing index files (CASSANDRA-12374)
 * Let DatabaseDescriptor not implicitly startup services (CASSANDRA-9054, 12550)
 * Fix clustering indexes in presence of static columns in SASI (CASSANDRA-12378)
 * Fix queries on columns with reversed type on SASI indexes (CASSANDRA-12223)
 * Added slow query log (CASSANDRA-12403)
 * Count full coordinated request against timeout (CASSANDRA-12256)
 * Allow TTL with null value on insert and update (CASSANDRA-12216)
 * Make decommission operation resumable (CASSANDRA-12008)
 * Add support to one-way targeted repair (CASSANDRA-9876)
 * Remove clientutil jar (CASSANDRA-11635)
 * Fix compaction throughput throttle (CASSANDRA-12366, CASSANDRA-12717)
 * Delay releasing Memtable memory on flush until PostFlush has finished running (CASSANDRA-12358)
 * Cassandra stress should dump all setting on startup (CASSANDRA-11914)
 * Make it possible to compact a given token range (CASSANDRA-10643)
 * Allow updating DynamicEndpointSnitch properties via JMX (CASSANDRA-12179)
 * Collect metrics on queries by consistency level (CASSANDRA-7384)
 * Add support for GROUP BY to SELECT statement (CASSANDRA-10707)
 * Deprecate memtable_cleanup_threshold and update default for memtable_flush_writers (CASSANDRA-12228)
 * Upgrade to OHC 0.4.4 (CASSANDRA-12133)
 * Add version command to cassandra-stress (CASSANDRA-12258)
 * Create compaction-stress tool (CASSANDRA-11844)
 * Garbage-collecting compaction operation and schema option (CASSANDRA-7019)
 * Add beta protocol flag for v5 native protocol (CASSANDRA-12142)
 * Support filtering on non-PRIMARY KEY columns in the CREATE
   MATERIALIZED VIEW statement's WHERE clause (CASSANDRA-10368)
 * Unify STDOUT and SYSTEMLOG logback format (CASSANDRA-12004)
 * COPY FROM should raise error for non-existing input files (CASSANDRA-12174)
 * Faster write path (CASSANDRA-12269)
 * Option to leave omitted columns in INSERT JSON unset (CASSANDRA-11424)
 * Support json/yaml output in nodetool tpstats (CASSANDRA-12035)
 * Expose metrics for successful/failed authentication attempts (CASSANDRA-10635)
 * Prepend snapshot name with "truncated" or "dropped" when a snapshot
   is taken before truncating or dropping a table (CASSANDRA-12178)
 * Optimize RestrictionSet (CASSANDRA-12153)
 * cqlsh does not automatically downgrade CQL version (CASSANDRA-12150)
 * Omit (de)serialization of state variable in UDAs (CASSANDRA-9613)
 * Create a system table to expose prepared statements (CASSANDRA-8831)
 * Reuse DataOutputBuffer from ColumnIndex (CASSANDRA-11970)
 * Remove DatabaseDescriptor dependency from SegmentedFile (CASSANDRA-11580)
 * Add supplied username to authentication error messages (CASSANDRA-12076)
 * Remove pre-startup check for open JMX port (CASSANDRA-12074)
 * Remove compaction Severity from DynamicEndpointSnitch (CASSANDRA-11738)
 * Restore resumable hints delivery (CASSANDRA-11960)
 * Properly report LWT contention (CASSANDRA-12626)
Merged from 3.0:
 * Dump threads when unit tests time out (CASSANDRA-13117)
 * Better error when modifying function permissions without explicit keyspace (CASSANDRA-12925)
 * Indexer is not correctly invoked when building indexes over sstables (CASSANDRA-13075)
 * Read repair is not blocking repair to finish in foreground repair (CASSANDRA-13115)
 * Stress daemon help is incorrect(CASSANDRA-12563)
 * Remove ALTER TYPE support (CASSANDRA-12443)
 * Fix assertion for certain legacy range tombstone pattern (CASSANDRA-12203)
 * Replace empty strings with null values if they cannot be converted (CASSANDRA-12794)
 * Fix deserialization of 2.x DeletedCells (CASSANDRA-12620)
 * Add parent repair session id to anticompaction log message (CASSANDRA-12186)
 * Improve contention handling on failure to acquire MV lock for streaming and hints (CASSANDRA-12905)
 * Fix DELETE and UPDATE queries with empty IN restrictions (CASSANDRA-12829)
 * Mark MVs as built after successful bootstrap (CASSANDRA-12984)
 * Estimated TS drop-time histogram updated with Cell.NO_DELETION_TIME (CASSANDRA-13040)
 * Nodetool compactionstats fails with NullPointerException (CASSANDRA-13021)
 * Thread local pools never cleaned up (CASSANDRA-13033)
 * Set RPC_READY to false when draining or if a node is marked as shutdown (CASSANDRA-12781)
 * CQL often queries static columns unnecessarily (CASSANDRA-12768)
 * Make sure sstables only get committed when it's safe to discard commit log records (CASSANDRA-12956)
 * Reject default_time_to_live option when creating or altering MVs (CASSANDRA-12868)
 * Nodetool should use a more sane max heap size (CASSANDRA-12739)
 * LocalToken ensures token values are cloned on heap (CASSANDRA-12651)
 * AnticompactionRequestSerializer serializedSize is incorrect (CASSANDRA-12934)
 * Prevent reloading of logback.xml from UDF sandbox (CASSANDRA-12535)
 * Reenable HeapPool (CASSANDRA-12900)
 * Disallow offheap_buffers memtable allocation (CASSANDRA-11039)
 * Fix CommitLogSegmentManagerTest (CASSANDRA-12283)
 * Pass root cause to CorruptBlockException when uncompression failed (CASSANDRA-12889)
 * Batch with multiple conditional updates for the same partition causes AssertionError (CASSANDRA-12867)
 * Make AbstractReplicationStrategy extendable from outside its package (CASSANDRA-12788)
 * Don't tell users to turn off consistent rangemovements during rebuild. (CASSANDRA-12296)
 * Fix CommitLogTest.testDeleteIfNotDirty (CASSANDRA-12854)
 * Avoid deadlock due to MV lock contention (CASSANDRA-12689)
 * Fix for KeyCacheCqlTest flakiness (CASSANDRA-12801)
 * Include SSTable filename in compacting large row message (CASSANDRA-12384)
 * Fix potential socket leak (CASSANDRA-12329, CASSANDRA-12330)
 * Fix ViewTest.testCompaction (CASSANDRA-12789)
 * Improve avg aggregate functions (CASSANDRA-12417)
 * Preserve quoted reserved keyword column names in MV creation (CASSANDRA-11803)
 * nodetool stopdaemon errors out (CASSANDRA-12646)
 * Split materialized view mutations on build to prevent OOM (CASSANDRA-12268)
 * mx4j does not work in 3.0.8 (CASSANDRA-12274)
 * Abort cqlsh copy-from in case of no answer after prolonged period of time (CASSANDRA-12740)
 * Avoid sstable corrupt exception due to dropped static column (CASSANDRA-12582)
 * Make stress use client mode to avoid checking commit log size on startup (CASSANDRA-12478)
 * Fix exceptions with new vnode allocation (CASSANDRA-12715)
 * Unify drain and shutdown processes (CASSANDRA-12509)
 * Fix NPE in ComponentOfSlice.isEQ() (CASSANDRA-12706)
 * Fix failure in LogTransactionTest (CASSANDRA-12632)
 * Fix potentially incomplete non-frozen UDT values when querying with the
   full primary key specified (CASSANDRA-12605)
 * Make sure repaired tombstones are dropped when only_purge_repaired_tombstones is enabled (CASSANDRA-12703)
 * Skip writing MV mutations to commitlog on mutation.applyUnsafe() (CASSANDRA-11670)
 * Establish consistent distinction between non-existing partition and NULL value for LWTs on static columns (CASSANDRA-12060)
 * Extend ColumnIdentifier.internedInstances key to include the type that generated the byte buffer (CASSANDRA-12516)
 * Handle composite prefixes with final EOC=0 as in 2.x and refactor LegacyLayout.decodeBound (CASSANDRA-12423)
 * select_distinct_with_deletions_test failing on non-vnode environments (CASSANDRA-11126)
 * Stack Overflow returned to queries while upgrading (CASSANDRA-12527)
 * Fix legacy regex for temporary files from 2.2 (CASSANDRA-12565)
 * Add option to state current gc_grace_seconds to tools/bin/sstablemetadata (CASSANDRA-12208)
 * Fix file system race condition that may cause LogAwareFileLister to fail to classify files (CASSANDRA-11889)
 * Fix file handle leaks due to simultaneous compaction/repair and
   listing snapshots, calculating snapshot sizes, or making schema
   changes (CASSANDRA-11594)
 * Fix nodetool repair exits with 0 for some errors (CASSANDRA-12508)
 * Do not shut down BatchlogManager twice during drain (CASSANDRA-12504)
 * Disk failure policy should not be invoked on out of space (CASSANDRA-12385)
 * Calculate last compacted key on startup (CASSANDRA-6216)
 * Add schema to snapshot manifest, add USING TIMESTAMP clause to ALTER TABLE statements (CASSANDRA-7190)
 * If CF has no clustering columns, any row cache is full partition cache (CASSANDRA-12499)
 * Correct log message for statistics of offheap memtable flush (CASSANDRA-12776)
 * Explicitly set locale for string validation (CASSANDRA-12541,CASSANDRA-12542,CASSANDRA-12543,CASSANDRA-12545)
Merged from 2.2:
 * Fix speculative retry bugs (CASSANDRA-13009)
 * Fix handling of nulls and unsets in IN conditions (CASSANDRA-12981)
 * Fix race causing infinite loop if Thrift server is stopped before it starts listening (CASSANDRA-12856)
 * CompactionTasks now correctly drops sstables out of compaction when not enough disk space is available (CASSANDRA-12979)
 * Remove support for non-JavaScript UDFs (CASSANDRA-12883)
 * Fix DynamicEndpointSnitch noop in multi-datacenter situations (CASSANDRA-13074)
 * cqlsh copy-from: encode column names to avoid primary key parsing errors (CASSANDRA-12909)
 * Temporarily fix bug that creates commit log when running offline tools (CASSANDRA-8616)
 * Reduce granuality of OpOrder.Group during index build (CASSANDRA-12796)
 * Test bind parameters and unset parameters in InsertUpdateIfConditionTest (CASSANDRA-12980)
 * Use saved tokens when setting local tokens on StorageService.joinRing (CASSANDRA-12935)
 * cqlsh: fix DESC TYPES errors (CASSANDRA-12914)
 * Fix leak on skipped SSTables in sstableupgrade (CASSANDRA-12899)
 * Avoid blocking gossip during pending range calculation (CASSANDRA-12281)
 * Fix purgeability of tombstones with max timestamp (CASSANDRA-12792)
 * Fail repair if participant dies during sync or anticompaction (CASSANDRA-12901)
 * cqlsh COPY: unprotected pk values before converting them if not using prepared statements (CASSANDRA-12863)
 * Fix Util.spinAssertEquals (CASSANDRA-12283)
 * Fix potential NPE for compactionstats (CASSANDRA-12462)
 * Prepare legacy authenticate statement if credentials table initialised after node startup (CASSANDRA-12813)
 * Change cassandra.wait_for_tracing_events_timeout_secs default to 0 (CASSANDRA-12754)
 * Clean up permissions when a UDA is dropped (CASSANDRA-12720)
 * Limit colUpdateTimeDelta histogram updates to reasonable deltas (CASSANDRA-11117)
 * Fix leak errors and execution rejected exceptions when draining (CASSANDRA-12457)
 * Fix merkle tree depth calculation (CASSANDRA-12580)
 * Make Collections deserialization more robust (CASSANDRA-12618)
 * Better handle invalid system roles table (CASSANDRA-12700)
 * Fix exceptions when enabling gossip on nodes that haven't joined the ring (CASSANDRA-12253)
 * Fix authentication problem when invoking cqlsh copy from a SOURCE command (CASSANDRA-12642)
 * Decrement pending range calculator jobs counter in finally block
 * cqlshlib tests: increase default execute timeout (CASSANDRA-12481)
 * Forward writes to replacement node when replace_address != broadcast_address (CASSANDRA-8523)
 * Fail repair on non-existing table (CASSANDRA-12279)
 * Enable repair -pr and -local together (fix regression of CASSANDRA-7450) (CASSANDRA-12522)
 * Split consistent range movement flag correction (CASSANDRA-12786)
Merged from 2.1:
 * Upgrade netty version to fix memory leak with client encryption (CASSANDRA-13114)
 * cqlsh copy-from: sort user type fields in csv (CASSANDRA-12959)
 * Don't skip sstables based on maxLocalDeletionTime (CASSANDRA-12765)


3.8, 3.9
 * Fix value skipping with counter columns (CASSANDRA-11726)
 * Fix nodetool tablestats miss SSTable count (CASSANDRA-12205)
 * Fixed flacky SSTablesIteratedTest (CASSANDRA-12282)
 * Fixed flacky SSTableRewriterTest: check file counts before calling validateCFS (CASSANDRA-12348)
 * cqlsh: Fix handling of $$-escaped strings (CASSANDRA-12189)
 * Fix SSL JMX requiring truststore containing server cert (CASSANDRA-12109)
 * RTE from new CDC column breaks in flight queries (CASSANDRA-12236)
 * Fix hdr logging for single operation workloads (CASSANDRA-12145)
 * Fix SASI PREFIX search in CONTAINS mode with partial terms (CASSANDRA-12073)
 * Increase size of flushExecutor thread pool (CASSANDRA-12071)
 * Partial revert of CASSANDRA-11971, cannot recycle buffer in SP.sendMessagesToNonlocalDC (CASSANDRA-11950)
 * Upgrade netty to 4.0.39 (CASSANDRA-12032, CASSANDRA-12034)
 * Improve details in compaction log message (CASSANDRA-12080)
 * Allow unset values in CQLSSTableWriter (CASSANDRA-11911)
 * Chunk cache to request compressor-compatible buffers if pool space is exhausted (CASSANDRA-11993)
 * Remove DatabaseDescriptor dependencies from SequentialWriter (CASSANDRA-11579)
 * Move skip_stop_words filter before stemming (CASSANDRA-12078)
 * Support seek() in EncryptedFileSegmentInputStream (CASSANDRA-11957)
 * SSTable tools mishandling LocalPartitioner (CASSANDRA-12002)
 * When SEPWorker assigned work, set thread name to match pool (CASSANDRA-11966)
 * Add cross-DC latency metrics (CASSANDRA-11569)
 * Allow terms in selection clause (CASSANDRA-10783)
 * Add bind variables to trace (CASSANDRA-11719)
 * Switch counter shards' clock to timestamps (CASSANDRA-9811)
 * Introduce HdrHistogram and response/service/wait separation to stress tool (CASSANDRA-11853)
 * entry-weighers in QueryProcessor should respect partitionKeyBindIndexes field (CASSANDRA-11718)
 * Support older ant versions (CASSANDRA-11807)
 * Estimate compressed on disk size when deciding if sstable size limit reached (CASSANDRA-11623)
 * cassandra-stress profiles should support case sensitive schemas (CASSANDRA-11546)
 * Remove DatabaseDescriptor dependency from FileUtils (CASSANDRA-11578)
 * Faster streaming (CASSANDRA-9766)
 * Add prepared query parameter to trace for "Execute CQL3 prepared query" session (CASSANDRA-11425)
 * Add repaired percentage metric (CASSANDRA-11503)
 * Add Change-Data-Capture (CASSANDRA-8844)
Merged from 3.0:
 * Fix paging for 2.x to 3.x upgrades (CASSANDRA-11195)
 * Fix clean interval not sent to commit log for empty memtable flush (CASSANDRA-12436)
 * Fix potential resource leak in RMIServerSocketFactoryImpl (CASSANDRA-12331)
 * Make sure compaction stats are updated when compaction is interrupted (CASSANDRA-12100)
 * Change commitlog and sstables to track dirty and clean intervals (CASSANDRA-11828)
 * NullPointerException during compaction on table with static columns (CASSANDRA-12336)
 * Fixed ConcurrentModificationException when reading metrics in GraphiteReporter (CASSANDRA-11823)
 * Fix upgrade of super columns on thrift (CASSANDRA-12335)
 * Fixed flacky BlacklistingCompactionsTest, switched to fixed size types and increased corruption size (CASSANDRA-12359)
 * Rerun ReplicationAwareTokenAllocatorTest on failure to avoid flakiness (CASSANDRA-12277)
 * Exception when computing read-repair for range tombstones (CASSANDRA-12263)
 * Lost counter writes in compact table and static columns (CASSANDRA-12219)
 * AssertionError with MVs on updating a row that isn't indexed due to a null value (CASSANDRA-12247)
 * Disable RR and speculative retry with EACH_QUORUM reads (CASSANDRA-11980)
 * Add option to override compaction space check (CASSANDRA-12180)
 * Faster startup by only scanning each directory for temporary files once (CASSANDRA-12114)
 * Respond with v1/v2 protocol header when responding to driver that attempts
   to connect with too low of a protocol version (CASSANDRA-11464)
 * NullPointerExpception when reading/compacting table (CASSANDRA-11988)
 * Fix problem with undeleteable rows on upgrade to new sstable format (CASSANDRA-12144)
 * Fix potential bad messaging service message for paged range reads
   within mixed-version 3.x clusters (CASSANDRA-12249)
 * Fix paging logic for deleted partitions with static columns (CASSANDRA-12107)
 * Wait until the message is being send to decide which serializer must be used (CASSANDRA-11393)
 * Fix migration of static thrift column names with non-text comparators (CASSANDRA-12147)
 * Fix upgrading sparse tables that are incorrectly marked as dense (CASSANDRA-11315)
 * Fix reverse queries ignoring range tombstones (CASSANDRA-11733)
 * Avoid potential race when rebuilding CFMetaData (CASSANDRA-12098)
 * Avoid missing sstables when getting the canonical sstables (CASSANDRA-11996)
 * Always select the live sstables when getting sstables in bounds (CASSANDRA-11944)
 * Fix column ordering of results with static columns for Thrift requests in
   a mixed 2.x/3.x cluster, also fix potential non-resolved duplication of
   those static columns in query results (CASSANDRA-12123)
 * Avoid digest mismatch with empty but static rows (CASSANDRA-12090)
 * Fix EOF exception when altering column type (CASSANDRA-11820)
 * Fix potential race in schema during new table creation (CASSANDRA-12083)
 * cqlsh: fix error handling in rare COPY FROM failure scenario (CASSANDRA-12070)
 * Disable autocompaction during drain (CASSANDRA-11878)
 * Add a metrics timer to MemtablePool and use it to track time spent blocked on memory in MemtableAllocator (CASSANDRA-11327)
 * Fix upgrading schema with super columns with non-text subcomparators (CASSANDRA-12023)
 * Add TimeWindowCompactionStrategy (CASSANDRA-9666)
 * Fix JsonTransformer output of partition with deletion info (CASSANDRA-12418)
 * Fix NPE in SSTableLoader when specifying partial directory path (CASSANDRA-12609)
Merged from 2.2:
 * Add local address entry in PropertyFileSnitch (CASSANDRA-11332)
 * cqlsh copy: fix missing counter values (CASSANDRA-12476)
 * Move migration tasks to non-periodic queue, assure flush executor shutdown after non-periodic executor (CASSANDRA-12251)
 * cqlsh copy: fixed possible race in initializing feeding thread (CASSANDRA-11701)
 * Only set broadcast_rpc_address on Ec2MultiRegionSnitch if it's not set (CASSANDRA-11357)
 * Update StorageProxy range metrics for timeouts, failures and unavailables (CASSANDRA-9507)
 * Add Sigar to classes included in clientutil.jar (CASSANDRA-11635)
 * Add decay to histograms and timers used for metrics (CASSANDRA-11752)
 * Fix hanging stream session (CASSANDRA-10992)
 * Fix INSERT JSON, fromJson() support of smallint, tinyint types (CASSANDRA-12371)
 * Restore JVM metric export for metric reporters (CASSANDRA-12312)
 * Release sstables of failed stream sessions only when outgoing transfers are finished (CASSANDRA-11345)
 * Wait for tracing events before returning response and query at same consistency level client side (CASSANDRA-11465)
 * cqlsh copyutil should get host metadata by connected address (CASSANDRA-11979)
 * Fixed cqlshlib.test.remove_test_db (CASSANDRA-12214)
 * Synchronize ThriftServer::stop() (CASSANDRA-12105)
 * Use dedicated thread for JMX notifications (CASSANDRA-12146)
 * Improve streaming synchronization and fault tolerance (CASSANDRA-11414)
 * MemoryUtil.getShort() should return an unsigned short also for architectures not supporting unaligned memory accesses (CASSANDRA-11973)
Merged from 2.1:
 * Fix queries with empty ByteBuffer values in clustering column restrictions (CASSANDRA-12127)
 * Disable passing control to post-flush after flush failure to prevent data loss (CASSANDRA-11828)
 * Allow STCS-in-L0 compactions to reduce scope with LCS (CASSANDRA-12040)
 * cannot use cql since upgrading python to 2.7.11+ (CASSANDRA-11850)
 * Fix filtering on clustering columns when 2i is used (CASSANDRA-11907)


3.0.8
 * Fix potential race in schema during new table creation (CASSANDRA-12083)
 * cqlsh: fix error handling in rare COPY FROM failure scenario (CASSANDRA-12070)
 * Disable autocompaction during drain (CASSANDRA-11878)
 * Add a metrics timer to MemtablePool and use it to track time spent blocked on memory in MemtableAllocator (CASSANDRA-11327)
 * Fix upgrading schema with super columns with non-text subcomparators (CASSANDRA-12023)
 * Add TimeWindowCompactionStrategy (CASSANDRA-9666)
Merged from 2.2:
 * Allow nodetool info to run with readonly JMX access (CASSANDRA-11755)
 * Validate bloom_filter_fp_chance against lowest supported
   value when the table is created (CASSANDRA-11920)
 * Don't send erroneous NEW_NODE notifications on restart (CASSANDRA-11038)
 * StorageService shutdown hook should use a volatile variable (CASSANDRA-11984)
Merged from 2.1:
 * Add system property to set the max number of native transport requests in queue (CASSANDRA-11363)
 * Fix queries with empty ByteBuffer values in clustering column restrictions (CASSANDRA-12127)
 * Disable passing control to post-flush after flush failure to prevent data loss (CASSANDRA-11828)
 * Allow STCS-in-L0 compactions to reduce scope with LCS (CASSANDRA-12040)
 * cannot use cql since upgrading python to 2.7.11+ (CASSANDRA-11850)
 * Fix filtering on clustering columns when 2i is used (CASSANDRA-11907)
 * Avoid stalling paxos when the paxos state expires (CASSANDRA-12043)
 * Remove finished incoming streaming connections from MessagingService (CASSANDRA-11854)
 * Don't try to get sstables for non-repairing column families (CASSANDRA-12077)
 * Avoid marking too many sstables as repaired (CASSANDRA-11696)
 * Prevent select statements with clustering key > 64k (CASSANDRA-11882)
 * Fix clock skew corrupting other nodes with paxos (CASSANDRA-11991)
 * Remove distinction between non-existing static columns and existing but null in LWTs (CASSANDRA-9842)
 * Cache local ranges when calculating repair neighbors (CASSANDRA-11934)
 * Allow LWT operation on static column with only partition keys (CASSANDRA-10532)
 * Create interval tree over canonical sstables to avoid missing sstables during streaming (CASSANDRA-11886)
 * cqlsh COPY FROM: shutdown parent cluster after forking, to avoid corrupting SSL connections (CASSANDRA-11749)


3.7
 * Support multiple folders for user defined compaction tasks (CASSANDRA-11765)
 * Fix race in CompactionStrategyManager's pause/resume (CASSANDRA-11922)
Merged from 3.0:
 * Fix legacy serialization of Thrift-generated non-compound range tombstones
   when communicating with 2.x nodes (CASSANDRA-11930)
 * Fix Directories instantiations where CFS.initialDirectories should be used (CASSANDRA-11849)
 * Avoid referencing DatabaseDescriptor in AbstractType (CASSANDRA-11912)
 * Don't use static dataDirectories field in Directories instances (CASSANDRA-11647)
 * Fix sstables not being protected from removal during index build (CASSANDRA-11905)
 * cqlsh: Suppress stack trace from Read/WriteFailures (CASSANDRA-11032)
 * Remove unneeded code to repair index summaries that have
   been improperly down-sampled (CASSANDRA-11127)
 * Avoid WriteTimeoutExceptions during commit log replay due to materialized
   view lock contention (CASSANDRA-11891)
 * Prevent OOM failures on SSTable corruption, improve tests for corruption detection (CASSANDRA-9530)
 * Use CFS.initialDirectories when clearing snapshots (CASSANDRA-11705)
 * Allow compaction strategies to disable early open (CASSANDRA-11754)
 * Refactor Materialized View code (CASSANDRA-11475)
 * Update Java Driver (CASSANDRA-11615)
Merged from 2.2:
 * Persist local metadata earlier in startup sequence (CASSANDRA-11742)
 * cqlsh: fix tab completion for case-sensitive identifiers (CASSANDRA-11664)
 * Avoid showing estimated key as -1 in tablestats (CASSANDRA-11587)
 * Fix possible race condition in CommitLog.recover (CASSANDRA-11743)
 * Enable client encryption in sstableloader with cli options (CASSANDRA-11708)
 * Possible memory leak in NIODataInputStream (CASSANDRA-11867)
 * Add seconds to cqlsh tracing session duration (CASSANDRA-11753)
 * Fix commit log replay after out-of-order flush completion (CASSANDRA-9669)
 * Prohibit Reversed Counter type as part of the PK (CASSANDRA-9395)
 * cqlsh: correctly handle non-ascii chars in error messages (CASSANDRA-11626)
Merged from 2.1:
 * Run CommitLog tests with different compression settings (CASSANDRA-9039)
 * cqlsh: apply current keyspace to source command (CASSANDRA-11152)
 * Clear out parent repair session if repair coordinator dies (CASSANDRA-11824)
 * Set default streaming_socket_timeout_in_ms to 24 hours (CASSANDRA-11840)
 * Do not consider local node a valid source during replace (CASSANDRA-11848)
 * Add message dropped tasks to nodetool netstats (CASSANDRA-11855)
 * Avoid holding SSTableReaders for duration of incremental repair (CASSANDRA-11739)


3.6
 * Correctly migrate schema for frozen UDTs during 2.x -> 3.x upgrades
   (does not affect any released versions) (CASSANDRA-11613)
 * Allow server startup if JMX is configured directly (CASSANDRA-11725)
 * Prevent direct memory OOM on buffer pool allocations (CASSANDRA-11710)
 * Enhanced Compaction Logging (CASSANDRA-10805)
 * Make prepared statement cache size configurable (CASSANDRA-11555)
 * Integrated JMX authentication and authorization (CASSANDRA-10091)
 * Add units to stress ouput (CASSANDRA-11352)
 * Fix PER PARTITION LIMIT for single and multi partitions queries (CASSANDRA-11603)
 * Add uncompressed chunk cache for RandomAccessReader (CASSANDRA-5863)
 * Clarify ClusteringPrefix hierarchy (CASSANDRA-11213)
 * Always perform collision check before joining ring (CASSANDRA-10134)
 * SSTableWriter output discrepancy (CASSANDRA-11646)
 * Fix potential timeout in NativeTransportService.testConcurrentDestroys (CASSANDRA-10756)
 * Support large partitions on the 3.0 sstable format (CASSANDRA-11206,11763)
 * Add support to rebuild from specific range (CASSANDRA-10406)
 * Optimize the overlapping lookup by calculating all the
   bounds in advance (CASSANDRA-11571)
 * Support json/yaml output in nodetool tablestats (CASSANDRA-5977)
 * (stress) Add datacenter option to -node options (CASSANDRA-11591)
 * Fix handling of empty slices (CASSANDRA-11513)
 * Make number of cores used by cqlsh COPY visible to testing code (CASSANDRA-11437)
 * Allow filtering on clustering columns for queries without secondary indexes (CASSANDRA-11310)
 * Refactor Restriction hierarchy (CASSANDRA-11354)
 * Eliminate allocations in R/W path (CASSANDRA-11421)
 * Update Netty to 4.0.36 (CASSANDRA-11567)
 * Fix PER PARTITION LIMIT for queries requiring post-query ordering (CASSANDRA-11556)
 * Allow instantiation of UDTs and tuples in UDFs (CASSANDRA-10818)
 * Support UDT in CQLSSTableWriter (CASSANDRA-10624)
 * Support for non-frozen user-defined types, updating
   individual fields of user-defined types (CASSANDRA-7423)
 * Make LZ4 compression level configurable (CASSANDRA-11051)
 * Allow per-partition LIMIT clause in CQL (CASSANDRA-7017)
 * Make custom filtering more extensible with UserExpression (CASSANDRA-11295)
 * Improve field-checking and error reporting in cassandra.yaml (CASSANDRA-10649)
 * Print CAS stats in nodetool proxyhistograms (CASSANDRA-11507)
 * More user friendly error when providing an invalid token to nodetool (CASSANDRA-9348)
 * Add static column support to SASI index (CASSANDRA-11183)
 * Support EQ/PREFIX queries in SASI CONTAINS mode without tokenization (CASSANDRA-11434)
 * Support LIKE operator in prepared statements (CASSANDRA-11456)
 * Add a command to see if a Materialized View has finished building (CASSANDRA-9967)
 * Log endpoint and port associated with streaming operation (CASSANDRA-8777)
 * Print sensible units for all log messages (CASSANDRA-9692)
 * Upgrade Netty to version 4.0.34 (CASSANDRA-11096)
 * Break the CQL grammar into separate Parser and Lexer (CASSANDRA-11372)
 * Compress only inter-dc traffic by default (CASSANDRA-8888)
 * Add metrics to track write amplification (CASSANDRA-11420)
 * cassandra-stress: cannot handle "value-less" tables (CASSANDRA-7739)
 * Add/drop multiple columns in one ALTER TABLE statement (CASSANDRA-10411)
 * Add require_endpoint_verification opt for internode encryption (CASSANDRA-9220)
 * Add auto import java.util for UDF code block (CASSANDRA-11392)
 * Add --hex-format option to nodetool getsstables (CASSANDRA-11337)
 * sstablemetadata should print sstable min/max token (CASSANDRA-7159)
 * Do not wrap CassandraException in TriggerExecutor (CASSANDRA-9421)
 * COPY TO should have higher double precision (CASSANDRA-11255)
 * Stress should exit with non-zero status after failure (CASSANDRA-10340)
 * Add client to cqlsh SHOW_SESSION (CASSANDRA-8958)
 * Fix nodetool tablestats keyspace level metrics (CASSANDRA-11226)
 * Store repair options in parent_repair_history (CASSANDRA-11244)
 * Print current leveling in sstableofflinerelevel (CASSANDRA-9588)
 * Change repair message for keyspaces with RF 1 (CASSANDRA-11203)
 * Remove hard-coded SSL cipher suites and protocols (CASSANDRA-10508)
 * Improve concurrency in CompactionStrategyManager (CASSANDRA-10099)
 * (cqlsh) interpret CQL type for formatting blobs (CASSANDRA-11274)
 * Refuse to start and print txn log information in case of disk
   corruption (CASSANDRA-10112)
 * Resolve some eclipse-warnings (CASSANDRA-11086)
 * (cqlsh) Show static columns in a different color (CASSANDRA-11059)
 * Allow to remove TTLs on table with default_time_to_live (CASSANDRA-11207)
Merged from 3.0:
 * Disallow creating view with a static column (CASSANDRA-11602)
 * Reduce the amount of object allocations caused by the getFunctions methods (CASSANDRA-11593)
 * Potential error replaying commitlog with smallint/tinyint/date/time types (CASSANDRA-11618)
 * Fix queries with filtering on counter columns (CASSANDRA-11629)
 * Improve tombstone printing in sstabledump (CASSANDRA-11655)
 * Fix paging for range queries where all clustering columns are specified (CASSANDRA-11669)
 * Don't require HEAP_NEW_SIZE to be set when using G1 (CASSANDRA-11600)
 * Fix sstabledump not showing cells after tombstone marker (CASSANDRA-11654)
 * Ignore all LocalStrategy keyspaces for streaming and other related
   operations (CASSANDRA-11627)
 * Ensure columnfilter covers indexed columns for thrift 2i queries (CASSANDRA-11523)
 * Only open one sstable scanner per sstable (CASSANDRA-11412)
 * Option to specify ProtocolVersion in cassandra-stress (CASSANDRA-11410)
 * ArithmeticException in avgFunctionForDecimal (CASSANDRA-11485)
 * LogAwareFileLister should only use OLD sstable files in current folder to determine disk consistency (CASSANDRA-11470)
 * Notify indexers of expired rows during compaction (CASSANDRA-11329)
 * Properly respond with ProtocolError when a v1/v2 native protocol
   header is received (CASSANDRA-11464)
 * Validate that num_tokens and initial_token are consistent with one another (CASSANDRA-10120)
Merged from 2.2:
 * Exit JVM if JMX server fails to startup (CASSANDRA-11540)
 * Produce a heap dump when exiting on OOM (CASSANDRA-9861)
 * Restore ability to filter on clustering columns when using a 2i (CASSANDRA-11510)
 * JSON datetime formatting needs timezone (CASSANDRA-11137)
 * Fix is_dense recalculation for Thrift-updated tables (CASSANDRA-11502)
 * Remove unnescessary file existence check during anticompaction (CASSANDRA-11660)
 * Add missing files to debian packages (CASSANDRA-11642)
 * Avoid calling Iterables::concat in loops during ModificationStatement::getFunctions (CASSANDRA-11621)
 * cqlsh: COPY FROM should use regular inserts for single statement batches and
   report errors correctly if workers processes crash on initialization (CASSANDRA-11474)
 * Always close cluster with connection in CqlRecordWriter (CASSANDRA-11553)
 * Allow only DISTINCT queries with partition keys restrictions (CASSANDRA-11339)
 * CqlConfigHelper no longer requires both a keystore and truststore to work (CASSANDRA-11532)
 * Make deprecated repair methods backward-compatible with previous notification service (CASSANDRA-11430)
 * IncomingStreamingConnection version check message wrong (CASSANDRA-11462)
Merged from 2.1:
 * Support mlockall on IBM POWER arch (CASSANDRA-11576)
 * Add option to disable use of severity in DynamicEndpointSnitch (CASSANDRA-11737)
 * cqlsh COPY FROM fails for null values with non-prepared statements (CASSANDRA-11631)
 * Make cython optional in pylib/setup.py (CASSANDRA-11630)
 * Change order of directory searching for cassandra.in.sh to favor local one (CASSANDRA-11628)
 * cqlsh COPY FROM fails with []{} chars in UDT/tuple fields/values (CASSANDRA-11633)
 * clqsh: COPY FROM throws TypeError with Cython extensions enabled (CASSANDRA-11574)
 * cqlsh: COPY FROM ignores NULL values in conversion (CASSANDRA-11549)
 * Validate levels when building LeveledScanner to avoid overlaps with orphaned sstables (CASSANDRA-9935)


3.5
 * StaticTokenTreeBuilder should respect posibility of duplicate tokens (CASSANDRA-11525)
 * Correctly fix potential assertion error during compaction (CASSANDRA-11353)
 * Avoid index segment stitching in RAM which lead to OOM on big SSTable files (CASSANDRA-11383)
 * Fix clustering and row filters for LIKE queries on clustering columns (CASSANDRA-11397)
Merged from 3.0:
 * Fix rare NPE on schema upgrade from 2.x to 3.x (CASSANDRA-10943)
 * Improve backoff policy for cqlsh COPY FROM (CASSANDRA-11320)
 * Improve IF NOT EXISTS check in CREATE INDEX (CASSANDRA-11131)
 * Upgrade ohc to 0.4.3
 * Enable SO_REUSEADDR for JMX RMI server sockets (CASSANDRA-11093)
 * Allocate merkletrees with the correct size (CASSANDRA-11390)
 * Support streaming pre-3.0 sstables (CASSANDRA-10990)
 * Add backpressure to compressed or encrypted commit log (CASSANDRA-10971)
 * SSTableExport supports secondary index tables (CASSANDRA-11330)
 * Fix sstabledump to include missing info in debug output (CASSANDRA-11321)
 * Establish and implement canonical bulk reading workload(s) (CASSANDRA-10331)
 * Fix paging for IN queries on tables without clustering columns (CASSANDRA-11208)
 * Remove recursive call from CompositesSearcher (CASSANDRA-11304)
 * Fix filtering on non-primary key columns for queries without index (CASSANDRA-6377)
 * Fix sstableloader fail when using materialized view (CASSANDRA-11275)
Merged from 2.2:
 * DatabaseDescriptor should log stacktrace in case of Eception during seed provider creation (CASSANDRA-11312)
 * Use canonical path for directory in SSTable descriptor (CASSANDRA-10587)
 * Add cassandra-stress keystore option (CASSANDRA-9325)
 * Dont mark sstables as repairing with sub range repairs (CASSANDRA-11451)
 * Notify when sstables change after cancelling compaction (CASSANDRA-11373)
 * cqlsh: COPY FROM should check that explicit column names are valid (CASSANDRA-11333)
 * Add -Dcassandra.start_gossip startup option (CASSANDRA-10809)
 * Fix UTF8Validator.validate() for modified UTF-8 (CASSANDRA-10748)
 * Clarify that now() function is calculated on the coordinator node in CQL documentation (CASSANDRA-10900)
 * Fix bloom filter sizing with LCS (CASSANDRA-11344)
 * (cqlsh) Fix error when result is 0 rows with EXPAND ON (CASSANDRA-11092)
 * Add missing newline at end of bin/cqlsh (CASSANDRA-11325)
 * Unresolved hostname leads to replace being ignored (CASSANDRA-11210)
 * Only log yaml config once, at startup (CASSANDRA-11217)
 * Reference leak with parallel repairs on the same table (CASSANDRA-11215)
Merged from 2.1:
 * Add a -j parameter to scrub/cleanup/upgradesstables to state how
   many threads to use (CASSANDRA-11179)
 * COPY FROM on large datasets: fix progress report and debug performance (CASSANDRA-11053)
 * InvalidateKeys should have a weak ref to key cache (CASSANDRA-11176)


3.4
 * (cqlsh) add cqlshrc option to always connect using ssl (CASSANDRA-10458)
 * Cleanup a few resource warnings (CASSANDRA-11085)
 * Allow custom tracing implementations (CASSANDRA-10392)
 * Extract LoaderOptions to be able to be used from outside (CASSANDRA-10637)
 * fix OnDiskIndexTest to properly treat empty ranges (CASSANDRA-11205)
 * fix TrackerTest to handle new notifications (CASSANDRA-11178)
 * add SASI validation for partitioner and complex columns (CASSANDRA-11169)
 * Add caching of encrypted credentials in PasswordAuthenticator (CASSANDRA-7715)
 * fix SASI memtable switching on flush (CASSANDRA-11159)
 * Remove duplicate offline compaction tracking (CASSANDRA-11148)
 * fix EQ semantics of analyzed SASI indexes (CASSANDRA-11130)
 * Support long name output for nodetool commands (CASSANDRA-7950)
 * Encrypted hints (CASSANDRA-11040)
 * SASI index options validation (CASSANDRA-11136)
 * Optimize disk seek using min/max column name meta data when the LIMIT clause is used
   (CASSANDRA-8180)
 * Add LIKE support to CQL3 (CASSANDRA-11067)
 * Generic Java UDF types (CASSANDRA-10819)
 * cqlsh: Include sub-second precision in timestamps by default (CASSANDRA-10428)
 * Set javac encoding to utf-8 (CASSANDRA-11077)
 * Integrate SASI index into Cassandra (CASSANDRA-10661)
 * Add --skip-flush option to nodetool snapshot
 * Skip values for non-queried columns (CASSANDRA-10657)
 * Add support for secondary indexes on static columns (CASSANDRA-8103)
 * CommitLogUpgradeTestMaker creates broken commit logs (CASSANDRA-11051)
 * Add metric for number of dropped mutations (CASSANDRA-10866)
 * Simplify row cache invalidation code (CASSANDRA-10396)
 * Support user-defined compaction through nodetool (CASSANDRA-10660)
 * Stripe view locks by key and table ID to reduce contention (CASSANDRA-10981)
 * Add nodetool gettimeout and settimeout commands (CASSANDRA-10953)
 * Add 3.0 metadata to sstablemetadata output (CASSANDRA-10838)
Merged from 3.0:
 * MV should only query complex columns included in the view (CASSANDRA-11069)
 * Failed aggregate creation breaks server permanently (CASSANDRA-11064)
 * Add sstabledump tool (CASSANDRA-7464)
 * Introduce backpressure for hints (CASSANDRA-10972)
 * Fix ClusteringPrefix not being able to read tombstone range boundaries (CASSANDRA-11158)
 * Prevent logging in sandboxed state (CASSANDRA-11033)
 * Disallow drop/alter operations of UDTs used by UDAs (CASSANDRA-10721)
 * Add query time validation method on Index (CASSANDRA-11043)
 * Avoid potential AssertionError in mixed version cluster (CASSANDRA-11128)
 * Properly handle hinted handoff after topology changes (CASSANDRA-5902)
 * AssertionError when listing sstable files on inconsistent disk state (CASSANDRA-11156)
 * Fix wrong rack counting and invalid conditions check for TokenAllocation
   (CASSANDRA-11139)
 * Avoid creating empty hint files (CASSANDRA-11090)
 * Fix leak detection strong reference loop using weak reference (CASSANDRA-11120)
 * Configurie BatchlogManager to stop delayed tasks on shutdown (CASSANDRA-11062)
 * Hadoop integration is incompatible with Cassandra Driver 3.0.0 (CASSANDRA-11001)
 * Add dropped_columns to the list of schema table so it gets handled
   properly (CASSANDRA-11050)
 * Fix NPE when using forceRepairRangeAsync without DC (CASSANDRA-11239)
Merged from 2.2:
 * Preserve order for preferred SSL cipher suites (CASSANDRA-11164)
 * Range.compareTo() violates the contract of Comparable (CASSANDRA-11216)
 * Avoid NPE when serializing ErrorMessage with null message (CASSANDRA-11167)
 * Replacing an aggregate with a new version doesn't reset INITCOND (CASSANDRA-10840)
 * (cqlsh) cqlsh cannot be called through symlink (CASSANDRA-11037)
 * fix ohc and java-driver pom dependencies in build.xml (CASSANDRA-10793)
 * Protect from keyspace dropped during repair (CASSANDRA-11065)
 * Handle adding fields to a UDT in SELECT JSON and toJson() (CASSANDRA-11146)
 * Better error message for cleanup (CASSANDRA-10991)
 * cqlsh pg-style-strings broken if line ends with ';' (CASSANDRA-11123)
 * Always persist upsampled index summaries (CASSANDRA-10512)
 * (cqlsh) Fix inconsistent auto-complete (CASSANDRA-10733)
 * Make SELECT JSON and toJson() threadsafe (CASSANDRA-11048)
 * Fix SELECT on tuple relations for mixed ASC/DESC clustering order (CASSANDRA-7281)
 * Use cloned TokenMetadata in size estimates to avoid race against membership check
   (CASSANDRA-10736)
 * (cqlsh) Support utf-8/cp65001 encoding on Windows (CASSANDRA-11030)
 * Fix paging on DISTINCT queries repeats result when first row in partition changes
   (CASSANDRA-10010)
 * (cqlsh) Support timezone conversion using pytz (CASSANDRA-10397)
 * cqlsh: change default encoding to UTF-8 (CASSANDRA-11124)
Merged from 2.1:
 * Checking if an unlogged batch is local is inefficient (CASSANDRA-11529)
 * Fix out-of-space error treatment in memtable flushing (CASSANDRA-11448).
 * Don't do defragmentation if reading from repaired sstables (CASSANDRA-10342)
 * Fix streaming_socket_timeout_in_ms not enforced (CASSANDRA-11286)
 * Avoid dropping message too quickly due to missing unit conversion (CASSANDRA-11302)
 * Don't remove FailureDetector history on removeEndpoint (CASSANDRA-10371)
 * Only notify if repair status changed (CASSANDRA-11172)
 * Use logback setting for 'cassandra -v' command (CASSANDRA-10767)
 * Fix sstableloader to unthrottle streaming by default (CASSANDRA-9714)
 * Fix incorrect warning in 'nodetool status' (CASSANDRA-10176)
 * Properly release sstable ref when doing offline scrub (CASSANDRA-10697)
 * Improve nodetool status performance for large cluster (CASSANDRA-7238)
 * Gossiper#isEnabled is not thread safe (CASSANDRA-11116)
 * Avoid major compaction mixing repaired and unrepaired sstables in DTCS (CASSANDRA-11113)
 * Make it clear what DTCS timestamp_resolution is used for (CASSANDRA-11041)
 * (cqlsh) Display milliseconds when datetime overflows (CASSANDRA-10625)


3.3
 * Avoid infinite loop if owned range is smaller than number of
   data dirs (CASSANDRA-11034)
 * Avoid bootstrap hanging when existing nodes have no data to stream (CASSANDRA-11010)
Merged from 3.0:
 * Remove double initialization of newly added tables (CASSANDRA-11027)
 * Filter keys searcher results by target range (CASSANDRA-11104)
 * Fix deserialization of legacy read commands (CASSANDRA-11087)
 * Fix incorrect computation of deletion time in sstable metadata (CASSANDRA-11102)
 * Avoid memory leak when collecting sstable metadata (CASSANDRA-11026)
 * Mutations do not block for completion under view lock contention (CASSANDRA-10779)
 * Invalidate legacy schema tables when unloading them (CASSANDRA-11071)
 * (cqlsh) handle INSERT and UPDATE statements with LWT conditions correctly
   (CASSANDRA-11003)
 * Fix DISTINCT queries in mixed version clusters (CASSANDRA-10762)
 * Migrate build status for indexes along with legacy schema (CASSANDRA-11046)
 * Ensure SSTables for legacy KEYS indexes can be read (CASSANDRA-11045)
 * Added support for IBM zSystems architecture (CASSANDRA-11054)
 * Update CQL documentation (CASSANDRA-10899)
 * Check the column name, not cell name, for dropped columns when reading
   legacy sstables (CASSANDRA-11018)
 * Don't attempt to index clustering values of static rows (CASSANDRA-11021)
 * Remove checksum files after replaying hints (CASSANDRA-10947)
 * Support passing base table metadata to custom 2i validation (CASSANDRA-10924)
 * Ensure stale index entries are purged during reads (CASSANDRA-11013)
 * (cqlsh) Also apply --connect-timeout to control connection
   timeout (CASSANDRA-10959)
 * Fix AssertionError when removing from list using UPDATE (CASSANDRA-10954)
 * Fix UnsupportedOperationException when reading old sstable with range
   tombstone (CASSANDRA-10743)
 * MV should use the maximum timestamp of the primary key (CASSANDRA-10910)
 * Fix potential assertion error during compaction (CASSANDRA-10944)
Merged from 2.2:
 * maxPurgeableTimestamp needs to check memtables too (CASSANDRA-9949)
 * Apply change to compaction throughput in real time (CASSANDRA-10025)
 * (cqlsh) encode input correctly when saving history
 * Fix potential NPE on ORDER BY queries with IN (CASSANDRA-10955)
 * Start L0 STCS-compactions even if there is a L0 -> L1 compaction
   going (CASSANDRA-10979)
 * Make UUID LSB unique per process (CASSANDRA-7925)
 * Avoid NPE when performing sstable tasks (scrub etc.) (CASSANDRA-10980)
 * Make sure client gets tombstone overwhelmed warning (CASSANDRA-9465)
 * Fix error streaming section more than 2GB (CASSANDRA-10961)
 * Histogram buckets exposed in jmx are sorted incorrectly (CASSANDRA-10975)
 * Enable GC logging by default (CASSANDRA-10140)
 * Optimize pending range computation (CASSANDRA-9258)
 * Skip commit log and saved cache directories in SSTable version startup check (CASSANDRA-10902)
 * drop/alter user should be case sensitive (CASSANDRA-10817)
Merged from 2.1:
 * test_bulk_round_trip_blogposts is failing occasionally (CASSANDRA-10938)
 * Fix isJoined return true only after becoming cluster member (CASANDRA-11007)
 * Fix bad gossip generation seen in long-running clusters (CASSANDRA-10969)
 * Avoid NPE when incremental repair fails (CASSANDRA-10909)
 * Unmark sstables compacting once they are done in cleanup/scrub/upgradesstables (CASSANDRA-10829)
 * Allow simultaneous bootstrapping with strict consistency when no vnodes are used (CASSANDRA-11005)
 * Log a message when major compaction does not result in a single file (CASSANDRA-10847)
 * (cqlsh) fix cqlsh_copy_tests when vnodes are disabled (CASSANDRA-10997)
 * (cqlsh) Add request timeout option to cqlsh (CASSANDRA-10686)
 * Avoid AssertionError while submitting hint with LWT (CASSANDRA-10477)
 * If CompactionMetadata is not in stats file, use index summary instead (CASSANDRA-10676)
 * Retry sending gossip syn multiple times during shadow round (CASSANDRA-8072)
 * Fix pending range calculation during moves (CASSANDRA-10887)
 * Sane default (200Mbps) for inter-DC streaming througput (CASSANDRA-8708)



3.2
 * Make sure tokens don't exist in several data directories (CASSANDRA-6696)
 * Add requireAuthorization method to IAuthorizer (CASSANDRA-10852)
 * Move static JVM options to conf/jvm.options file (CASSANDRA-10494)
 * Fix CassandraVersion to accept x.y version string (CASSANDRA-10931)
 * Add forceUserDefinedCleanup to allow more flexible cleanup (CASSANDRA-10708)
 * (cqlsh) allow setting TTL with COPY (CASSANDRA-9494)
 * Fix counting of received sstables in streaming (CASSANDRA-10949)
 * Implement hints compression (CASSANDRA-9428)
 * Fix potential assertion error when reading static columns (CASSANDRA-10903)
 * Fix EstimatedHistogram creation in nodetool tablehistograms (CASSANDRA-10859)
 * Establish bootstrap stream sessions sequentially (CASSANDRA-6992)
 * Sort compactionhistory output by timestamp (CASSANDRA-10464)
 * More efficient BTree removal (CASSANDRA-9991)
 * Make tablehistograms accept the same syntax as tablestats (CASSANDRA-10149)
 * Group pending compactions based on table (CASSANDRA-10718)
 * Add compressor name in sstablemetadata output (CASSANDRA-9879)
 * Fix type casting for counter columns (CASSANDRA-10824)
 * Prevent running Cassandra as root (CASSANDRA-8142)
 * bound maximum in-flight commit log replay mutation bytes to 64 megabytes (CASSANDRA-8639)
 * Normalize all scripts (CASSANDRA-10679)
 * Make compression ratio much more accurate (CASSANDRA-10225)
 * Optimize building of Clustering object when only one is created (CASSANDRA-10409)
 * Make index building pluggable (CASSANDRA-10681)
 * Add sstable flush observer (CASSANDRA-10678)
 * Improve NTS endpoints calculation (CASSANDRA-10200)
 * Improve performance of the folderSize function (CASSANDRA-10677)
 * Add support for type casting in selection clause (CASSANDRA-10310)
 * Added graphing option to cassandra-stress (CASSANDRA-7918)
 * Abort in-progress queries that time out (CASSANDRA-7392)
 * Add transparent data encryption core classes (CASSANDRA-9945)
Merged from 3.0:
 * Better handling of SSL connection errors inter-node (CASSANDRA-10816)
 * Avoid NoSuchElementException when executing empty batch (CASSANDRA-10711)
 * Avoid building PartitionUpdate in toString (CASSANDRA-10897)
 * Reduce heap spent when receiving many SSTables (CASSANDRA-10797)
 * Add back support for 3rd party auth providers to bulk loader (CASSANDRA-10873)
 * Eliminate the dependency on jgrapht for UDT resolution (CASSANDRA-10653)
 * (Hadoop) Close Clusters and Sessions in Hadoop Input/Output classes (CASSANDRA-10837)
 * Fix sstableloader not working with upper case keyspace name (CASSANDRA-10806)
Merged from 2.2:
 * jemalloc detection fails due to quoting issues in regexv (CASSANDRA-10946)
 * (cqlsh) show correct column names for empty result sets (CASSANDRA-9813)
 * Add new types to Stress (CASSANDRA-9556)
 * Add property to allow listening on broadcast interface (CASSANDRA-9748)
Merged from 2.1:
 * Match cassandra-loader options in COPY FROM (CASSANDRA-9303)
 * Fix binding to any address in CqlBulkRecordWriter (CASSANDRA-9309)
 * cqlsh fails to decode utf-8 characters for text typed columns (CASSANDRA-10875)
 * Log error when stream session fails (CASSANDRA-9294)
 * Fix bugs in commit log archiving startup behavior (CASSANDRA-10593)
 * (cqlsh) further optimise COPY FROM (CASSANDRA-9302)
 * Allow CREATE TABLE WITH ID (CASSANDRA-9179)
 * Make Stress compiles within eclipse (CASSANDRA-10807)
 * Cassandra Daemon should print JVM arguments (CASSANDRA-10764)
 * Allow cancellation of index summary redistribution (CASSANDRA-8805)


3.1.1
Merged from 3.0:
  * Fix upgrade data loss due to range tombstone deleting more data than then should
    (CASSANDRA-10822)


3.1
Merged from 3.0:
 * Avoid MV race during node decommission (CASSANDRA-10674)
 * Disable reloading of GossipingPropertyFileSnitch (CASSANDRA-9474)
 * Handle single-column deletions correction in materialized views
   when the column is part of the view primary key (CASSANDRA-10796)
 * Fix issue with datadir migration on upgrade (CASSANDRA-10788)
 * Fix bug with range tombstones on reverse queries and test coverage for
   AbstractBTreePartition (CASSANDRA-10059)
 * Remove 64k limit on collection elements (CASSANDRA-10374)
 * Remove unclear Indexer.indexes() method (CASSANDRA-10690)
 * Fix NPE on stream read error (CASSANDRA-10771)
 * Normalize cqlsh DESC output (CASSANDRA-10431)
 * Rejects partition range deletions when columns are specified (CASSANDRA-10739)
 * Fix error when saving cached key for old format sstable (CASSANDRA-10778)
 * Invalidate prepared statements on DROP INDEX (CASSANDRA-10758)
 * Fix SELECT statement with IN restrictions on partition key,
   ORDER BY and LIMIT (CASSANDRA-10729)
 * Improve stress performance over 1k threads (CASSANDRA-7217)
 * Wait for migration responses to complete before bootstrapping (CASSANDRA-10731)
 * Unable to create a function with argument of type Inet (CASSANDRA-10741)
 * Fix backward incompatibiliy in CqlInputFormat (CASSANDRA-10717)
 * Correctly preserve deletion info on updated rows when notifying indexers
   of single-row deletions (CASSANDRA-10694)
 * Notify indexers of partition delete during cleanup (CASSANDRA-10685)
 * Keep the file open in trySkipCache (CASSANDRA-10669)
 * Updated trigger example (CASSANDRA-10257)
Merged from 2.2:
 * Verify tables in pseudo-system keyspaces at startup (CASSANDRA-10761)
 * Fix IllegalArgumentException in DataOutputBuffer.reallocate for large buffers (CASSANDRA-10592)
 * Show CQL help in cqlsh in web browser (CASSANDRA-7225)
 * Serialize on disk the proper SSTable compression ratio (CASSANDRA-10775)
 * Reject index queries while the index is building (CASSANDRA-8505)
 * CQL.textile syntax incorrectly includes optional keyspace for aggregate SFUNC and FINALFUNC (CASSANDRA-10747)
 * Fix JSON update with prepared statements (CASSANDRA-10631)
 * Don't do anticompaction after subrange repair (CASSANDRA-10422)
 * Fix SimpleDateType type compatibility (CASSANDRA-10027)
 * (Hadoop) fix splits calculation (CASSANDRA-10640)
 * (Hadoop) ensure that Cluster instances are always closed (CASSANDRA-10058)
Merged from 2.1:
 * Fix Stress profile parsing on Windows (CASSANDRA-10808)
 * Fix incremental repair hang when replica is down (CASSANDRA-10288)
 * Optimize the way we check if a token is repaired in anticompaction (CASSANDRA-10768)
 * Add proper error handling to stream receiver (CASSANDRA-10774)
 * Warn or fail when changing cluster topology live (CASSANDRA-10243)
 * Status command in debian/ubuntu init script doesn't work (CASSANDRA-10213)
 * Some DROP ... IF EXISTS incorrectly result in exceptions on non-existing KS (CASSANDRA-10658)
 * DeletionTime.compareTo wrong in rare cases (CASSANDRA-10749)
 * Force encoding when computing statement ids (CASSANDRA-10755)
 * Properly reject counters as map keys (CASSANDRA-10760)
 * Fix the sstable-needs-cleanup check (CASSANDRA-10740)
 * (cqlsh) Print column names before COPY operation (CASSANDRA-8935)
 * Fix CompressedInputStream for proper cleanup (CASSANDRA-10012)
 * (cqlsh) Support counters in COPY commands (CASSANDRA-9043)
 * Try next replica if not possible to connect to primary replica on
   ColumnFamilyRecordReader (CASSANDRA-2388)
 * Limit window size in DTCS (CASSANDRA-10280)
 * sstableloader does not use MAX_HEAP_SIZE env parameter (CASSANDRA-10188)
 * (cqlsh) Improve COPY TO performance and error handling (CASSANDRA-9304)
 * Create compression chunk for sending file only (CASSANDRA-10680)
 * Forbid compact clustering column type changes in ALTER TABLE (CASSANDRA-8879)
 * Reject incremental repair with subrange repair (CASSANDRA-10422)
 * Add a nodetool command to refresh size_estimates (CASSANDRA-9579)
 * Invalidate cache after stream receive task is completed (CASSANDRA-10341)
 * Reject counter writes in CQLSSTableWriter (CASSANDRA-10258)
 * Remove superfluous COUNTER_MUTATION stage mapping (CASSANDRA-10605)


3.0
 * Fix AssertionError while flushing memtable due to materialized views
   incorrectly inserting empty rows (CASSANDRA-10614)
 * Store UDA initcond as CQL literal in the schema table, instead of a blob (CASSANDRA-10650)
 * Don't use -1 for the position of partition key in schema (CASSANDRA-10491)
 * Fix distinct queries in mixed version cluster (CASSANDRA-10573)
 * Skip sstable on clustering in names query (CASSANDRA-10571)
 * Remove value skipping as it breaks read-repair (CASSANDRA-10655)
 * Fix bootstrapping with MVs (CASSANDRA-10621)
 * Make sure EACH_QUORUM reads are using NTS (CASSANDRA-10584)
 * Fix MV replica filtering for non-NetworkTopologyStrategy (CASSANDRA-10634)
 * (Hadoop) fix CIF describeSplits() not handling 0 size estimates (CASSANDRA-10600)
 * Fix reading of legacy sstables (CASSANDRA-10590)
 * Use CQL type names in schema metadata tables (CASSANDRA-10365)
 * Guard batchlog replay against integer division by zero (CASSANDRA-9223)
 * Fix bug when adding a column to thrift with the same name than a primary key (CASSANDRA-10608)
 * Add client address argument to IAuthenticator::newSaslNegotiator (CASSANDRA-8068)
 * Fix implementation of LegacyLayout.LegacyBoundComparator (CASSANDRA-10602)
 * Don't use 'names query' read path for counters (CASSANDRA-10572)
 * Fix backward compatibility for counters (CASSANDRA-10470)
 * Remove memory_allocator paramter from cassandra.yaml (CASSANDRA-10581,10628)
 * Execute the metadata reload task of all registered indexes on CFS::reload (CASSANDRA-10604)
 * Fix thrift cas operations with defined columns (CASSANDRA-10576)
 * Fix PartitionUpdate.operationCount()for updates with static column operations (CASSANDRA-10606)
 * Fix thrift get() queries with defined columns (CASSANDRA-10586)
 * Fix marking of indexes as built and removed (CASSANDRA-10601)
 * Skip initialization of non-registered 2i instances, remove Index::getIndexName (CASSANDRA-10595)
 * Fix batches on multiple tables (CASSANDRA-10554)
 * Ensure compaction options are validated when updating KeyspaceMetadata (CASSANDRA-10569)
 * Flatten Iterator Transformation Hierarchy (CASSANDRA-9975)
 * Remove token generator (CASSANDRA-5261)
 * RolesCache should not be created for any authenticator that does not requireAuthentication (CASSANDRA-10562)
 * Fix LogTransaction checking only a single directory for files (CASSANDRA-10421)
 * Fix handling of range tombstones when reading old format sstables (CASSANDRA-10360)
 * Aggregate with Initial Condition fails with C* 3.0 (CASSANDRA-10367)
Merged from 2.2:
 * (cqlsh) show partial trace if incomplete after max_trace_wait (CASSANDRA-7645)
 * Use most up-to-date version of schema for system tables (CASSANDRA-10652)
 * Deprecate memory_allocator in cassandra.yaml (CASSANDRA-10581,10628)
 * Expose phi values from failure detector via JMX and tweak debug
   and trace logging (CASSANDRA-9526)
 * Fix IllegalArgumentException in DataOutputBuffer.reallocate for large buffers (CASSANDRA-10592)
Merged from 2.1:
 * Shutdown compaction in drain to prevent leak (CASSANDRA-10079)
 * (cqlsh) fix COPY using wrong variable name for time_format (CASSANDRA-10633)
 * Do not run SizeEstimatesRecorder if a node is not a member of the ring (CASSANDRA-9912)
 * Improve handling of dead nodes in gossip (CASSANDRA-10298)
 * Fix logback-tools.xml incorrectly configured for outputing to System.err
   (CASSANDRA-9937)
 * Fix streaming to catch exception so retry not fail (CASSANDRA-10557)
 * Add validation method to PerRowSecondaryIndex (CASSANDRA-10092)
 * Support encrypted and plain traffic on the same port (CASSANDRA-10559)
 * Do STCS in DTCS windows (CASSANDRA-10276)
 * Avoid repetition of JVM_OPTS in debian package (CASSANDRA-10251)
 * Fix potential NPE from handling result of SIM.highestSelectivityIndex (CASSANDRA-10550)
 * Fix paging issues with partitions containing only static columns data (CASSANDRA-10381)
 * Fix conditions on static columns (CASSANDRA-10264)
 * AssertionError: attempted to delete non-existing file CommitLog (CASSANDRA-10377)
 * Fix sorting for queries with an IN condition on partition key columns (CASSANDRA-10363)


3.0-rc2
 * Fix SELECT DISTINCT queries between 2.2.2 nodes and 3.0 nodes (CASSANDRA-10473)
 * Remove circular references in SegmentedFile (CASSANDRA-10543)
 * Ensure validation of indexed values only occurs once per-partition (CASSANDRA-10536)
 * Fix handling of static columns for range tombstones in thrift (CASSANDRA-10174)
 * Support empty ColumnFilter for backward compatility on empty IN (CASSANDRA-10471)
 * Remove Pig support (CASSANDRA-10542)
 * Fix LogFile throws Exception when assertion is disabled (CASSANDRA-10522)
 * Revert CASSANDRA-7486, make CMS default GC, move GC config to
   conf/jvm.options (CASSANDRA-10403)
 * Fix TeeingAppender causing some logs to be truncated/empty (CASSANDRA-10447)
 * Allow EACH_QUORUM for reads (CASSANDRA-9602)
 * Fix potential ClassCastException while upgrading (CASSANDRA-10468)
 * Fix NPE in MVs on update (CASSANDRA-10503)
 * Only include modified cell data in indexing deltas (CASSANDRA-10438)
 * Do not load keyspace when creating sstable writer (CASSANDRA-10443)
 * If node is not yet gossiping write all MV updates to batchlog only (CASSANDRA-10413)
 * Re-populate token metadata after commit log recovery (CASSANDRA-10293)
 * Provide additional metrics for materialized views (CASSANDRA-10323)
 * Flush system schema tables after local schema changes (CASSANDRA-10429)
Merged from 2.2:
 * Reduce contention getting instances of CompositeType (CASSANDRA-10433)
 * Fix the regression when using LIMIT with aggregates (CASSANDRA-10487)
 * Avoid NoClassDefFoundError during DataDescriptor initialization on windows (CASSANDRA-10412)
 * Preserve case of quoted Role & User names (CASSANDRA-10394)
 * cqlsh pg-style-strings broken (CASSANDRA-10484)
 * cqlsh prompt includes name of keyspace after failed `use` statement (CASSANDRA-10369)
Merged from 2.1:
 * (cqlsh) Distinguish negative and positive infinity in output (CASSANDRA-10523)
 * (cqlsh) allow custom time_format for COPY TO (CASSANDRA-8970)
 * Don't allow startup if the node's rack has changed (CASSANDRA-10242)
 * (cqlsh) show partial trace if incomplete after max_trace_wait (CASSANDRA-7645)
 * Allow LOCAL_JMX to be easily overridden (CASSANDRA-10275)
 * Mark nodes as dead even if they've already left (CASSANDRA-10205)


3.0.0-rc1
 * Fix mixed version read request compatibility for compact static tables
   (CASSANDRA-10373)
 * Fix paging of DISTINCT with static and IN (CASSANDRA-10354)
 * Allow MATERIALIZED VIEW's SELECT statement to restrict primary key
   columns (CASSANDRA-9664)
 * Move crc_check_chance out of compression options (CASSANDRA-9839)
 * Fix descending iteration past end of BTreeSearchIterator (CASSANDRA-10301)
 * Transfer hints to a different node on decommission (CASSANDRA-10198)
 * Check partition keys for CAS operations during stmt validation (CASSANDRA-10338)
 * Add custom query expressions to SELECT (CASSANDRA-10217)
 * Fix minor bugs in MV handling (CASSANDRA-10362)
 * Allow custom indexes with 0,1 or multiple target columns (CASSANDRA-10124)
 * Improve MV schema representation (CASSANDRA-9921)
 * Add flag to enable/disable coordinator batchlog for MV writes (CASSANDRA-10230)
 * Update cqlsh COPY for new internal driver serialization interface (CASSANDRA-10318)
 * Give index implementations more control over rebuild operations (CASSANDRA-10312)
 * Update index file format (CASSANDRA-10314)
 * Add "shadowable" row tombstones to deal with mv timestamp issues (CASSANDRA-10261)
 * CFS.loadNewSSTables() broken for pre-3.0 sstables
 * Cache selected index in read command to reduce lookups (CASSANDRA-10215)
 * Small optimizations of sstable index serialization (CASSANDRA-10232)
 * Support for both encrypted and unencrypted native transport connections (CASSANDRA-9590)
Merged from 2.2:
 * Configurable page size in cqlsh (CASSANDRA-9855)
 * Defer default role manager setup until all nodes are on 2.2+ (CASSANDRA-9761)
 * Handle missing RoleManager in config after upgrade to 2.2 (CASSANDRA-10209)
Merged from 2.1:
 * Bulk Loader API could not tolerate even node failure (CASSANDRA-10347)
 * Avoid misleading pushed notifications when multiple nodes
   share an rpc_address (CASSANDRA-10052)
 * Fix dropping undroppable when message queue is full (CASSANDRA-10113)
 * Fix potential ClassCastException during paging (CASSANDRA-10352)
 * Prevent ALTER TYPE from creating circular references (CASSANDRA-10339)
 * Fix cache handling of 2i and base tables (CASSANDRA-10155, 10359)
 * Fix NPE in nodetool compactionhistory (CASSANDRA-9758)
 * (Pig) support BulkOutputFormat as a URL parameter (CASSANDRA-7410)
 * BATCH statement is broken in cqlsh (CASSANDRA-10272)
 * (cqlsh) Make cqlsh PEP8 Compliant (CASSANDRA-10066)
 * (cqlsh) Fix error when starting cqlsh with --debug (CASSANDRA-10282)
 * Scrub, Cleanup and Upgrade do not unmark compacting until all operations
   have completed, regardless of the occurence of exceptions (CASSANDRA-10274)


3.0.0-beta2
 * Fix columns returned by AbstractBtreePartitions (CASSANDRA-10220)
 * Fix backward compatibility issue due to AbstractBounds serialization bug (CASSANDRA-9857)
 * Fix startup error when upgrading nodes (CASSANDRA-10136)
 * Base table PRIMARY KEY can be assumed to be NOT NULL in MV creation (CASSANDRA-10147)
 * Improve batchlog write patch (CASSANDRA-9673)
 * Re-apply MaterializedView updates on commitlog replay (CASSANDRA-10164)
 * Require AbstractType.isByteOrderComparable declaration in constructor (CASSANDRA-9901)
 * Avoid digest mismatch on upgrade to 3.0 (CASSANDRA-9554)
 * Fix Materialized View builder when adding multiple MVs (CASSANDRA-10156)
 * Choose better poolingOptions for protocol v4 in cassandra-stress (CASSANDRA-10182)
 * Fix LWW bug affecting Materialized Views (CASSANDRA-10197)
 * Ensures frozen sets and maps are always sorted (CASSANDRA-10162)
 * Don't deadlock when flushing CFS backed custom indexes (CASSANDRA-10181)
 * Fix double flushing of secondary index tables (CASSANDRA-10180)
 * Fix incorrect handling of range tombstones in thrift (CASSANDRA-10046)
 * Only use batchlog when paired materialized view replica is remote (CASSANDRA-10061)
 * Reuse TemporalRow when updating multiple MaterializedViews (CASSANDRA-10060)
 * Validate gc_grace_seconds for batchlog writes and MVs (CASSANDRA-9917)
 * Fix sstablerepairedset (CASSANDRA-10132)
Merged from 2.2:
 * Cancel transaction for sstables we wont redistribute index summary
   for (CASSANDRA-10270)
 * Retry snapshot deletion after compaction and gc on Windows (CASSANDRA-10222)
 * Fix failure to start with space in directory path on Windows (CASSANDRA-10239)
 * Fix repair hang when snapshot failed (CASSANDRA-10057)
 * Fall back to 1/4 commitlog volume for commitlog_total_space on small disks
   (CASSANDRA-10199)
Merged from 2.1:
 * Added configurable warning threshold for GC duration (CASSANDRA-8907)
 * Fix handling of streaming EOF (CASSANDRA-10206)
 * Only check KeyCache when it is enabled
 * Change streaming_socket_timeout_in_ms default to 1 hour (CASSANDRA-8611)
 * (cqlsh) update list of CQL keywords (CASSANDRA-9232)
 * Add nodetool gettraceprobability command (CASSANDRA-10234)
Merged from 2.0:
 * Fix rare race where older gossip states can be shadowed (CASSANDRA-10366)
 * Fix consolidating racks violating the RF contract (CASSANDRA-10238)
 * Disallow decommission when node is in drained state (CASSANDRA-8741)


2.2.1
 * Fix race during construction of commit log (CASSANDRA-10049)
 * Fix LeveledCompactionStrategyTest (CASSANDRA-9757)
 * Fix broken UnbufferedDataOutputStreamPlus.writeUTF (CASSANDRA-10203)
 * (cqlsh) default load-from-file encoding to utf-8 (CASSANDRA-9898)
 * Avoid returning Permission.NONE when failing to query users table (CASSANDRA-10168)
 * (cqlsh) add CLEAR command (CASSANDRA-10086)
 * Support string literals as Role names for compatibility (CASSANDRA-10135)
Merged from 2.1:
 * Only check KeyCache when it is enabled
 * Change streaming_socket_timeout_in_ms default to 1 hour (CASSANDRA-8611)
 * (cqlsh) update list of CQL keywords (CASSANDRA-9232)


3.0.0-beta1
 * Redesign secondary index API (CASSANDRA-9459, 7771, 9041)
 * Fix throwing ReadFailure instead of ReadTimeout on range queries (CASSANDRA-10125)
 * Rewrite hinted handoff (CASSANDRA-6230)
 * Fix query on static compact tables (CASSANDRA-10093)
 * Fix race during construction of commit log (CASSANDRA-10049)
 * Add option to only purge repaired tombstones (CASSANDRA-6434)
 * Change authorization handling for MVs (CASSANDRA-9927)
 * Add custom JMX enabled executor for UDF sandbox (CASSANDRA-10026)
 * Fix row deletion bug for Materialized Views (CASSANDRA-10014)
 * Support mixed-version clusters with Cassandra 2.1 and 2.2 (CASSANDRA-9704)
 * Fix multiple slices on RowSearchers (CASSANDRA-10002)
 * Fix bug in merging of collections (CASSANDRA-10001)
 * Optimize batchlog replay to avoid full scans (CASSANDRA-7237)
 * Repair improvements when using vnodes (CASSANDRA-5220)
 * Disable scripted UDFs by default (CASSANDRA-9889)
 * Bytecode inspection for Java-UDFs (CASSANDRA-9890)
 * Use byte to serialize MT hash length (CASSANDRA-9792)
 * Replace usage of Adler32 with CRC32 (CASSANDRA-8684)
 * Fix migration to new format from 2.1 SSTable (CASSANDRA-10006)
 * SequentialWriter should extend BufferedDataOutputStreamPlus (CASSANDRA-9500)
 * Use the same repairedAt timestamp within incremental repair session (CASSANDRA-9111)
Merged from 2.2:
 * Allow count(*) and count(1) to be use as normal aggregation (CASSANDRA-10114)
 * An NPE is thrown if the column name is unknown for an IN relation (CASSANDRA-10043)
 * Apply commit_failure_policy to more errors on startup (CASSANDRA-9749)
 * Fix histogram overflow exception (CASSANDRA-9973)
 * Route gossip messages over dedicated socket (CASSANDRA-9237)
 * Add checksum to saved cache files (CASSANDRA-9265)
 * Log warning when using an aggregate without partition key (CASSANDRA-9737)
Merged from 2.1:
 * (cqlsh) Allow encoding to be set through command line (CASSANDRA-10004)
 * Add new JMX methods to change local compaction strategy (CASSANDRA-9965)
 * Write hints for paxos commits (CASSANDRA-7342)
 * (cqlsh) Fix timestamps before 1970 on Windows, always
   use UTC for timestamp display (CASSANDRA-10000)
 * (cqlsh) Avoid overwriting new config file with old config
   when both exist (CASSANDRA-9777)
 * Release snapshot selfRef when doing snapshot repair (CASSANDRA-9998)
 * Cannot replace token does not exist - DN node removed as Fat Client (CASSANDRA-9871)
Merged from 2.0:
 * Don't cast expected bf size to an int (CASSANDRA-9959)
 * Make getFullyExpiredSSTables less expensive (CASSANDRA-9882)


3.0.0-alpha1
 * Implement proper sandboxing for UDFs (CASSANDRA-9402)
 * Simplify (and unify) cleanup of compaction leftovers (CASSANDRA-7066)
 * Allow extra schema definitions in cassandra-stress yaml (CASSANDRA-9850)
 * Metrics should use up to date nomenclature (CASSANDRA-9448)
 * Change CREATE/ALTER TABLE syntax for compression (CASSANDRA-8384)
 * Cleanup crc and adler code for java 8 (CASSANDRA-9650)
 * Storage engine refactor (CASSANDRA-8099, 9743, 9746, 9759, 9781, 9808, 9825,
   9848, 9705, 9859, 9867, 9874, 9828, 9801)
 * Update Guava to 18.0 (CASSANDRA-9653)
 * Bloom filter false positive ratio is not honoured (CASSANDRA-8413)
 * New option for cassandra-stress to leave a ratio of columns null (CASSANDRA-9522)
 * Change hinted_handoff_enabled yaml setting, JMX (CASSANDRA-9035)
 * Add algorithmic token allocation (CASSANDRA-7032)
 * Add nodetool command to replay batchlog (CASSANDRA-9547)
 * Make file buffer cache independent of paths being read (CASSANDRA-8897)
 * Remove deprecated legacy Hadoop code (CASSANDRA-9353)
 * Decommissioned nodes will not rejoin the cluster (CASSANDRA-8801)
 * Change gossip stabilization to use endpoit size (CASSANDRA-9401)
 * Change default garbage collector to G1 (CASSANDRA-7486)
 * Populate TokenMetadata early during startup (CASSANDRA-9317)
 * Undeprecate cache recentHitRate (CASSANDRA-6591)
 * Add support for selectively varint encoding fields (CASSANDRA-9499, 9865)
 * Materialized Views (CASSANDRA-6477)
Merged from 2.2:
 * Avoid grouping sstables for anticompaction with DTCS (CASSANDRA-9900)
 * UDF / UDA execution time in trace (CASSANDRA-9723)
 * Fix broken internode SSL (CASSANDRA-9884)
Merged from 2.1:
 * Add new JMX methods to change local compaction strategy (CASSANDRA-9965)
 * Fix handling of enable/disable autocompaction (CASSANDRA-9899)
 * Add consistency level to tracing ouput (CASSANDRA-9827)
 * Remove repair snapshot leftover on startup (CASSANDRA-7357)
 * Use random nodes for batch log when only 2 racks (CASSANDRA-8735)
 * Ensure atomicity inside thrift and stream session (CASSANDRA-7757)
 * Fix nodetool info error when the node is not joined (CASSANDRA-9031)
Merged from 2.0:
 * Log when messages are dropped due to cross_node_timeout (CASSANDRA-9793)
 * Don't track hotness when opening from snapshot for validation (CASSANDRA-9382)


2.2.0
 * Allow the selection of columns together with aggregates (CASSANDRA-9767)
 * Fix cqlsh copy methods and other windows specific issues (CASSANDRA-9795)
 * Don't wrap byte arrays in SequentialWriter (CASSANDRA-9797)
 * sum() and avg() functions missing for smallint and tinyint types (CASSANDRA-9671)
 * Revert CASSANDRA-9542 (allow native functions in UDA) (CASSANDRA-9771)
Merged from 2.1:
 * Fix MarshalException when upgrading superColumn family (CASSANDRA-9582)
 * Fix broken logging for "empty" flushes in Memtable (CASSANDRA-9837)
 * Handle corrupt files on startup (CASSANDRA-9686)
 * Fix clientutil jar and tests (CASSANDRA-9760)
 * (cqlsh) Allow the SSL protocol version to be specified through the
    config file or environment variables (CASSANDRA-9544)
Merged from 2.0:
 * Add tool to find why expired sstables are not getting dropped (CASSANDRA-10015)
 * Remove erroneous pending HH tasks from tpstats/jmx (CASSANDRA-9129)
 * Don't cast expected bf size to an int (CASSANDRA-9959)
 * checkForEndpointCollision fails for legitimate collisions (CASSANDRA-9765)
 * Complete CASSANDRA-8448 fix (CASSANDRA-9519)
 * Don't include auth credentials in debug log (CASSANDRA-9682)
 * Can't transition from write survey to normal mode (CASSANDRA-9740)
 * Scrub (recover) sstables even when -Index.db is missing (CASSANDRA-9591)
 * Fix growing pending background compaction (CASSANDRA-9662)


2.2.0-rc2
 * Re-enable memory-mapped I/O on Windows (CASSANDRA-9658)
 * Warn when an extra-large partition is compacted (CASSANDRA-9643)
 * (cqlsh) Allow setting the initial connection timeout (CASSANDRA-9601)
 * BulkLoader has --transport-factory option but does not use it (CASSANDRA-9675)
 * Allow JMX over SSL directly from nodetool (CASSANDRA-9090)
 * Update cqlsh for UDFs (CASSANDRA-7556)
 * Change Windows kernel default timer resolution (CASSANDRA-9634)
 * Deprected sstable2json and json2sstable (CASSANDRA-9618)
 * Allow native functions in user-defined aggregates (CASSANDRA-9542)
 * Don't repair system_distributed by default (CASSANDRA-9621)
 * Fix mixing min, max, and count aggregates for blob type (CASSANRA-9622)
 * Rename class for DATE type in Java driver (CASSANDRA-9563)
 * Duplicate compilation of UDFs on coordinator (CASSANDRA-9475)
 * Fix connection leak in CqlRecordWriter (CASSANDRA-9576)
 * Mlockall before opening system sstables & remove boot_without_jna option (CASSANDRA-9573)
 * Add functions to convert timeuuid to date or time, deprecate dateOf and unixTimestampOf (CASSANDRA-9229)
 * Make sure we cancel non-compacting sstables from LifecycleTransaction (CASSANDRA-9566)
 * Fix deprecated repair JMX API (CASSANDRA-9570)
 * Add logback metrics (CASSANDRA-9378)
 * Update and refactor ant test/test-compression to run the tests in parallel (CASSANDRA-9583)
 * Fix upgrading to new directory for secondary index (CASSANDRA-9687)
Merged from 2.1:
 * (cqlsh) Fix bad check for CQL compatibility when DESCRIBE'ing
   COMPACT STORAGE tables with no clustering columns
 * Eliminate strong self-reference chains in sstable ref tidiers (CASSANDRA-9656)
 * Ensure StreamSession uses canonical sstable reader instances (CASSANDRA-9700)
 * Ensure memtable book keeping is not corrupted in the event we shrink usage (CASSANDRA-9681)
 * Update internal python driver for cqlsh (CASSANDRA-9064)
 * Fix IndexOutOfBoundsException when inserting tuple with too many
   elements using the string literal notation (CASSANDRA-9559)
 * Enable describe on indices (CASSANDRA-7814)
 * Fix incorrect result for IN queries where column not found (CASSANDRA-9540)
 * ColumnFamilyStore.selectAndReference may block during compaction (CASSANDRA-9637)
 * Fix bug in cardinality check when compacting (CASSANDRA-9580)
 * Fix memory leak in Ref due to ConcurrentLinkedQueue.remove() behaviour (CASSANDRA-9549)
 * Make rebuild only run one at a time (CASSANDRA-9119)
Merged from 2.0:
 * Avoid NPE in AuthSuccess#decode (CASSANDRA-9727)
 * Add listen_address to system.local (CASSANDRA-9603)
 * Bug fixes to resultset metadata construction (CASSANDRA-9636)
 * Fix setting 'durable_writes' in ALTER KEYSPACE (CASSANDRA-9560)
 * Avoids ballot clash in Paxos (CASSANDRA-9649)
 * Improve trace messages for RR (CASSANDRA-9479)
 * Fix suboptimal secondary index selection when restricted
   clustering column is also indexed (CASSANDRA-9631)
 * (cqlsh) Add min_threshold to DTCS option autocomplete (CASSANDRA-9385)
 * Fix error message when attempting to create an index on a column
   in a COMPACT STORAGE table with clustering columns (CASSANDRA-9527)
 * 'WITH WITH' in alter keyspace statements causes NPE (CASSANDRA-9565)
 * Expose some internals of SelectStatement for inspection (CASSANDRA-9532)
 * ArrivalWindow should use primitives (CASSANDRA-9496)
 * Periodically submit background compaction tasks (CASSANDRA-9592)
 * Set HAS_MORE_PAGES flag to false when PagingState is null (CASSANDRA-9571)


2.2.0-rc1
 * Compressed commit log should measure compressed space used (CASSANDRA-9095)
 * Fix comparison bug in CassandraRoleManager#collectRoles (CASSANDRA-9551)
 * Add tinyint,smallint,time,date support for UDFs (CASSANDRA-9400)
 * Deprecates SSTableSimpleWriter and SSTableSimpleUnsortedWriter (CASSANDRA-9546)
 * Empty INITCOND treated as null in aggregate (CASSANDRA-9457)
 * Remove use of Cell in Thrift MapReduce classes (CASSANDRA-8609)
 * Integrate pre-release Java Driver 2.2-rc1, custom build (CASSANDRA-9493)
 * Clean up gossiper logic for old versions (CASSANDRA-9370)
 * Fix custom payload coding/decoding to match the spec (CASSANDRA-9515)
 * ant test-all results incomplete when parsed (CASSANDRA-9463)
 * Disallow frozen<> types in function arguments and return types for
   clarity (CASSANDRA-9411)
 * Static Analysis to warn on unsafe use of Autocloseable instances (CASSANDRA-9431)
 * Update commitlog archiving examples now that commitlog segments are
   not recycled (CASSANDRA-9350)
 * Extend Transactional API to sstable lifecycle management (CASSANDRA-8568)
 * (cqlsh) Add support for native protocol 4 (CASSANDRA-9399)
 * Ensure that UDF and UDAs are keyspace-isolated (CASSANDRA-9409)
 * Revert CASSANDRA-7807 (tracing completion client notifications) (CASSANDRA-9429)
 * Add ability to stop compaction by ID (CASSANDRA-7207)
 * Let CassandraVersion handle SNAPSHOT version (CASSANDRA-9438)
Merged from 2.1:
 * (cqlsh) Fix using COPY through SOURCE or -f (CASSANDRA-9083)
 * Fix occasional lack of `system` keyspace in schema tables (CASSANDRA-8487)
 * Use ProtocolError code instead of ServerError code for native protocol
   error responses to unsupported protocol versions (CASSANDRA-9451)
 * Default commitlog_sync_batch_window_in_ms changed to 2ms (CASSANDRA-9504)
 * Fix empty partition assertion in unsorted sstable writing tools (CASSANDRA-9071)
 * Ensure truncate without snapshot cannot produce corrupt responses (CASSANDRA-9388)
 * Consistent error message when a table mixes counter and non-counter
   columns (CASSANDRA-9492)
 * Avoid getting unreadable keys during anticompaction (CASSANDRA-9508)
 * (cqlsh) Better float precision by default (CASSANDRA-9224)
 * Improve estimated row count (CASSANDRA-9107)
 * Optimize range tombstone memory footprint (CASSANDRA-8603)
 * Use configured gcgs in anticompaction (CASSANDRA-9397)
Merged from 2.0:
 * Don't accumulate more range than necessary in RangeTombstone.Tracker (CASSANDRA-9486)
 * Add broadcast and rpc addresses to system.local (CASSANDRA-9436)
 * Always mark sstable suspect when corrupted (CASSANDRA-9478)
 * Add database users and permissions to CQL3 documentation (CASSANDRA-7558)
 * Allow JVM_OPTS to be passed to standalone tools (CASSANDRA-5969)
 * Fix bad condition in RangeTombstoneList (CASSANDRA-9485)
 * Fix potential StackOverflow when setting CrcCheckChance over JMX (CASSANDRA-9488)
 * Fix null static columns in pages after the first, paged reversed
   queries (CASSANDRA-8502)
 * Fix counting cache serialization in request metrics (CASSANDRA-9466)
 * Add option not to validate atoms during scrub (CASSANDRA-9406)


2.2.0-beta1
 * Introduce Transactional API for internal state changes (CASSANDRA-8984)
 * Add a flag in cassandra.yaml to enable UDFs (CASSANDRA-9404)
 * Better support of null for UDF (CASSANDRA-8374)
 * Use ecj instead of javassist for UDFs (CASSANDRA-8241)
 * faster async logback configuration for tests (CASSANDRA-9376)
 * Add `smallint` and `tinyint` data types (CASSANDRA-8951)
 * Avoid thrift schema creation when native driver is used in stress tool (CASSANDRA-9374)
 * Make Functions.declared thread-safe
 * Add client warnings to native protocol v4 (CASSANDRA-8930)
 * Allow roles cache to be invalidated (CASSANDRA-8967)
 * Upgrade Snappy (CASSANDRA-9063)
 * Don't start Thrift rpc by default (CASSANDRA-9319)
 * Only stream from unrepaired sstables with incremental repair (CASSANDRA-8267)
 * Aggregate UDFs allow SFUNC return type to differ from STYPE if FFUNC specified (CASSANDRA-9321)
 * Remove Thrift dependencies in bundled tools (CASSANDRA-8358)
 * Disable memory mapping of hsperfdata file for JVM statistics (CASSANDRA-9242)
 * Add pre-startup checks to detect potential incompatibilities (CASSANDRA-8049)
 * Distinguish between null and unset in protocol v4 (CASSANDRA-7304)
 * Add user/role permissions for user-defined functions (CASSANDRA-7557)
 * Allow cassandra config to be updated to restart daemon without unloading classes (CASSANDRA-9046)
 * Don't initialize compaction writer before checking if iter is empty (CASSANDRA-9117)
 * Don't execute any functions at prepare-time (CASSANDRA-9037)
 * Share file handles between all instances of a SegmentedFile (CASSANDRA-8893)
 * Make it possible to major compact LCS (CASSANDRA-7272)
 * Make FunctionExecutionException extend RequestExecutionException
   (CASSANDRA-9055)
 * Add support for SELECT JSON, INSERT JSON syntax and new toJson(), fromJson()
   functions (CASSANDRA-7970)
 * Optimise max purgeable timestamp calculation in compaction (CASSANDRA-8920)
 * Constrain internode message buffer sizes, and improve IO class hierarchy (CASSANDRA-8670)
 * New tool added to validate all sstables in a node (CASSANDRA-5791)
 * Push notification when tracing completes for an operation (CASSANDRA-7807)
 * Delay "node up" and "node added" notifications until native protocol server is started (CASSANDRA-8236)
 * Compressed Commit Log (CASSANDRA-6809)
 * Optimise IntervalTree (CASSANDRA-8988)
 * Add a key-value payload for third party usage (CASSANDRA-8553, 9212)
 * Bump metrics-reporter-config dependency for metrics 3.0 (CASSANDRA-8149)
 * Partition intra-cluster message streams by size, not type (CASSANDRA-8789)
 * Add WriteFailureException to native protocol, notify coordinator of
   write failures (CASSANDRA-8592)
 * Convert SequentialWriter to nio (CASSANDRA-8709)
 * Add role based access control (CASSANDRA-7653, 8650, 7216, 8760, 8849, 8761, 8850)
 * Record client ip address in tracing sessions (CASSANDRA-8162)
 * Indicate partition key columns in response metadata for prepared
   statements (CASSANDRA-7660)
 * Merge UUIDType and TimeUUIDType parse logic (CASSANDRA-8759)
 * Avoid memory allocation when searching index summary (CASSANDRA-8793)
 * Optimise (Time)?UUIDType Comparisons (CASSANDRA-8730)
 * Make CRC32Ex into a separate maven dependency (CASSANDRA-8836)
 * Use preloaded jemalloc w/ Unsafe (CASSANDRA-8714, 9197)
 * Avoid accessing partitioner through StorageProxy (CASSANDRA-8244, 8268)
 * Upgrade Metrics library and remove depricated metrics (CASSANDRA-5657)
 * Serializing Row cache alternative, fully off heap (CASSANDRA-7438)
 * Duplicate rows returned when in clause has repeated values (CASSANDRA-6706)
 * Make CassandraException unchecked, extend RuntimeException (CASSANDRA-8560)
 * Support direct buffer decompression for reads (CASSANDRA-8464)
 * DirectByteBuffer compatible LZ4 methods (CASSANDRA-7039)
 * Group sstables for anticompaction correctly (CASSANDRA-8578)
 * Add ReadFailureException to native protocol, respond
   immediately when replicas encounter errors while handling
   a read request (CASSANDRA-7886)
 * Switch CommitLogSegment from RandomAccessFile to nio (CASSANDRA-8308)
 * Allow mixing token and partition key restrictions (CASSANDRA-7016)
 * Support index key/value entries on map collections (CASSANDRA-8473)
 * Modernize schema tables (CASSANDRA-8261)
 * Support for user-defined aggregation functions (CASSANDRA-8053)
 * Fix NPE in SelectStatement with empty IN values (CASSANDRA-8419)
 * Refactor SelectStatement, return IN results in natural order instead
   of IN value list order and ignore duplicate values in partition key IN restrictions (CASSANDRA-7981)
 * Support UDTs, tuples, and collections in user-defined
   functions (CASSANDRA-7563)
 * Fix aggregate fn results on empty selection, result column name,
   and cqlsh parsing (CASSANDRA-8229)
 * Mark sstables as repaired after full repair (CASSANDRA-7586)
 * Extend Descriptor to include a format value and refactor reader/writer
   APIs (CASSANDRA-7443)
 * Integrate JMH for microbenchmarks (CASSANDRA-8151)
 * Keep sstable levels when bootstrapping (CASSANDRA-7460)
 * Add Sigar library and perform basic OS settings check on startup (CASSANDRA-7838)
 * Support for aggregation functions (CASSANDRA-4914)
 * Remove cassandra-cli (CASSANDRA-7920)
 * Accept dollar quoted strings in CQL (CASSANDRA-7769)
 * Make assassinate a first class command (CASSANDRA-7935)
 * Support IN clause on any partition key column (CASSANDRA-7855)
 * Support IN clause on any clustering column (CASSANDRA-4762)
 * Improve compaction logging (CASSANDRA-7818)
 * Remove YamlFileNetworkTopologySnitch (CASSANDRA-7917)
 * Do anticompaction in groups (CASSANDRA-6851)
 * Support user-defined functions (CASSANDRA-7395, 7526, 7562, 7740, 7781, 7929,
   7924, 7812, 8063, 7813, 7708)
 * Permit configurable timestamps with cassandra-stress (CASSANDRA-7416)
 * Move sstable RandomAccessReader to nio2, which allows using the
   FILE_SHARE_DELETE flag on Windows (CASSANDRA-4050)
 * Remove CQL2 (CASSANDRA-5918)
 * Optimize fetching multiple cells by name (CASSANDRA-6933)
 * Allow compilation in java 8 (CASSANDRA-7028)
 * Make incremental repair default (CASSANDRA-7250)
 * Enable code coverage thru JaCoCo (CASSANDRA-7226)
 * Switch external naming of 'column families' to 'tables' (CASSANDRA-4369)
 * Shorten SSTable path (CASSANDRA-6962)
 * Use unsafe mutations for most unit tests (CASSANDRA-6969)
 * Fix race condition during calculation of pending ranges (CASSANDRA-7390)
 * Fail on very large batch sizes (CASSANDRA-8011)
 * Improve concurrency of repair (CASSANDRA-6455, 8208, 9145)
 * Select optimal CRC32 implementation at runtime (CASSANDRA-8614)
 * Evaluate MurmurHash of Token once per query (CASSANDRA-7096)
 * Generalize progress reporting (CASSANDRA-8901)
 * Resumable bootstrap streaming (CASSANDRA-8838, CASSANDRA-8942)
 * Allow scrub for secondary index (CASSANDRA-5174)
 * Save repair data to system table (CASSANDRA-5839)
 * fix nodetool names that reference column families (CASSANDRA-8872)
 Merged from 2.1:
 * Warn on misuse of unlogged batches (CASSANDRA-9282)
 * Failure detector detects and ignores local pauses (CASSANDRA-9183)
 * Add utility class to support for rate limiting a given log statement (CASSANDRA-9029)
 * Add missing consistency levels to cassandra-stess (CASSANDRA-9361)
 * Fix commitlog getCompletedTasks to not increment (CASSANDRA-9339)
 * Fix for harmless exceptions logged as ERROR (CASSANDRA-8564)
 * Delete processed sstables in sstablesplit/sstableupgrade (CASSANDRA-8606)
 * Improve sstable exclusion from partition tombstones (CASSANDRA-9298)
 * Validate the indexed column rather than the cell's contents for 2i (CASSANDRA-9057)
 * Add support for top-k custom 2i queries (CASSANDRA-8717)
 * Fix error when dropping table during compaction (CASSANDRA-9251)
 * cassandra-stress supports validation operations over user profiles (CASSANDRA-8773)
 * Add support for rate limiting log messages (CASSANDRA-9029)
 * Log the partition key with tombstone warnings (CASSANDRA-8561)
 * Reduce runWithCompactionsDisabled poll interval to 1ms (CASSANDRA-9271)
 * Fix PITR commitlog replay (CASSANDRA-9195)
 * GCInspector logs very different times (CASSANDRA-9124)
 * Fix deleting from an empty list (CASSANDRA-9198)
 * Update tuple and collection types that use a user-defined type when that UDT
   is modified (CASSANDRA-9148, CASSANDRA-9192)
 * Use higher timeout for prepair and snapshot in repair (CASSANDRA-9261)
 * Fix anticompaction blocking ANTI_ENTROPY stage (CASSANDRA-9151)
 * Repair waits for anticompaction to finish (CASSANDRA-9097)
 * Fix streaming not holding ref when stream error (CASSANDRA-9295)
 * Fix canonical view returning early opened SSTables (CASSANDRA-9396)
Merged from 2.0:
 * (cqlsh) Add LOGIN command to switch users (CASSANDRA-7212)
 * Clone SliceQueryFilter in AbstractReadCommand implementations (CASSANDRA-8940)
 * Push correct protocol notification for DROP INDEX (CASSANDRA-9310)
 * token-generator - generated tokens too long (CASSANDRA-9300)
 * Fix counting of tombstones for TombstoneOverwhelmingException (CASSANDRA-9299)
 * Fix ReconnectableSnitch reconnecting to peers during upgrade (CASSANDRA-6702)
 * Include keyspace and table name in error log for collections over the size
   limit (CASSANDRA-9286)
 * Avoid potential overlap in LCS with single-partition sstables (CASSANDRA-9322)
 * Log warning message when a table is queried before the schema has fully
   propagated (CASSANDRA-9136)
 * Overload SecondaryIndex#indexes to accept the column definition (CASSANDRA-9314)
 * (cqlsh) Add SERIAL and LOCAL_SERIAL consistency levels (CASSANDRA-8051)
 * Fix index selection during rebuild with certain table layouts (CASSANDRA-9281)
 * Fix partition-level-delete-only workload accounting (CASSANDRA-9194)
 * Allow scrub to handle corrupted compressed chunks (CASSANDRA-9140)
 * Fix assertion error when resetlocalschema is run during repair (CASSANDRA-9249)
 * Disable single sstable tombstone compactions for DTCS by default (CASSANDRA-9234)
 * IncomingTcpConnection thread is not named (CASSANDRA-9262)
 * Close incoming connections when MessagingService is stopped (CASSANDRA-9238)
 * Fix streaming hang when retrying (CASSANDRA-9132)


2.1.5
 * Re-add deprecated cold_reads_to_omit param for backwards compat (CASSANDRA-9203)
 * Make anticompaction visible in compactionstats (CASSANDRA-9098)
 * Improve nodetool getendpoints documentation about the partition
   key parameter (CASSANDRA-6458)
 * Don't check other keyspaces for schema changes when an user-defined
   type is altered (CASSANDRA-9187)
 * Add generate-idea-files target to build.xml (CASSANDRA-9123)
 * Allow takeColumnFamilySnapshot to take a list of tables (CASSANDRA-8348)
 * Limit major sstable operations to their canonical representation (CASSANDRA-8669)
 * cqlsh: Add tests for INSERT and UPDATE tab completion (CASSANDRA-9125)
 * cqlsh: quote column names when needed in COPY FROM inserts (CASSANDRA-9080)
 * Do not load read meter for offline operations (CASSANDRA-9082)
 * cqlsh: Make CompositeType data readable (CASSANDRA-8919)
 * cqlsh: Fix display of triggers (CASSANDRA-9081)
 * Fix NullPointerException when deleting or setting an element by index on
   a null list collection (CASSANDRA-9077)
 * Buffer bloom filter serialization (CASSANDRA-9066)
 * Fix anti-compaction target bloom filter size (CASSANDRA-9060)
 * Make FROZEN and TUPLE unreserved keywords in CQL (CASSANDRA-9047)
 * Prevent AssertionError from SizeEstimatesRecorder (CASSANDRA-9034)
 * Avoid overwriting index summaries for sstables with an older format that
   does not support downsampling; rebuild summaries on startup when this
   is detected (CASSANDRA-8993)
 * Fix potential data loss in CompressedSequentialWriter (CASSANDRA-8949)
 * Make PasswordAuthenticator number of hashing rounds configurable (CASSANDRA-8085)
 * Fix AssertionError when binding nested collections in DELETE (CASSANDRA-8900)
 * Check for overlap with non-early sstables in LCS (CASSANDRA-8739)
 * Only calculate max purgable timestamp if we have to (CASSANDRA-8914)
 * (cqlsh) Greatly improve performance of COPY FROM (CASSANDRA-8225)
 * IndexSummary effectiveIndexInterval is now a guideline, not a rule (CASSANDRA-8993)
 * Use correct bounds for page cache eviction of compressed files (CASSANDRA-8746)
 * SSTableScanner enforces its bounds (CASSANDRA-8946)
 * Cleanup cell equality (CASSANDRA-8947)
 * Introduce intra-cluster message coalescing (CASSANDRA-8692)
 * DatabaseDescriptor throws NPE when rpc_interface is used (CASSANDRA-8839)
 * Don't check if an sstable is live for offline compactions (CASSANDRA-8841)
 * Don't set clientMode in SSTableLoader (CASSANDRA-8238)
 * Fix SSTableRewriter with disabled early open (CASSANDRA-8535)
 * Fix cassandra-stress so it respects the CL passed in user mode (CASSANDRA-8948)
 * Fix rare NPE in ColumnDefinition#hasIndexOption() (CASSANDRA-8786)
 * cassandra-stress reports per-operation statistics, plus misc (CASSANDRA-8769)
 * Add SimpleDate (cql date) and Time (cql time) types (CASSANDRA-7523)
 * Use long for key count in cfstats (CASSANDRA-8913)
 * Make SSTableRewriter.abort() more robust to failure (CASSANDRA-8832)
 * Remove cold_reads_to_omit from STCS (CASSANDRA-8860)
 * Make EstimatedHistogram#percentile() use ceil instead of floor (CASSANDRA-8883)
 * Fix top partitions reporting wrong cardinality (CASSANDRA-8834)
 * Fix rare NPE in KeyCacheSerializer (CASSANDRA-8067)
 * Pick sstables for validation as late as possible inc repairs (CASSANDRA-8366)
 * Fix commitlog getPendingTasks to not increment (CASSANDRA-8862)
 * Fix parallelism adjustment in range and secondary index queries
   when the first fetch does not satisfy the limit (CASSANDRA-8856)
 * Check if the filtered sstables is non-empty in STCS (CASSANDRA-8843)
 * Upgrade java-driver used for cassandra-stress (CASSANDRA-8842)
 * Fix CommitLog.forceRecycleAllSegments() memory access error (CASSANDRA-8812)
 * Improve assertions in Memory (CASSANDRA-8792)
 * Fix SSTableRewriter cleanup (CASSANDRA-8802)
 * Introduce SafeMemory for CompressionMetadata.Writer (CASSANDRA-8758)
 * 'nodetool info' prints exception against older node (CASSANDRA-8796)
 * Ensure SSTableReader.last corresponds exactly with the file end (CASSANDRA-8750)
 * Make SSTableWriter.openEarly more robust and obvious (CASSANDRA-8747)
 * Enforce SSTableReader.first/last (CASSANDRA-8744)
 * Cleanup SegmentedFile API (CASSANDRA-8749)
 * Avoid overlap with early compaction replacement (CASSANDRA-8683)
 * Safer Resource Management++ (CASSANDRA-8707)
 * Write partition size estimates into a system table (CASSANDRA-7688)
 * cqlsh: Fix keys() and full() collection indexes in DESCRIBE output
   (CASSANDRA-8154)
 * Show progress of streaming in nodetool netstats (CASSANDRA-8886)
 * IndexSummaryBuilder utilises offheap memory, and shares data between
   each IndexSummary opened from it (CASSANDRA-8757)
 * markCompacting only succeeds if the exact SSTableReader instances being
   marked are in the live set (CASSANDRA-8689)
 * cassandra-stress support for varint (CASSANDRA-8882)
 * Fix Adler32 digest for compressed sstables (CASSANDRA-8778)
 * Add nodetool statushandoff/statusbackup (CASSANDRA-8912)
 * Use stdout for progress and stats in sstableloader (CASSANDRA-8982)
 * Correctly identify 2i datadir from older versions (CASSANDRA-9116)
Merged from 2.0:
 * Ignore gossip SYNs after shutdown (CASSANDRA-9238)
 * Avoid overflow when calculating max sstable size in LCS (CASSANDRA-9235)
 * Make sstable blacklisting work with compression (CASSANDRA-9138)
 * Do not attempt to rebuild indexes if no index accepts any column (CASSANDRA-9196)
 * Don't initiate snitch reconnection for dead states (CASSANDRA-7292)
 * Fix ArrayIndexOutOfBoundsException in CQLSSTableWriter (CASSANDRA-8978)
 * Add shutdown gossip state to prevent timeouts during rolling restarts (CASSANDRA-8336)
 * Fix running with java.net.preferIPv6Addresses=true (CASSANDRA-9137)
 * Fix failed bootstrap/replace attempts being persisted in system.peers (CASSANDRA-9180)
 * Flush system.IndexInfo after marking index built (CASSANDRA-9128)
 * Fix updates to min/max_compaction_threshold through cassandra-cli
   (CASSANDRA-8102)
 * Don't include tmp files when doing offline relevel (CASSANDRA-9088)
 * Use the proper CAS WriteType when finishing a previous round during Paxos
   preparation (CASSANDRA-8672)
 * Avoid race in cancelling compactions (CASSANDRA-9070)
 * More aggressive check for expired sstables in DTCS (CASSANDRA-8359)
 * Fix ignored index_interval change in ALTER TABLE statements (CASSANDRA-7976)
 * Do more aggressive compaction in old time windows in DTCS (CASSANDRA-8360)
 * java.lang.AssertionError when reading saved cache (CASSANDRA-8740)
 * "disk full" when running cleanup (CASSANDRA-9036)
 * Lower logging level from ERROR to DEBUG when a scheduled schema pull
   cannot be completed due to a node being down (CASSANDRA-9032)
 * Fix MOVED_NODE client event (CASSANDRA-8516)
 * Allow overriding MAX_OUTSTANDING_REPLAY_COUNT (CASSANDRA-7533)
 * Fix malformed JMX ObjectName containing IPv6 addresses (CASSANDRA-9027)
 * (cqlsh) Allow increasing CSV field size limit through
   cqlshrc config option (CASSANDRA-8934)
 * Stop logging range tombstones when exceeding the threshold
   (CASSANDRA-8559)
 * Fix NullPointerException when nodetool getendpoints is run
   against invalid keyspaces or tables (CASSANDRA-8950)
 * Allow specifying the tmp dir (CASSANDRA-7712)
 * Improve compaction estimated tasks estimation (CASSANDRA-8904)
 * Fix duplicate up/down messages sent to native clients (CASSANDRA-7816)
 * Expose commit log archive status via JMX (CASSANDRA-8734)
 * Provide better exceptions for invalid replication strategy parameters
   (CASSANDRA-8909)
 * Fix regression in mixed single and multi-column relation support for
   SELECT statements (CASSANDRA-8613)
 * Add ability to limit number of native connections (CASSANDRA-8086)
 * Fix CQLSSTableWriter throwing exception and spawning threads
   (CASSANDRA-8808)
 * Fix MT mismatch between empty and GC-able data (CASSANDRA-8979)
 * Fix incorrect validation when snapshotting single table (CASSANDRA-8056)
 * Add offline tool to relevel sstables (CASSANDRA-8301)
 * Preserve stream ID for more protocol errors (CASSANDRA-8848)
 * Fix combining token() function with multi-column relations on
   clustering columns (CASSANDRA-8797)
 * Make CFS.markReferenced() resistant to bad refcounting (CASSANDRA-8829)
 * Fix StreamTransferTask abort/complete bad refcounting (CASSANDRA-8815)
 * Fix AssertionError when querying a DESC clustering ordered
   table with ASC ordering and paging (CASSANDRA-8767)
 * AssertionError: "Memory was freed" when running cleanup (CASSANDRA-8716)
 * Make it possible to set max_sstable_age to fractional days (CASSANDRA-8406)
 * Fix some multi-column relations with indexes on some clustering
   columns (CASSANDRA-8275)
 * Fix memory leak in SSTableSimple*Writer and SSTableReader.validate()
   (CASSANDRA-8748)
 * Throw OOM if allocating memory fails to return a valid pointer (CASSANDRA-8726)
 * Fix SSTableSimpleUnsortedWriter ConcurrentModificationException (CASSANDRA-8619)
 * 'nodetool info' prints exception against older node (CASSANDRA-8796)
 * Ensure SSTableSimpleUnsortedWriter.close() terminates if
   disk writer has crashed (CASSANDRA-8807)


2.1.4
 * Bind JMX to localhost unless explicitly configured otherwise (CASSANDRA-9085)


2.1.3
 * Fix HSHA/offheap_objects corruption (CASSANDRA-8719)
 * Upgrade libthrift to 0.9.2 (CASSANDRA-8685)
 * Don't use the shared ref in sstableloader (CASSANDRA-8704)
 * Purge internal prepared statements if related tables or
   keyspaces are dropped (CASSANDRA-8693)
 * (cqlsh) Handle unicode BOM at start of files (CASSANDRA-8638)
 * Stop compactions before exiting offline tools (CASSANDRA-8623)
 * Update tools/stress/README.txt to match current behaviour (CASSANDRA-7933)
 * Fix schema from Thrift conversion with empty metadata (CASSANDRA-8695)
 * Safer Resource Management (CASSANDRA-7705)
 * Make sure we compact highly overlapping cold sstables with
   STCS (CASSANDRA-8635)
 * rpc_interface and listen_interface generate NPE on startup when specified
   interface doesn't exist (CASSANDRA-8677)
 * Fix ArrayIndexOutOfBoundsException in nodetool cfhistograms (CASSANDRA-8514)
 * Switch from yammer metrics for nodetool cf/proxy histograms (CASSANDRA-8662)
 * Make sure we don't add tmplink files to the compaction
   strategy (CASSANDRA-8580)
 * (cqlsh) Handle maps with blob keys (CASSANDRA-8372)
 * (cqlsh) Handle DynamicCompositeType schemas correctly (CASSANDRA-8563)
 * Duplicate rows returned when in clause has repeated values (CASSANDRA-6706)
 * Add tooling to detect hot partitions (CASSANDRA-7974)
 * Fix cassandra-stress user-mode truncation of partition generation (CASSANDRA-8608)
 * Only stream from unrepaired sstables during inc repair (CASSANDRA-8267)
 * Don't allow starting multiple inc repairs on the same sstables (CASSANDRA-8316)
 * Invalidate prepared BATCH statements when related tables
   or keyspaces are dropped (CASSANDRA-8652)
 * Fix missing results in secondary index queries on collections
   with ALLOW FILTERING (CASSANDRA-8421)
 * Expose EstimatedHistogram metrics for range slices (CASSANDRA-8627)
 * (cqlsh) Escape clqshrc passwords properly (CASSANDRA-8618)
 * Fix NPE when passing wrong argument in ALTER TABLE statement (CASSANDRA-8355)
 * Pig: Refactor and deprecate CqlStorage (CASSANDRA-8599)
 * Don't reuse the same cleanup strategy for all sstables (CASSANDRA-8537)
 * Fix case-sensitivity of index name on CREATE and DROP INDEX
   statements (CASSANDRA-8365)
 * Better detection/logging for corruption in compressed sstables (CASSANDRA-8192)
 * Use the correct repairedAt value when closing writer (CASSANDRA-8570)
 * (cqlsh) Handle a schema mismatch being detected on startup (CASSANDRA-8512)
 * Properly calculate expected write size during compaction (CASSANDRA-8532)
 * Invalidate affected prepared statements when a table's columns
   are altered (CASSANDRA-7910)
 * Stress - user defined writes should populate sequentally (CASSANDRA-8524)
 * Fix regression in SSTableRewriter causing some rows to become unreadable
   during compaction (CASSANDRA-8429)
 * Run major compactions for repaired/unrepaired in parallel (CASSANDRA-8510)
 * (cqlsh) Fix compression options in DESCRIBE TABLE output when compression
   is disabled (CASSANDRA-8288)
 * (cqlsh) Fix DESCRIBE output after keyspaces are altered (CASSANDRA-7623)
 * Make sure we set lastCompactedKey correctly (CASSANDRA-8463)
 * (cqlsh) Fix output of CONSISTENCY command (CASSANDRA-8507)
 * (cqlsh) Fixed the handling of LIST statements (CASSANDRA-8370)
 * Make sstablescrub check leveled manifest again (CASSANDRA-8432)
 * Check first/last keys in sstable when giving out positions (CASSANDRA-8458)
 * Disable mmap on Windows (CASSANDRA-6993)
 * Add missing ConsistencyLevels to cassandra-stress (CASSANDRA-8253)
 * Add auth support to cassandra-stress (CASSANDRA-7985)
 * Fix ArrayIndexOutOfBoundsException when generating error message
   for some CQL syntax errors (CASSANDRA-8455)
 * Scale memtable slab allocation logarithmically (CASSANDRA-7882)
 * cassandra-stress simultaneous inserts over same seed (CASSANDRA-7964)
 * Reduce cassandra-stress sampling memory requirements (CASSANDRA-7926)
 * Ensure memtable flush cannot expire commit log entries from its future (CASSANDRA-8383)
 * Make read "defrag" async to reclaim memtables (CASSANDRA-8459)
 * Remove tmplink files for offline compactions (CASSANDRA-8321)
 * Reduce maxHintsInProgress (CASSANDRA-8415)
 * BTree updates may call provided update function twice (CASSANDRA-8018)
 * Release sstable references after anticompaction (CASSANDRA-8386)
 * Handle abort() in SSTableRewriter properly (CASSANDRA-8320)
 * Centralize shared executors (CASSANDRA-8055)
 * Fix filtering for CONTAINS (KEY) relations on frozen collection
   clustering columns when the query is restricted to a single
   partition (CASSANDRA-8203)
 * Do more aggressive entire-sstable TTL expiry checks (CASSANDRA-8243)
 * Add more log info if readMeter is null (CASSANDRA-8238)
 * add check of the system wall clock time at startup (CASSANDRA-8305)
 * Support for frozen collections (CASSANDRA-7859)
 * Fix overflow on histogram computation (CASSANDRA-8028)
 * Have paxos reuse the timestamp generation of normal queries (CASSANDRA-7801)
 * Fix incremental repair not remove parent session on remote (CASSANDRA-8291)
 * Improve JBOD disk utilization (CASSANDRA-7386)
 * Log failed host when preparing incremental repair (CASSANDRA-8228)
 * Force config client mode in CQLSSTableWriter (CASSANDRA-8281)
 * Fix sstableupgrade throws exception (CASSANDRA-8688)
 * Fix hang when repairing empty keyspace (CASSANDRA-8694)
Merged from 2.0:
 * Fix IllegalArgumentException in dynamic snitch (CASSANDRA-8448)
 * Add support for UPDATE ... IF EXISTS (CASSANDRA-8610)
 * Fix reversal of list prepends (CASSANDRA-8733)
 * Prevent non-zero default_time_to_live on tables with counters
   (CASSANDRA-8678)
 * Fix SSTableSimpleUnsortedWriter ConcurrentModificationException
   (CASSANDRA-8619)
 * Round up time deltas lower than 1ms in BulkLoader (CASSANDRA-8645)
 * Add batch remove iterator to ABSC (CASSANDRA-8414, 8666)
 * Round up time deltas lower than 1ms in BulkLoader (CASSANDRA-8645)
 * Fix isClientMode check in Keyspace (CASSANDRA-8687)
 * Use more efficient slice size for querying internal secondary
   index tables (CASSANDRA-8550)
 * Fix potentially returning deleted rows with range tombstone (CASSANDRA-8558)
 * Check for available disk space before starting a compaction (CASSANDRA-8562)
 * Fix DISTINCT queries with LIMITs or paging when some partitions
   contain only tombstones (CASSANDRA-8490)
 * Introduce background cache refreshing to permissions cache
   (CASSANDRA-8194)
 * Fix race condition in StreamTransferTask that could lead to
   infinite loops and premature sstable deletion (CASSANDRA-7704)
 * Add an extra version check to MigrationTask (CASSANDRA-8462)
 * Ensure SSTableWriter cleans up properly after failure (CASSANDRA-8499)
 * Increase bf true positive count on key cache hit (CASSANDRA-8525)
 * Move MeteredFlusher to its own thread (CASSANDRA-8485)
 * Fix non-distinct results in DISTNCT queries on static columns when
   paging is enabled (CASSANDRA-8087)
 * Move all hints related tasks to hints internal executor (CASSANDRA-8285)
 * Fix paging for multi-partition IN queries (CASSANDRA-8408)
 * Fix MOVED_NODE topology event never being emitted when a node
   moves its token (CASSANDRA-8373)
 * Fix validation of indexes in COMPACT tables (CASSANDRA-8156)
 * Avoid StackOverflowError when a large list of IN values
   is used for a clustering column (CASSANDRA-8410)
 * Fix NPE when writetime() or ttl() calls are wrapped by
   another function call (CASSANDRA-8451)
 * Fix NPE after dropping a keyspace (CASSANDRA-8332)
 * Fix error message on read repair timeouts (CASSANDRA-7947)
 * Default DTCS base_time_seconds changed to 60 (CASSANDRA-8417)
 * Refuse Paxos operation with more than one pending endpoint (CASSANDRA-8346, 8640)
 * Throw correct exception when trying to bind a keyspace or table
   name (CASSANDRA-6952)
 * Make HHOM.compact synchronized (CASSANDRA-8416)
 * cancel latency-sampling task when CF is dropped (CASSANDRA-8401)
 * don't block SocketThread for MessagingService (CASSANDRA-8188)
 * Increase quarantine delay on replacement (CASSANDRA-8260)
 * Expose off-heap memory usage stats (CASSANDRA-7897)
 * Ignore Paxos commits for truncated tables (CASSANDRA-7538)
 * Validate size of indexed column values (CASSANDRA-8280)
 * Make LCS split compaction results over all data directories (CASSANDRA-8329)
 * Fix some failing queries that use multi-column relations
   on COMPACT STORAGE tables (CASSANDRA-8264)
 * Fix InvalidRequestException with ORDER BY (CASSANDRA-8286)
 * Disable SSLv3 for POODLE (CASSANDRA-8265)
 * Fix millisecond timestamps in Tracing (CASSANDRA-8297)
 * Include keyspace name in error message when there are insufficient
   live nodes to stream from (CASSANDRA-8221)
 * Avoid overlap in L1 when L0 contains many nonoverlapping
   sstables (CASSANDRA-8211)
 * Improve PropertyFileSnitch logging (CASSANDRA-8183)
 * Add DC-aware sequential repair (CASSANDRA-8193)
 * Use live sstables in snapshot repair if possible (CASSANDRA-8312)
 * Fix hints serialized size calculation (CASSANDRA-8587)


2.1.2
 * (cqlsh) parse_for_table_meta errors out on queries with undefined
   grammars (CASSANDRA-8262)
 * (cqlsh) Fix SELECT ... TOKEN() function broken in C* 2.1.1 (CASSANDRA-8258)
 * Fix Cassandra crash when running on JDK8 update 40 (CASSANDRA-8209)
 * Optimize partitioner tokens (CASSANDRA-8230)
 * Improve compaction of repaired/unrepaired sstables (CASSANDRA-8004)
 * Make cache serializers pluggable (CASSANDRA-8096)
 * Fix issues with CONTAINS (KEY) queries on secondary indexes
   (CASSANDRA-8147)
 * Fix read-rate tracking of sstables for some queries (CASSANDRA-8239)
 * Fix default timestamp in QueryOptions (CASSANDRA-8246)
 * Set socket timeout when reading remote version (CASSANDRA-8188)
 * Refactor how we track live size (CASSANDRA-7852)
 * Make sure unfinished compaction files are removed (CASSANDRA-8124)
 * Fix shutdown when run as Windows service (CASSANDRA-8136)
 * Fix DESCRIBE TABLE with custom indexes (CASSANDRA-8031)
 * Fix race in RecoveryManagerTest (CASSANDRA-8176)
 * Avoid IllegalArgumentException while sorting sstables in
   IndexSummaryManager (CASSANDRA-8182)
 * Shutdown JVM on file descriptor exhaustion (CASSANDRA-7579)
 * Add 'die' policy for commit log and disk failure (CASSANDRA-7927)
 * Fix installing as service on Windows (CASSANDRA-8115)
 * Fix CREATE TABLE for CQL2 (CASSANDRA-8144)
 * Avoid boxing in ColumnStats min/max trackers (CASSANDRA-8109)
Merged from 2.0:
 * Correctly handle non-text column names in cql3 (CASSANDRA-8178)
 * Fix deletion for indexes on primary key columns (CASSANDRA-8206)
 * Add 'nodetool statusgossip' (CASSANDRA-8125)
 * Improve client notification that nodes are ready for requests (CASSANDRA-7510)
 * Handle negative timestamp in writetime method (CASSANDRA-8139)
 * Pig: Remove errant LIMIT clause in CqlNativeStorage (CASSANDRA-8166)
 * Throw ConfigurationException when hsha is used with the default
   rpc_max_threads setting of 'unlimited' (CASSANDRA-8116)
 * Allow concurrent writing of the same table in the same JVM using
   CQLSSTableWriter (CASSANDRA-7463)
 * Fix totalDiskSpaceUsed calculation (CASSANDRA-8205)


2.1.1
 * Fix spin loop in AtomicSortedColumns (CASSANDRA-7546)
 * Dont notify when replacing tmplink files (CASSANDRA-8157)
 * Fix validation with multiple CONTAINS clause (CASSANDRA-8131)
 * Fix validation of collections in TriggerExecutor (CASSANDRA-8146)
 * Fix IllegalArgumentException when a list of IN values containing tuples
   is passed as a single arg to a prepared statement with the v1 or v2
   protocol (CASSANDRA-8062)
 * Fix ClassCastException in DISTINCT query on static columns with
   query paging (CASSANDRA-8108)
 * Fix NPE on null nested UDT inside a set (CASSANDRA-8105)
 * Fix exception when querying secondary index on set items or map keys
   when some clustering columns are specified (CASSANDRA-8073)
 * Send proper error response when there is an error during native
   protocol message decode (CASSANDRA-8118)
 * Gossip should ignore generation numbers too far in the future (CASSANDRA-8113)
 * Fix NPE when creating a table with frozen sets, lists (CASSANDRA-8104)
 * Fix high memory use due to tracking reads on incrementally opened sstable
   readers (CASSANDRA-8066)
 * Fix EXECUTE request with skipMetadata=false returning no metadata
   (CASSANDRA-8054)
 * Allow concurrent use of CQLBulkOutputFormat (CASSANDRA-7776)
 * Shutdown JVM on OOM (CASSANDRA-7507)
 * Upgrade netty version and enable epoll event loop (CASSANDRA-7761)
 * Don't duplicate sstables smaller than split size when using
   the sstablesplitter tool (CASSANDRA-7616)
 * Avoid re-parsing already prepared statements (CASSANDRA-7923)
 * Fix some Thrift slice deletions and updates of COMPACT STORAGE
   tables with some clustering columns omitted (CASSANDRA-7990)
 * Fix filtering for CONTAINS on sets (CASSANDRA-8033)
 * Properly track added size (CASSANDRA-7239)
 * Allow compilation in java 8 (CASSANDRA-7208)
 * Fix Assertion error on RangeTombstoneList diff (CASSANDRA-8013)
 * Release references to overlapping sstables during compaction (CASSANDRA-7819)
 * Send notification when opening compaction results early (CASSANDRA-8034)
 * Make native server start block until properly bound (CASSANDRA-7885)
 * (cqlsh) Fix IPv6 support (CASSANDRA-7988)
 * Ignore fat clients when checking for endpoint collision (CASSANDRA-7939)
 * Make sstablerepairedset take a list of files (CASSANDRA-7995)
 * (cqlsh) Tab completeion for indexes on map keys (CASSANDRA-7972)
 * (cqlsh) Fix UDT field selection in select clause (CASSANDRA-7891)
 * Fix resource leak in event of corrupt sstable
 * (cqlsh) Add command line option for cqlshrc file path (CASSANDRA-7131)
 * Provide visibility into prepared statements churn (CASSANDRA-7921, CASSANDRA-7930)
 * Invalidate prepared statements when their keyspace or table is
   dropped (CASSANDRA-7566)
 * cassandra-stress: fix support for NetworkTopologyStrategy (CASSANDRA-7945)
 * Fix saving caches when a table is dropped (CASSANDRA-7784)
 * Add better error checking of new stress profile (CASSANDRA-7716)
 * Use ThreadLocalRandom and remove FBUtilities.threadLocalRandom (CASSANDRA-7934)
 * Prevent operator mistakes due to simultaneous bootstrap (CASSANDRA-7069)
 * cassandra-stress supports whitelist mode for node config (CASSANDRA-7658)
 * GCInspector more closely tracks GC; cassandra-stress and nodetool report it (CASSANDRA-7916)
 * nodetool won't output bogus ownership info without a keyspace (CASSANDRA-7173)
 * Add human readable option to nodetool commands (CASSANDRA-5433)
 * Don't try to set repairedAt on old sstables (CASSANDRA-7913)
 * Add metrics for tracking PreparedStatement use (CASSANDRA-7719)
 * (cqlsh) tab-completion for triggers (CASSANDRA-7824)
 * (cqlsh) Support for query paging (CASSANDRA-7514)
 * (cqlsh) Show progress of COPY operations (CASSANDRA-7789)
 * Add syntax to remove multiple elements from a map (CASSANDRA-6599)
 * Support non-equals conditions in lightweight transactions (CASSANDRA-6839)
 * Add IF [NOT] EXISTS to create/drop triggers (CASSANDRA-7606)
 * (cqlsh) Display the current logged-in user (CASSANDRA-7785)
 * (cqlsh) Don't ignore CTRL-C during COPY FROM execution (CASSANDRA-7815)
 * (cqlsh) Order UDTs according to cross-type dependencies in DESCRIBE
   output (CASSANDRA-7659)
 * (cqlsh) Fix handling of CAS statement results (CASSANDRA-7671)
 * (cqlsh) COPY TO/FROM improvements (CASSANDRA-7405)
 * Support list index operations with conditions (CASSANDRA-7499)
 * Add max live/tombstoned cells to nodetool cfstats output (CASSANDRA-7731)
 * Validate IPv6 wildcard addresses properly (CASSANDRA-7680)
 * (cqlsh) Error when tracing query (CASSANDRA-7613)
 * Avoid IOOBE when building SyntaxError message snippet (CASSANDRA-7569)
 * SSTableExport uses correct validator to create string representation of partition
   keys (CASSANDRA-7498)
 * Avoid NPEs when receiving type changes for an unknown keyspace (CASSANDRA-7689)
 * Add support for custom 2i validation (CASSANDRA-7575)
 * Pig support for hadoop CqlInputFormat (CASSANDRA-6454)
 * Add duration mode to cassandra-stress (CASSANDRA-7468)
 * Add listen_interface and rpc_interface options (CASSANDRA-7417)
 * Improve schema merge performance (CASSANDRA-7444)
 * Adjust MT depth based on # of partition validating (CASSANDRA-5263)
 * Optimise NativeCell comparisons (CASSANDRA-6755)
 * Configurable client timeout for cqlsh (CASSANDRA-7516)
 * Include snippet of CQL query near syntax error in messages (CASSANDRA-7111)
 * Make repair -pr work with -local (CASSANDRA-7450)
 * Fix error in sstableloader with -cph > 1 (CASSANDRA-8007)
 * Fix snapshot repair error on indexed tables (CASSANDRA-8020)
 * Do not exit nodetool repair when receiving JMX NOTIF_LOST (CASSANDRA-7909)
 * Stream to private IP when available (CASSANDRA-8084)
Merged from 2.0:
 * Reject conditions on DELETE unless full PK is given (CASSANDRA-6430)
 * Properly reject the token function DELETE (CASSANDRA-7747)
 * Force batchlog replay before decommissioning a node (CASSANDRA-7446)
 * Fix hint replay with many accumulated expired hints (CASSANDRA-6998)
 * Fix duplicate results in DISTINCT queries on static columns with query
   paging (CASSANDRA-8108)
 * Add DateTieredCompactionStrategy (CASSANDRA-6602)
 * Properly validate ascii and utf8 string literals in CQL queries (CASSANDRA-8101)
 * (cqlsh) Fix autocompletion for alter keyspace (CASSANDRA-8021)
 * Create backup directories for commitlog archiving during startup (CASSANDRA-8111)
 * Reduce totalBlockFor() for LOCAL_* consistency levels (CASSANDRA-8058)
 * Fix merging schemas with re-dropped keyspaces (CASSANDRA-7256)
 * Fix counters in supercolumns during live upgrades from 1.2 (CASSANDRA-7188)
 * Notify DT subscribers when a column family is truncated (CASSANDRA-8088)
 * Add sanity check of $JAVA on startup (CASSANDRA-7676)
 * Schedule fat client schema pull on join (CASSANDRA-7993)
 * Don't reset nodes' versions when closing IncomingTcpConnections
   (CASSANDRA-7734)
 * Record the real messaging version in all cases in OutboundTcpConnection
   (CASSANDRA-8057)
 * SSL does not work in cassandra-cli (CASSANDRA-7899)
 * Fix potential exception when using ReversedType in DynamicCompositeType
   (CASSANDRA-7898)
 * Better validation of collection values (CASSANDRA-7833)
 * Track min/max timestamps correctly (CASSANDRA-7969)
 * Fix possible overflow while sorting CL segments for replay (CASSANDRA-7992)
 * Increase nodetool Xmx (CASSANDRA-7956)
 * Archive any commitlog segments present at startup (CASSANDRA-6904)
 * CrcCheckChance should adjust based on live CFMetadata not
   sstable metadata (CASSANDRA-7978)
 * token() should only accept columns in the partitioning
   key order (CASSANDRA-6075)
 * Add method to invalidate permission cache via JMX (CASSANDRA-7977)
 * Allow propagating multiple gossip states atomically (CASSANDRA-6125)
 * Log exceptions related to unclean native protocol client disconnects
   at DEBUG or INFO (CASSANDRA-7849)
 * Allow permissions cache to be set via JMX (CASSANDRA-7698)
 * Include schema_triggers CF in readable system resources (CASSANDRA-7967)
 * Fix RowIndexEntry to report correct serializedSize (CASSANDRA-7948)
 * Make CQLSSTableWriter sync within partitions (CASSANDRA-7360)
 * Potentially use non-local replicas in CqlConfigHelper (CASSANDRA-7906)
 * Explicitly disallow mixing multi-column and single-column
   relations on clustering columns (CASSANDRA-7711)
 * Better error message when condition is set on PK column (CASSANDRA-7804)
 * Don't send schema change responses and events for no-op DDL
   statements (CASSANDRA-7600)
 * (Hadoop) fix cluster initialisation for a split fetching (CASSANDRA-7774)
 * Throw InvalidRequestException when queries contain relations on entire
   collection columns (CASSANDRA-7506)
 * (cqlsh) enable CTRL-R history search with libedit (CASSANDRA-7577)
 * (Hadoop) allow ACFRW to limit nodes to local DC (CASSANDRA-7252)
 * (cqlsh) cqlsh should automatically disable tracing when selecting
   from system_traces (CASSANDRA-7641)
 * (Hadoop) Add CqlOutputFormat (CASSANDRA-6927)
 * Don't depend on cassandra config for nodetool ring (CASSANDRA-7508)
 * (cqlsh) Fix failing cqlsh formatting tests (CASSANDRA-7703)
 * Fix IncompatibleClassChangeError from hadoop2 (CASSANDRA-7229)
 * Add 'nodetool sethintedhandoffthrottlekb' (CASSANDRA-7635)
 * (cqlsh) Add tab-completion for CREATE/DROP USER IF [NOT] EXISTS (CASSANDRA-7611)
 * Catch errors when the JVM pulls the rug out from GCInspector (CASSANDRA-5345)
 * cqlsh fails when version number parts are not int (CASSANDRA-7524)
 * Fix NPE when table dropped during streaming (CASSANDRA-7946)
 * Fix wrong progress when streaming uncompressed (CASSANDRA-7878)
 * Fix possible infinite loop in creating repair range (CASSANDRA-7983)
 * Fix unit in nodetool for streaming throughput (CASSANDRA-7375)
Merged from 1.2:
 * Don't index tombstones (CASSANDRA-7828)
 * Improve PasswordAuthenticator default super user setup (CASSANDRA-7788)


2.1.0
 * (cqlsh) Removed "ALTER TYPE <name> RENAME TO <name>" from tab-completion
   (CASSANDRA-7895)
 * Fixed IllegalStateException in anticompaction (CASSANDRA-7892)
 * cqlsh: DESCRIBE support for frozen UDTs, tuples (CASSANDRA-7863)
 * Avoid exposing internal classes over JMX (CASSANDRA-7879)
 * Add null check for keys when freezing collection (CASSANDRA-7869)
 * Improve stress workload realism (CASSANDRA-7519)
Merged from 2.0:
 * Configure system.paxos with LeveledCompactionStrategy (CASSANDRA-7753)
 * Fix ALTER clustering column type from DateType to TimestampType when
   using DESC clustering order (CASSANRDA-7797)
 * Throw EOFException if we run out of chunks in compressed datafile
   (CASSANDRA-7664)
 * Fix PRSI handling of CQL3 row markers for row cleanup (CASSANDRA-7787)
 * Fix dropping collection when it's the last regular column (CASSANDRA-7744)
 * Make StreamReceiveTask thread safe and gc friendly (CASSANDRA-7795)
 * Validate empty cell names from counter updates (CASSANDRA-7798)
Merged from 1.2:
 * Don't allow compacted sstables to be marked as compacting (CASSANDRA-7145)
 * Track expired tombstones (CASSANDRA-7810)


2.1.0-rc7
 * Add frozen keyword and require UDT to be frozen (CASSANDRA-7857)
 * Track added sstable size correctly (CASSANDRA-7239)
 * (cqlsh) Fix case insensitivity (CASSANDRA-7834)
 * Fix failure to stream ranges when moving (CASSANDRA-7836)
 * Correctly remove tmplink files (CASSANDRA-7803)
 * (cqlsh) Fix column name formatting for functions, CAS operations,
   and UDT field selections (CASSANDRA-7806)
 * (cqlsh) Fix COPY FROM handling of null/empty primary key
   values (CASSANDRA-7792)
 * Fix ordering of static cells (CASSANDRA-7763)
Merged from 2.0:
 * Forbid re-adding dropped counter columns (CASSANDRA-7831)
 * Fix CFMetaData#isThriftCompatible() for PK-only tables (CASSANDRA-7832)
 * Always reject inequality on the partition key without token()
   (CASSANDRA-7722)
 * Always send Paxos commit to all replicas (CASSANDRA-7479)
 * Make disruptor_thrift_server invocation pool configurable (CASSANDRA-7594)
 * Make repair no-op when RF=1 (CASSANDRA-7864)


2.1.0-rc6
 * Fix OOM issue from netty caching over time (CASSANDRA-7743)
 * json2sstable couldn't import JSON for CQL table (CASSANDRA-7477)
 * Invalidate all caches on table drop (CASSANDRA-7561)
 * Skip strict endpoint selection for ranges if RF == nodes (CASSANRA-7765)
 * Fix Thrift range filtering without 2ary index lookups (CASSANDRA-7741)
 * Add tracing entries about concurrent range requests (CASSANDRA-7599)
 * (cqlsh) Fix DESCRIBE for NTS keyspaces (CASSANDRA-7729)
 * Remove netty buffer ref-counting (CASSANDRA-7735)
 * Pass mutated cf to index updater for use by PRSI (CASSANDRA-7742)
 * Include stress yaml example in release and deb (CASSANDRA-7717)
 * workaround for netty issue causing corrupted data off the wire (CASSANDRA-7695)
 * cqlsh DESC CLUSTER fails retrieving ring information (CASSANDRA-7687)
 * Fix binding null values inside UDT (CASSANDRA-7685)
 * Fix UDT field selection with empty fields (CASSANDRA-7670)
 * Bogus deserialization of static cells from sstable (CASSANDRA-7684)
 * Fix NPE on compaction leftover cleanup for dropped table (CASSANDRA-7770)
Merged from 2.0:
 * Fix race condition in StreamTransferTask that could lead to
   infinite loops and premature sstable deletion (CASSANDRA-7704)
 * (cqlsh) Wait up to 10 sec for a tracing session (CASSANDRA-7222)
 * Fix NPE in FileCacheService.sizeInBytes (CASSANDRA-7756)
 * Remove duplicates from StorageService.getJoiningNodes (CASSANDRA-7478)
 * Clone token map outside of hot gossip loops (CASSANDRA-7758)
 * Fix MS expiring map timeout for Paxos messages (CASSANDRA-7752)
 * Do not flush on truncate if durable_writes is false (CASSANDRA-7750)
 * Give CRR a default input_cql Statement (CASSANDRA-7226)
 * Better error message when adding a collection with the same name
   than a previously dropped one (CASSANDRA-6276)
 * Fix validation when adding static columns (CASSANDRA-7730)
 * (Thrift) fix range deletion of supercolumns (CASSANDRA-7733)
 * Fix potential AssertionError in RangeTombstoneList (CASSANDRA-7700)
 * Validate arguments of blobAs* functions (CASSANDRA-7707)
 * Fix potential AssertionError with 2ndary indexes (CASSANDRA-6612)
 * Avoid logging CompactionInterrupted at ERROR (CASSANDRA-7694)
 * Minor leak in sstable2jon (CASSANDRA-7709)
 * Add cassandra.auto_bootstrap system property (CASSANDRA-7650)
 * Update java driver (for hadoop) (CASSANDRA-7618)
 * Remove CqlPagingRecordReader/CqlPagingInputFormat (CASSANDRA-7570)
 * Support connecting to ipv6 jmx with nodetool (CASSANDRA-7669)


2.1.0-rc5
 * Reject counters inside user types (CASSANDRA-7672)
 * Switch to notification-based GCInspector (CASSANDRA-7638)
 * (cqlsh) Handle nulls in UDTs and tuples correctly (CASSANDRA-7656)
 * Don't use strict consistency when replacing (CASSANDRA-7568)
 * Fix min/max cell name collection on 2.0 SSTables with range
   tombstones (CASSANDRA-7593)
 * Tolerate min/max cell names of different lengths (CASSANDRA-7651)
 * Filter cached results correctly (CASSANDRA-7636)
 * Fix tracing on the new SEPExecutor (CASSANDRA-7644)
 * Remove shuffle and taketoken (CASSANDRA-7601)
 * Clean up Windows batch scripts (CASSANDRA-7619)
 * Fix native protocol drop user type notification (CASSANDRA-7571)
 * Give read access to system.schema_usertypes to all authenticated users
   (CASSANDRA-7578)
 * (cqlsh) Fix cqlsh display when zero rows are returned (CASSANDRA-7580)
 * Get java version correctly when JAVA_TOOL_OPTIONS is set (CASSANDRA-7572)
 * Fix NPE when dropping index from non-existent keyspace, AssertionError when
   dropping non-existent index with IF EXISTS (CASSANDRA-7590)
 * Fix sstablelevelresetter hang (CASSANDRA-7614)
 * (cqlsh) Fix deserialization of blobs (CASSANDRA-7603)
 * Use "keyspace updated" schema change message for UDT changes in v1 and
   v2 protocols (CASSANDRA-7617)
 * Fix tracing of range slices and secondary index lookups that are local
   to the coordinator (CASSANDRA-7599)
 * Set -Dcassandra.storagedir for all tool shell scripts (CASSANDRA-7587)
 * Don't swap max/min col names when mutating sstable metadata (CASSANDRA-7596)
 * (cqlsh) Correctly handle paged result sets (CASSANDRA-7625)
 * (cqlsh) Improve waiting for a trace to complete (CASSANDRA-7626)
 * Fix tracing of concurrent range slices and 2ary index queries (CASSANDRA-7626)
 * Fix scrub against collection type (CASSANDRA-7665)
Merged from 2.0:
 * Set gc_grace_seconds to seven days for system schema tables (CASSANDRA-7668)
 * SimpleSeedProvider no longer caches seeds forever (CASSANDRA-7663)
 * Always flush on truncate (CASSANDRA-7511)
 * Fix ReversedType(DateType) mapping to native protocol (CASSANDRA-7576)
 * Always merge ranges owned by a single node (CASSANDRA-6930)
 * Track max/min timestamps for range tombstones (CASSANDRA-7647)
 * Fix NPE when listing saved caches dir (CASSANDRA-7632)


2.1.0-rc4
 * Fix word count hadoop example (CASSANDRA-7200)
 * Updated memtable_cleanup_threshold and memtable_flush_writers defaults
   (CASSANDRA-7551)
 * (Windows) fix startup when WMI memory query fails (CASSANDRA-7505)
 * Anti-compaction proceeds if any part of the repair failed (CASSANDRA-7521)
 * Add missing table name to DROP INDEX responses and notifications (CASSANDRA-7539)
 * Bump CQL version to 3.2.0 and update CQL documentation (CASSANDRA-7527)
 * Fix configuration error message when running nodetool ring (CASSANDRA-7508)
 * Support conditional updates, tuple type, and the v3 protocol in cqlsh (CASSANDRA-7509)
 * Handle queries on multiple secondary index types (CASSANDRA-7525)
 * Fix cqlsh authentication with v3 native protocol (CASSANDRA-7564)
 * Fix NPE when unknown prepared statement ID is used (CASSANDRA-7454)
Merged from 2.0:
 * (Windows) force range-based repair to non-sequential mode (CASSANDRA-7541)
 * Fix range merging when DES scores are zero (CASSANDRA-7535)
 * Warn when SSL certificates have expired (CASSANDRA-7528)
 * Fix error when doing reversed queries with static columns (CASSANDRA-7490)
Merged from 1.2:
 * Set correct stream ID on responses when non-Exception Throwables
   are thrown while handling native protocol messages (CASSANDRA-7470)


2.1.0-rc3
 * Consider expiry when reconciling otherwise equal cells (CASSANDRA-7403)
 * Introduce CQL support for stress tool (CASSANDRA-6146)
 * Fix ClassCastException processing expired messages (CASSANDRA-7496)
 * Fix prepared marker for collections inside UDT (CASSANDRA-7472)
 * Remove left-over populate_io_cache_on_flush and replicate_on_write
   uses (CASSANDRA-7493)
 * (Windows) handle spaces in path names (CASSANDRA-7451)
 * Ensure writes have completed after dropping a table, before recycling
   commit log segments (CASSANDRA-7437)
 * Remove left-over rows_per_partition_to_cache (CASSANDRA-7493)
 * Fix error when CONTAINS is used with a bind marker (CASSANDRA-7502)
 * Properly reject unknown UDT field (CASSANDRA-7484)
Merged from 2.0:
 * Fix CC#collectTimeOrderedData() tombstone optimisations (CASSANDRA-7394)
 * Support DISTINCT for static columns and fix behaviour when DISTINC is
   not use (CASSANDRA-7305).
 * Workaround JVM NPE on JMX bind failure (CASSANDRA-7254)
 * Fix race in FileCacheService RemovalListener (CASSANDRA-7278)
 * Fix inconsistent use of consistencyForCommit that allowed LOCAL_QUORUM
   operations to incorrect become full QUORUM (CASSANDRA-7345)
 * Properly handle unrecognized opcodes and flags (CASSANDRA-7440)
 * (Hadoop) close CqlRecordWriter clients when finished (CASSANDRA-7459)
 * Commit disk failure policy (CASSANDRA-7429)
 * Make sure high level sstables get compacted (CASSANDRA-7414)
 * Fix AssertionError when using empty clustering columns and static columns
   (CASSANDRA-7455)
 * Add option to disable STCS in L0 (CASSANDRA-6621)
 * Upgrade to snappy-java 1.0.5.2 (CASSANDRA-7476)


2.1.0-rc2
 * Fix heap size calculation for CompoundSparseCellName and
   CompoundSparseCellName.WithCollection (CASSANDRA-7421)
 * Allow counter mutations in UNLOGGED batches (CASSANDRA-7351)
 * Modify reconcile logic to always pick a tombstone over a counter cell
   (CASSANDRA-7346)
 * Avoid incremental compaction on Windows (CASSANDRA-7365)
 * Fix exception when querying a composite-keyed table with a collection index
   (CASSANDRA-7372)
 * Use node's host id in place of counter ids (CASSANDRA-7366)
 * Fix error when doing reversed queries with static columns (CASSANDRA-7490)
 * Backport CASSANDRA-6747 (CASSANDRA-7560)
 * Track max/min timestamps for range tombstones (CASSANDRA-7647)
 * Fix NPE when listing saved caches dir (CASSANDRA-7632)
 * Fix sstableloader unable to connect encrypted node (CASSANDRA-7585)
Merged from 1.2:
 * Clone token map outside of hot gossip loops (CASSANDRA-7758)
 * Add stop method to EmbeddedCassandraService (CASSANDRA-7595)
 * Support connecting to ipv6 jmx with nodetool (CASSANDRA-7669)
 * Set gc_grace_seconds to seven days for system schema tables (CASSANDRA-7668)
 * SimpleSeedProvider no longer caches seeds forever (CASSANDRA-7663)
 * Set correct stream ID on responses when non-Exception Throwables
   are thrown while handling native protocol messages (CASSANDRA-7470)
 * Fix row size miscalculation in LazilyCompactedRow (CASSANDRA-7543)
 * Fix race in background compaction check (CASSANDRA-7745)
 * Don't clear out range tombstones during compaction (CASSANDRA-7808)


2.1.0-rc1
 * Revert flush directory (CASSANDRA-6357)
 * More efficient executor service for fast operations (CASSANDRA-4718)
 * Move less common tools into a new cassandra-tools package (CASSANDRA-7160)
 * Support more concurrent requests in native protocol (CASSANDRA-7231)
 * Add tab-completion to debian nodetool packaging (CASSANDRA-6421)
 * Change concurrent_compactors defaults (CASSANDRA-7139)
 * Add PowerShell Windows launch scripts (CASSANDRA-7001)
 * Make commitlog archive+restore more robust (CASSANDRA-6974)
 * Fix marking commitlogsegments clean (CASSANDRA-6959)
 * Add snapshot "manifest" describing files included (CASSANDRA-6326)
 * Parallel streaming for sstableloader (CASSANDRA-3668)
 * Fix bugs in supercolumns handling (CASSANDRA-7138)
 * Fix ClassClassException on composite dense tables (CASSANDRA-7112)
 * Cleanup and optimize collation and slice iterators (CASSANDRA-7107)
 * Upgrade NBHM lib (CASSANDRA-7128)
 * Optimize netty server (CASSANDRA-6861)
 * Fix repair hang when given CF does not exist (CASSANDRA-7189)
 * Allow c* to be shutdown in an embedded mode (CASSANDRA-5635)
 * Add server side batching to native transport (CASSANDRA-5663)
 * Make batchlog replay asynchronous (CASSANDRA-6134)
 * remove unused classes (CASSANDRA-7197)
 * Limit user types to the keyspace they are defined in (CASSANDRA-6643)
 * Add validate method to CollectionType (CASSANDRA-7208)
 * New serialization format for UDT values (CASSANDRA-7209, CASSANDRA-7261)
 * Fix nodetool netstats (CASSANDRA-7270)
 * Fix potential ClassCastException in HintedHandoffManager (CASSANDRA-7284)
 * Use prepared statements internally (CASSANDRA-6975)
 * Fix broken paging state with prepared statement (CASSANDRA-7120)
 * Fix IllegalArgumentException in CqlStorage (CASSANDRA-7287)
 * Allow nulls/non-existant fields in UDT (CASSANDRA-7206)
 * Add Thrift MultiSliceRequest (CASSANDRA-6757, CASSANDRA-7027)
 * Handle overlapping MultiSlices (CASSANDRA-7279)
 * Fix DataOutputTest on Windows (CASSANDRA-7265)
 * Embedded sets in user defined data-types are not updating (CASSANDRA-7267)
 * Add tuple type to CQL/native protocol (CASSANDRA-7248)
 * Fix CqlPagingRecordReader on tables with few rows (CASSANDRA-7322)
Merged from 2.0:
 * Copy compaction options to make sure they are reloaded (CASSANDRA-7290)
 * Add option to do more aggressive tombstone compactions (CASSANDRA-6563)
 * Don't try to compact already-compacting files in HHOM (CASSANDRA-7288)
 * Always reallocate buffers in HSHA (CASSANDRA-6285)
 * (Hadoop) support authentication in CqlRecordReader (CASSANDRA-7221)
 * (Hadoop) Close java driver Cluster in CQLRR.close (CASSANDRA-7228)
 * Warn when 'USING TIMESTAMP' is used on a CAS BATCH (CASSANDRA-7067)
 * return all cpu values from BackgroundActivityMonitor.readAndCompute (CASSANDRA-7183)
 * Correctly delete scheduled range xfers (CASSANDRA-7143)
 * return all cpu values from BackgroundActivityMonitor.readAndCompute (CASSANDRA-7183)
 * reduce garbage creation in calculatePendingRanges (CASSANDRA-7191)
 * fix c* launch issues on Russian os's due to output of linux 'free' cmd (CASSANDRA-6162)
 * Fix disabling autocompaction (CASSANDRA-7187)
 * Fix potential NumberFormatException when deserializing IntegerType (CASSANDRA-7088)
 * cqlsh can't tab-complete disabling compaction (CASSANDRA-7185)
 * cqlsh: Accept and execute CQL statement(s) from command-line parameter (CASSANDRA-7172)
 * Fix IllegalStateException in CqlPagingRecordReader (CASSANDRA-7198)
 * Fix the InvertedIndex trigger example (CASSANDRA-7211)
 * Add --resolve-ip option to 'nodetool ring' (CASSANDRA-7210)
 * reduce garbage on codec flag deserialization (CASSANDRA-7244)
 * Fix duplicated error messages on directory creation error at startup (CASSANDRA-5818)
 * Proper null handle for IF with map element access (CASSANDRA-7155)
 * Improve compaction visibility (CASSANDRA-7242)
 * Correctly delete scheduled range xfers (CASSANDRA-7143)
 * Make batchlog replica selection rack-aware (CASSANDRA-6551)
 * Fix CFMetaData#getColumnDefinitionFromColumnName() (CASSANDRA-7074)
 * Fix writetime/ttl functions for static columns (CASSANDRA-7081)
 * Suggest CTRL-C or semicolon after three blank lines in cqlsh (CASSANDRA-7142)
 * Fix 2ndary index queries with DESC clustering order (CASSANDRA-6950)
 * Invalid key cache entries on DROP (CASSANDRA-6525)
 * Fix flapping RecoveryManagerTest (CASSANDRA-7084)
 * Add missing iso8601 patterns for date strings (CASSANDRA-6973)
 * Support selecting multiple rows in a partition using IN (CASSANDRA-6875)
 * Add authentication support to shuffle (CASSANDRA-6484)
 * Swap local and global default read repair chances (CASSANDRA-7320)
 * Add conditional CREATE/DROP USER support (CASSANDRA-7264)
 * Cqlsh counts non-empty lines for "Blank lines" warning (CASSANDRA-7325)
Merged from 1.2:
 * Add Cloudstack snitch (CASSANDRA-7147)
 * Update system.peers correctly when relocating tokens (CASSANDRA-7126)
 * Add Google Compute Engine snitch (CASSANDRA-7132)
 * remove duplicate query for local tokens (CASSANDRA-7182)
 * exit CQLSH with error status code if script fails (CASSANDRA-6344)
 * Fix bug with some IN queries missig results (CASSANDRA-7105)
 * Fix availability validation for LOCAL_ONE CL (CASSANDRA-7319)
 * Hint streaming can cause decommission to fail (CASSANDRA-7219)


2.1.0-beta2
 * Increase default CL space to 8GB (CASSANDRA-7031)
 * Add range tombstones to read repair digests (CASSANDRA-6863)
 * Fix BTree.clear for large updates (CASSANDRA-6943)
 * Fail write instead of logging a warning when unable to append to CL
   (CASSANDRA-6764)
 * Eliminate possibility of CL segment appearing twice in active list
   (CASSANDRA-6557)
 * Apply DONTNEED fadvise to commitlog segments (CASSANDRA-6759)
 * Switch CRC component to Adler and include it for compressed sstables
   (CASSANDRA-4165)
 * Allow cassandra-stress to set compaction strategy options (CASSANDRA-6451)
 * Add broadcast_rpc_address option to cassandra.yaml (CASSANDRA-5899)
 * Auto reload GossipingPropertyFileSnitch config (CASSANDRA-5897)
 * Fix overflow of memtable_total_space_in_mb (CASSANDRA-6573)
 * Fix ABTC NPE and apply update function correctly (CASSANDRA-6692)
 * Allow nodetool to use a file or prompt for password (CASSANDRA-6660)
 * Fix AIOOBE when concurrently accessing ABSC (CASSANDRA-6742)
 * Fix assertion error in ALTER TYPE RENAME (CASSANDRA-6705)
 * Scrub should not always clear out repaired status (CASSANDRA-5351)
 * Improve handling of range tombstone for wide partitions (CASSANDRA-6446)
 * Fix ClassCastException for compact table with composites (CASSANDRA-6738)
 * Fix potentially repairing with wrong nodes (CASSANDRA-6808)
 * Change caching option syntax (CASSANDRA-6745)
 * Fix stress to do proper counter reads (CASSANDRA-6835)
 * Fix help message for stress counter_write (CASSANDRA-6824)
 * Fix stress smart Thrift client to pick servers correctly (CASSANDRA-6848)
 * Add logging levels (minimal, normal or verbose) to stress tool (CASSANDRA-6849)
 * Fix race condition in Batch CLE (CASSANDRA-6860)
 * Improve cleanup/scrub/upgradesstables failure handling (CASSANDRA-6774)
 * ByteBuffer write() methods for serializing sstables (CASSANDRA-6781)
 * Proper compare function for CollectionType (CASSANDRA-6783)
 * Update native server to Netty 4 (CASSANDRA-6236)
 * Fix off-by-one error in stress (CASSANDRA-6883)
 * Make OpOrder AutoCloseable (CASSANDRA-6901)
 * Remove sync repair JMX interface (CASSANDRA-6900)
 * Add multiple memory allocation options for memtables (CASSANDRA-6689, 6694)
 * Remove adjusted op rate from stress output (CASSANDRA-6921)
 * Add optimized CF.hasColumns() implementations (CASSANDRA-6941)
 * Serialize batchlog mutations with the version of the target node
   (CASSANDRA-6931)
 * Optimize CounterColumn#reconcile() (CASSANDRA-6953)
 * Properly remove 1.2 sstable support in 2.1 (CASSANDRA-6869)
 * Lock counter cells, not partitions (CASSANDRA-6880)
 * Track presence of legacy counter shards in sstables (CASSANDRA-6888)
 * Ensure safe resource cleanup when replacing sstables (CASSANDRA-6912)
 * Add failure handler to async callback (CASSANDRA-6747)
 * Fix AE when closing SSTable without releasing reference (CASSANDRA-7000)
 * Clean up IndexInfo on keyspace/table drops (CASSANDRA-6924)
 * Only snapshot relative SSTables when sequential repair (CASSANDRA-7024)
 * Require nodetool rebuild_index to specify index names (CASSANDRA-7038)
 * fix cassandra stress errors on reads with native protocol (CASSANDRA-7033)
 * Use OpOrder to guard sstable references for reads (CASSANDRA-6919)
 * Preemptive opening of compaction result (CASSANDRA-6916)
 * Multi-threaded scrub/cleanup/upgradesstables (CASSANDRA-5547)
 * Optimize cellname comparison (CASSANDRA-6934)
 * Native protocol v3 (CASSANDRA-6855)
 * Optimize Cell liveness checks and clean up Cell (CASSANDRA-7119)
 * Support consistent range movements (CASSANDRA-2434)
 * Display min timestamp in sstablemetadata viewer (CASSANDRA-6767)
Merged from 2.0:
 * Avoid race-prone second "scrub" of system keyspace (CASSANDRA-6797)
 * Pool CqlRecordWriter clients by inetaddress rather than Range
   (CASSANDRA-6665)
 * Fix compaction_history timestamps (CASSANDRA-6784)
 * Compare scores of full replica ordering in DES (CASSANDRA-6683)
 * fix CME in SessionInfo updateProgress affecting netstats (CASSANDRA-6577)
 * Allow repairing between specific replicas (CASSANDRA-6440)
 * Allow per-dc enabling of hints (CASSANDRA-6157)
 * Add compatibility for Hadoop 0.2.x (CASSANDRA-5201)
 * Fix EstimatedHistogram races (CASSANDRA-6682)
 * Failure detector correctly converts initial value to nanos (CASSANDRA-6658)
 * Add nodetool taketoken to relocate vnodes (CASSANDRA-4445)
 * Expose bulk loading progress over JMX (CASSANDRA-4757)
 * Correctly handle null with IF conditions and TTL (CASSANDRA-6623)
 * Account for range/row tombstones in tombstone drop
   time histogram (CASSANDRA-6522)
 * Stop CommitLogSegment.close() from calling sync() (CASSANDRA-6652)
 * Make commitlog failure handling configurable (CASSANDRA-6364)
 * Avoid overlaps in LCS (CASSANDRA-6688)
 * Improve support for paginating over composites (CASSANDRA-4851)
 * Fix count(*) queries in a mixed cluster (CASSANDRA-6707)
 * Improve repair tasks(snapshot, differencing) concurrency (CASSANDRA-6566)
 * Fix replaying pre-2.0 commit logs (CASSANDRA-6714)
 * Add static columns to CQL3 (CASSANDRA-6561)
 * Optimize single partition batch statements (CASSANDRA-6737)
 * Disallow post-query re-ordering when paging (CASSANDRA-6722)
 * Fix potential paging bug with deleted columns (CASSANDRA-6748)
 * Fix NPE on BulkLoader caused by losing StreamEvent (CASSANDRA-6636)
 * Fix truncating compression metadata (CASSANDRA-6791)
 * Add CMSClassUnloadingEnabled JVM option (CASSANDRA-6541)
 * Catch memtable flush exceptions during shutdown (CASSANDRA-6735)
 * Fix upgradesstables NPE for non-CF-based indexes (CASSANDRA-6645)
 * Fix UPDATE updating PRIMARY KEY columns implicitly (CASSANDRA-6782)
 * Fix IllegalArgumentException when updating from 1.2 with SuperColumns
   (CASSANDRA-6733)
 * FBUtilities.singleton() should use the CF comparator (CASSANDRA-6778)
 * Fix CQLSStableWriter.addRow(Map<String, Object>) (CASSANDRA-6526)
 * Fix HSHA server introducing corrupt data (CASSANDRA-6285)
 * Fix CAS conditions for COMPACT STORAGE tables (CASSANDRA-6813)
 * Starting threads in OutboundTcpConnectionPool constructor causes race conditions (CASSANDRA-7177)
 * Allow overriding cassandra-rackdc.properties file (CASSANDRA-7072)
 * Set JMX RMI port to 7199 (CASSANDRA-7087)
 * Use LOCAL_QUORUM for data reads at LOCAL_SERIAL (CASSANDRA-6939)
 * Log a warning for large batches (CASSANDRA-6487)
 * Put nodes in hibernate when join_ring is false (CASSANDRA-6961)
 * Avoid early loading of non-system keyspaces before compaction-leftovers
   cleanup at startup (CASSANDRA-6913)
 * Restrict Windows to parallel repairs (CASSANDRA-6907)
 * (Hadoop) Allow manually specifying start/end tokens in CFIF (CASSANDRA-6436)
 * Fix NPE in MeteredFlusher (CASSANDRA-6820)
 * Fix race processing range scan responses (CASSANDRA-6820)
 * Allow deleting snapshots from dropped keyspaces (CASSANDRA-6821)
 * Add uuid() function (CASSANDRA-6473)
 * Omit tombstones from schema digests (CASSANDRA-6862)
 * Include correct consistencyLevel in LWT timeout (CASSANDRA-6884)
 * Lower chances for losing new SSTables during nodetool refresh and
   ColumnFamilyStore.loadNewSSTables (CASSANDRA-6514)
 * Add support for DELETE ... IF EXISTS to CQL3 (CASSANDRA-5708)
 * Update hadoop_cql3_word_count example (CASSANDRA-6793)
 * Fix handling of RejectedExecution in sync Thrift server (CASSANDRA-6788)
 * Log more information when exceeding tombstone_warn_threshold (CASSANDRA-6865)
 * Fix truncate to not abort due to unreachable fat clients (CASSANDRA-6864)
 * Fix schema concurrency exceptions (CASSANDRA-6841)
 * Fix leaking validator FH in StreamWriter (CASSANDRA-6832)
 * Fix saving triggers to schema (CASSANDRA-6789)
 * Fix trigger mutations when base mutation list is immutable (CASSANDRA-6790)
 * Fix accounting in FileCacheService to allow re-using RAR (CASSANDRA-6838)
 * Fix static counter columns (CASSANDRA-6827)
 * Restore expiring->deleted (cell) compaction optimization (CASSANDRA-6844)
 * Fix CompactionManager.needsCleanup (CASSANDRA-6845)
 * Correctly compare BooleanType values other than 0 and 1 (CASSANDRA-6779)
 * Read message id as string from earlier versions (CASSANDRA-6840)
 * Properly use the Paxos consistency for (non-protocol) batch (CASSANDRA-6837)
 * Add paranoid disk failure option (CASSANDRA-6646)
 * Improve PerRowSecondaryIndex performance (CASSANDRA-6876)
 * Extend triggers to support CAS updates (CASSANDRA-6882)
 * Static columns with IF NOT EXISTS don't always work as expected (CASSANDRA-6873)
 * Fix paging with SELECT DISTINCT (CASSANDRA-6857)
 * Fix UnsupportedOperationException on CAS timeout (CASSANDRA-6923)
 * Improve MeteredFlusher handling of MF-unaffected column families
   (CASSANDRA-6867)
 * Add CqlRecordReader using native pagination (CASSANDRA-6311)
 * Add QueryHandler interface (CASSANDRA-6659)
 * Track liveRatio per-memtable, not per-CF (CASSANDRA-6945)
 * Make sure upgradesstables keeps sstable level (CASSANDRA-6958)
 * Fix LIMIT with static columns (CASSANDRA-6956)
 * Fix clash with CQL column name in thrift validation (CASSANDRA-6892)
 * Fix error with super columns in mixed 1.2-2.0 clusters (CASSANDRA-6966)
 * Fix bad skip of sstables on slice query with composite start/finish (CASSANDRA-6825)
 * Fix unintended update with conditional statement (CASSANDRA-6893)
 * Fix map element access in IF (CASSANDRA-6914)
 * Avoid costly range calculations for range queries on system keyspaces
   (CASSANDRA-6906)
 * Fix SSTable not released if stream session fails (CASSANDRA-6818)
 * Avoid build failure due to ANTLR timeout (CASSANDRA-6991)
 * Queries on compact tables can return more rows that requested (CASSANDRA-7052)
 * USING TIMESTAMP for batches does not work (CASSANDRA-7053)
 * Fix performance regression from CASSANDRA-5614 (CASSANDRA-6949)
 * Ensure that batchlog and hint timeouts do not produce hints (CASSANDRA-7058)
 * Merge groupable mutations in TriggerExecutor#execute() (CASSANDRA-7047)
 * Plug holes in resource release when wiring up StreamSession (CASSANDRA-7073)
 * Re-add parameter columns to tracing session (CASSANDRA-6942)
 * Preserves CQL metadata when updating table from thrift (CASSANDRA-6831)
Merged from 1.2:
 * Fix nodetool display with vnodes (CASSANDRA-7082)
 * Add UNLOGGED, COUNTER options to BATCH documentation (CASSANDRA-6816)
 * add extra SSL cipher suites (CASSANDRA-6613)
 * fix nodetool getsstables for blob PK (CASSANDRA-6803)
 * Fix BatchlogManager#deleteBatch() use of millisecond timestamps
   (CASSANDRA-6822)
 * Continue assassinating even if the endpoint vanishes (CASSANDRA-6787)
 * Schedule schema pulls on change (CASSANDRA-6971)
 * Non-droppable verbs shouldn't be dropped from OTC (CASSANDRA-6980)
 * Shutdown batchlog executor in SS#drain() (CASSANDRA-7025)
 * Fix batchlog to account for CF truncation records (CASSANDRA-6999)
 * Fix CQLSH parsing of functions and BLOB literals (CASSANDRA-7018)
 * Properly load trustore in the native protocol (CASSANDRA-6847)
 * Always clean up references in SerializingCache (CASSANDRA-6994)
 * Don't shut MessagingService down when replacing a node (CASSANDRA-6476)
 * fix npe when doing -Dcassandra.fd_initial_value_ms (CASSANDRA-6751)


2.1.0-beta1
 * Add flush directory distinct from compaction directories (CASSANDRA-6357)
 * Require JNA by default (CASSANDRA-6575)
 * add listsnapshots command to nodetool (CASSANDRA-5742)
 * Introduce AtomicBTreeColumns (CASSANDRA-6271, 6692)
 * Multithreaded commitlog (CASSANDRA-3578)
 * allocate fixed index summary memory pool and resample cold index summaries
   to use less memory (CASSANDRA-5519)
 * Removed multithreaded compaction (CASSANDRA-6142)
 * Parallelize fetching rows for low-cardinality indexes (CASSANDRA-1337)
 * change logging from log4j to logback (CASSANDRA-5883)
 * switch to LZ4 compression for internode communication (CASSANDRA-5887)
 * Stop using Thrift-generated Index* classes internally (CASSANDRA-5971)
 * Remove 1.2 network compatibility code (CASSANDRA-5960)
 * Remove leveled json manifest migration code (CASSANDRA-5996)
 * Remove CFDefinition (CASSANDRA-6253)
 * Use AtomicIntegerFieldUpdater in RefCountedMemory (CASSANDRA-6278)
 * User-defined types for CQL3 (CASSANDRA-5590)
 * Use of o.a.c.metrics in nodetool (CASSANDRA-5871, 6406)
 * Batch read from OTC's queue and cleanup (CASSANDRA-1632)
 * Secondary index support for collections (CASSANDRA-4511, 6383)
 * SSTable metadata(Stats.db) format change (CASSANDRA-6356)
 * Push composites support in the storage engine
   (CASSANDRA-5417, CASSANDRA-6520)
 * Add snapshot space used to cfstats (CASSANDRA-6231)
 * Add cardinality estimator for key count estimation (CASSANDRA-5906)
 * CF id is changed to be non-deterministic. Data dir/key cache are created
   uniquely for CF id (CASSANDRA-5202)
 * New counters implementation (CASSANDRA-6504)
 * Replace UnsortedColumns, EmptyColumns, TreeMapBackedSortedColumns with new
   ArrayBackedSortedColumns (CASSANDRA-6630, CASSANDRA-6662, CASSANDRA-6690)
 * Add option to use row cache with a given amount of rows (CASSANDRA-5357)
 * Avoid repairing already repaired data (CASSANDRA-5351)
 * Reject counter updates with USING TTL/TIMESTAMP (CASSANDRA-6649)
 * Replace index_interval with min/max_index_interval (CASSANDRA-6379)
 * Lift limitation that order by columns must be selected for IN queries (CASSANDRA-4911)


2.0.5
 * Reduce garbage generated by bloom filter lookups (CASSANDRA-6609)
 * Add ks.cf names to tombstone logging (CASSANDRA-6597)
 * Use LOCAL_QUORUM for LWT operations at LOCAL_SERIAL (CASSANDRA-6495)
 * Wait for gossip to settle before accepting client connections (CASSANDRA-4288)
 * Delete unfinished compaction incrementally (CASSANDRA-6086)
 * Allow specifying custom secondary index options in CQL3 (CASSANDRA-6480)
 * Improve replica pinning for cache efficiency in DES (CASSANDRA-6485)
 * Fix LOCAL_SERIAL from thrift (CASSANDRA-6584)
 * Don't special case received counts in CAS timeout exceptions (CASSANDRA-6595)
 * Add support for 2.1 global counter shards (CASSANDRA-6505)
 * Fix NPE when streaming connection is not yet established (CASSANDRA-6210)
 * Avoid rare duplicate read repair triggering (CASSANDRA-6606)
 * Fix paging discardFirst (CASSANDRA-6555)
 * Fix ArrayIndexOutOfBoundsException in 2ndary index query (CASSANDRA-6470)
 * Release sstables upon rebuilding 2i (CASSANDRA-6635)
 * Add AbstractCompactionStrategy.startup() method (CASSANDRA-6637)
 * SSTableScanner may skip rows during cleanup (CASSANDRA-6638)
 * sstables from stalled repair sessions can resurrect deleted data (CASSANDRA-6503)
 * Switch stress to use ITransportFactory (CASSANDRA-6641)
 * Fix IllegalArgumentException during prepare (CASSANDRA-6592)
 * Fix possible loss of 2ndary index entries during compaction (CASSANDRA-6517)
 * Fix direct Memory on architectures that do not support unaligned long access
   (CASSANDRA-6628)
 * Let scrub optionally skip broken counter partitions (CASSANDRA-5930)
Merged from 1.2:
 * fsync compression metadata (CASSANDRA-6531)
 * Validate CF existence on execution for prepared statement (CASSANDRA-6535)
 * Add ability to throttle batchlog replay (CASSANDRA-6550)
 * Fix executing LOCAL_QUORUM with SimpleStrategy (CASSANDRA-6545)
 * Avoid StackOverflow when using large IN queries (CASSANDRA-6567)
 * Nodetool upgradesstables includes secondary indexes (CASSANDRA-6598)
 * Paginate batchlog replay (CASSANDRA-6569)
 * skip blocking on streaming during drain (CASSANDRA-6603)
 * Improve error message when schema doesn't match loaded sstable (CASSANDRA-6262)
 * Add properties to adjust FD initial value and max interval (CASSANDRA-4375)
 * Fix preparing with batch and delete from collection (CASSANDRA-6607)
 * Fix ABSC reverse iterator's remove() method (CASSANDRA-6629)
 * Handle host ID conflicts properly (CASSANDRA-6615)
 * Move handling of migration event source to solve bootstrap race. (CASSANDRA-6648)
 * Make sure compaction throughput value doesn't overflow with int math (CASSANDRA-6647)


2.0.4
 * Allow removing snapshots of no-longer-existing CFs (CASSANDRA-6418)
 * add StorageService.stopDaemon() (CASSANDRA-4268)
 * add IRE for invalid CF supplied to get_count (CASSANDRA-5701)
 * add client encryption support to sstableloader (CASSANDRA-6378)
 * Fix accept() loop for SSL sockets post-shutdown (CASSANDRA-6468)
 * Fix size-tiered compaction in LCS L0 (CASSANDRA-6496)
 * Fix assertion failure in filterColdSSTables (CASSANDRA-6483)
 * Fix row tombstones in larger-than-memory compactions (CASSANDRA-6008)
 * Fix cleanup ClassCastException (CASSANDRA-6462)
 * Reduce gossip memory use by interning VersionedValue strings (CASSANDRA-6410)
 * Allow specifying datacenters to participate in a repair (CASSANDRA-6218)
 * Fix divide-by-zero in PCI (CASSANDRA-6403)
 * Fix setting last compacted key in the wrong level for LCS (CASSANDRA-6284)
 * Add millisecond precision formats to the timestamp parser (CASSANDRA-6395)
 * Expose a total memtable size metric for a CF (CASSANDRA-6391)
 * cqlsh: handle symlinks properly (CASSANDRA-6425)
 * Fix potential infinite loop when paging query with IN (CASSANDRA-6464)
 * Fix assertion error in AbstractQueryPager.discardFirst (CASSANDRA-6447)
 * Fix streaming older SSTable yields unnecessary tombstones (CASSANDRA-6527)
Merged from 1.2:
 * Improved error message on bad properties in DDL queries (CASSANDRA-6453)
 * Randomize batchlog candidates selection (CASSANDRA-6481)
 * Fix thundering herd on endpoint cache invalidation (CASSANDRA-6345, 6485)
 * Improve batchlog write performance with vnodes (CASSANDRA-6488)
 * cqlsh: quote single quotes in strings inside collections (CASSANDRA-6172)
 * Improve gossip performance for typical messages (CASSANDRA-6409)
 * Throw IRE if a prepared statement has more markers than supported
   (CASSANDRA-5598)
 * Expose Thread metrics for the native protocol server (CASSANDRA-6234)
 * Change snapshot response message verb to INTERNAL to avoid dropping it
   (CASSANDRA-6415)
 * Warn when collection read has > 65K elements (CASSANDRA-5428)
 * Fix cache persistence when both row and key cache are enabled
   (CASSANDRA-6413)
 * (Hadoop) add describe_local_ring (CASSANDRA-6268)
 * Fix handling of concurrent directory creation failure (CASSANDRA-6459)
 * Allow executing CREATE statements multiple times (CASSANDRA-6471)
 * Don't send confusing info with timeouts (CASSANDRA-6491)
 * Don't resubmit counter mutation runnables internally (CASSANDRA-6427)
 * Don't drop local mutations without a hint (CASSANDRA-6510)
 * Don't allow null max_hint_window_in_ms (CASSANDRA-6419)
 * Validate SliceRange start and finish lengths (CASSANDRA-6521)


2.0.3
 * Fix FD leak on slice read path (CASSANDRA-6275)
 * Cancel read meter task when closing SSTR (CASSANDRA-6358)
 * free off-heap IndexSummary during bulk (CASSANDRA-6359)
 * Recover from IOException in accept() thread (CASSANDRA-6349)
 * Improve Gossip tolerance of abnormally slow tasks (CASSANDRA-6338)
 * Fix trying to hint timed out counter writes (CASSANDRA-6322)
 * Allow restoring specific columnfamilies from archived CL (CASSANDRA-4809)
 * Avoid flushing compaction_history after each operation (CASSANDRA-6287)
 * Fix repair assertion error when tombstones expire (CASSANDRA-6277)
 * Skip loading corrupt key cache (CASSANDRA-6260)
 * Fixes for compacting larger-than-memory rows (CASSANDRA-6274)
 * Compact hottest sstables first and optionally omit coldest from
   compaction entirely (CASSANDRA-6109)
 * Fix modifying column_metadata from thrift (CASSANDRA-6182)
 * cqlsh: fix LIST USERS output (CASSANDRA-6242)
 * Add IRequestSink interface (CASSANDRA-6248)
 * Update memtable size while flushing (CASSANDRA-6249)
 * Provide hooks around CQL2/CQL3 statement execution (CASSANDRA-6252)
 * Require Permission.SELECT for CAS updates (CASSANDRA-6247)
 * New CQL-aware SSTableWriter (CASSANDRA-5894)
 * Reject CAS operation when the protocol v1 is used (CASSANDRA-6270)
 * Correctly throw error when frame too large (CASSANDRA-5981)
 * Fix serialization bug in PagedRange with 2ndary indexes (CASSANDRA-6299)
 * Fix CQL3 table validation in Thrift (CASSANDRA-6140)
 * Fix bug missing results with IN clauses (CASSANDRA-6327)
 * Fix paging with reversed slices (CASSANDRA-6343)
 * Set minTimestamp correctly to be able to drop expired sstables (CASSANDRA-6337)
 * Support NaN and Infinity as float literals (CASSANDRA-6003)
 * Remove RF from nodetool ring output (CASSANDRA-6289)
 * Fix attempting to flush empty rows (CASSANDRA-6374)
 * Fix potential out of bounds exception when paging (CASSANDRA-6333)
Merged from 1.2:
 * Optimize FD phi calculation (CASSANDRA-6386)
 * Improve initial FD phi estimate when starting up (CASSANDRA-6385)
 * Don't list CQL3 table in CLI describe even if named explicitely
   (CASSANDRA-5750)
 * Invalidate row cache when dropping CF (CASSANDRA-6351)
 * add non-jamm path for cached statements (CASSANDRA-6293)
 * add windows bat files for shell commands (CASSANDRA-6145)
 * Require logging in for Thrift CQL2/3 statement preparation (CASSANDRA-6254)
 * restrict max_num_tokens to 1536 (CASSANDRA-6267)
 * Nodetool gets default JMX port from cassandra-env.sh (CASSANDRA-6273)
 * make calculatePendingRanges asynchronous (CASSANDRA-6244)
 * Remove blocking flushes in gossip thread (CASSANDRA-6297)
 * Fix potential socket leak in connectionpool creation (CASSANDRA-6308)
 * Allow LOCAL_ONE/LOCAL_QUORUM to work with SimpleStrategy (CASSANDRA-6238)
 * cqlsh: handle 'null' as session duration (CASSANDRA-6317)
 * Fix json2sstable handling of range tombstones (CASSANDRA-6316)
 * Fix missing one row in reverse query (CASSANDRA-6330)
 * Fix reading expired row value from row cache (CASSANDRA-6325)
 * Fix AssertionError when doing set element deletion (CASSANDRA-6341)
 * Make CL code for the native protocol match the one in C* 2.0
   (CASSANDRA-6347)
 * Disallow altering CQL3 table from thrift (CASSANDRA-6370)
 * Fix size computation of prepared statement (CASSANDRA-6369)


2.0.2
 * Update FailureDetector to use nanontime (CASSANDRA-4925)
 * Fix FileCacheService regressions (CASSANDRA-6149)
 * Never return WriteTimeout for CL.ANY (CASSANDRA-6132)
 * Fix race conditions in bulk loader (CASSANDRA-6129)
 * Add configurable metrics reporting (CASSANDRA-4430)
 * drop queries exceeding a configurable number of tombstones (CASSANDRA-6117)
 * Track and persist sstable read activity (CASSANDRA-5515)
 * Fixes for speculative retry (CASSANDRA-5932, CASSANDRA-6194)
 * Improve memory usage of metadata min/max column names (CASSANDRA-6077)
 * Fix thrift validation refusing row markers on CQL3 tables (CASSANDRA-6081)
 * Fix insertion of collections with CAS (CASSANDRA-6069)
 * Correctly send metadata on SELECT COUNT (CASSANDRA-6080)
 * Track clients' remote addresses in ClientState (CASSANDRA-6070)
 * Create snapshot dir if it does not exist when migrating
   leveled manifest (CASSANDRA-6093)
 * make sequential nodetool repair the default (CASSANDRA-5950)
 * Add more hooks for compaction strategy implementations (CASSANDRA-6111)
 * Fix potential NPE on composite 2ndary indexes (CASSANDRA-6098)
 * Delete can potentially be skipped in batch (CASSANDRA-6115)
 * Allow alter keyspace on system_traces (CASSANDRA-6016)
 * Disallow empty column names in cql (CASSANDRA-6136)
 * Use Java7 file-handling APIs and fix file moving on Windows (CASSANDRA-5383)
 * Save compaction history to system keyspace (CASSANDRA-5078)
 * Fix NPE if StorageService.getOperationMode() is executed before full startup (CASSANDRA-6166)
 * CQL3: support pre-epoch longs for TimestampType (CASSANDRA-6212)
 * Add reloadtriggers command to nodetool (CASSANDRA-4949)
 * cqlsh: ignore empty 'value alias' in DESCRIBE (CASSANDRA-6139)
 * Fix sstable loader (CASSANDRA-6205)
 * Reject bootstrapping if the node already exists in gossip (CASSANDRA-5571)
 * Fix NPE while loading paxos state (CASSANDRA-6211)
 * cqlsh: add SHOW SESSION <tracing-session> command (CASSANDRA-6228)
Merged from 1.2:
 * (Hadoop) Require CFRR batchSize to be at least 2 (CASSANDRA-6114)
 * Add a warning for small LCS sstable size (CASSANDRA-6191)
 * Add ability to list specific KS/CF combinations in nodetool cfstats (CASSANDRA-4191)
 * Mark CF clean if a mutation raced the drop and got it marked dirty (CASSANDRA-5946)
 * Add a LOCAL_ONE consistency level (CASSANDRA-6202)
 * Limit CQL prepared statement cache by size instead of count (CASSANDRA-6107)
 * Tracing should log write failure rather than raw exceptions (CASSANDRA-6133)
 * lock access to TM.endpointToHostIdMap (CASSANDRA-6103)
 * Allow estimated memtable size to exceed slab allocator size (CASSANDRA-6078)
 * Start MeteredFlusher earlier to prevent OOM during CL replay (CASSANDRA-6087)
 * Avoid sending Truncate command to fat clients (CASSANDRA-6088)
 * Allow where clause conditions to be in parenthesis (CASSANDRA-6037)
 * Do not open non-ssl storage port if encryption option is all (CASSANDRA-3916)
 * Move batchlog replay to its own executor (CASSANDRA-6079)
 * Add tombstone debug threshold and histogram (CASSANDRA-6042, 6057)
 * Enable tcp keepalive on incoming connections (CASSANDRA-4053)
 * Fix fat client schema pull NPE (CASSANDRA-6089)
 * Fix memtable flushing for indexed tables (CASSANDRA-6112)
 * Fix skipping columns with multiple slices (CASSANDRA-6119)
 * Expose connected thrift + native client counts (CASSANDRA-5084)
 * Optimize auth setup (CASSANDRA-6122)
 * Trace index selection (CASSANDRA-6001)
 * Update sstablesPerReadHistogram to use biased sampling (CASSANDRA-6164)
 * Log UnknownColumnfamilyException when closing socket (CASSANDRA-5725)
 * Properly error out on CREATE INDEX for counters table (CASSANDRA-6160)
 * Handle JMX notification failure for repair (CASSANDRA-6097)
 * (Hadoop) Fetch no more than 128 splits in parallel (CASSANDRA-6169)
 * stress: add username/password authentication support (CASSANDRA-6068)
 * Fix indexed queries with row cache enabled on parent table (CASSANDRA-5732)
 * Fix compaction race during columnfamily drop (CASSANDRA-5957)
 * Fix validation of empty column names for compact tables (CASSANDRA-6152)
 * Skip replaying mutations that pass CRC but fail to deserialize (CASSANDRA-6183)
 * Rework token replacement to use replace_address (CASSANDRA-5916)
 * Fix altering column types (CASSANDRA-6185)
 * cqlsh: fix CREATE/ALTER WITH completion (CASSANDRA-6196)
 * add windows bat files for shell commands (CASSANDRA-6145)
 * Fix potential stack overflow during range tombstones insertion (CASSANDRA-6181)
 * (Hadoop) Make LOCAL_ONE the default consistency level (CASSANDRA-6214)


2.0.1
 * Fix bug that could allow reading deleted data temporarily (CASSANDRA-6025)
 * Improve memory use defaults (CASSANDRA-6059)
 * Make ThriftServer more easlly extensible (CASSANDRA-6058)
 * Remove Hadoop dependency from ITransportFactory (CASSANDRA-6062)
 * add file_cache_size_in_mb setting (CASSANDRA-5661)
 * Improve error message when yaml contains invalid properties (CASSANDRA-5958)
 * Improve leveled compaction's ability to find non-overlapping L0 compactions
   to work on concurrently (CASSANDRA-5921)
 * Notify indexer of columns shadowed by range tombstones (CASSANDRA-5614)
 * Log Merkle tree stats (CASSANDRA-2698)
 * Switch from crc32 to adler32 for compressed sstable checksums (CASSANDRA-5862)
 * Improve offheap memcpy performance (CASSANDRA-5884)
 * Use a range aware scanner for cleanup (CASSANDRA-2524)
 * Cleanup doesn't need to inspect sstables that contain only local data
   (CASSANDRA-5722)
 * Add ability for CQL3 to list partition keys (CASSANDRA-4536)
 * Improve native protocol serialization (CASSANDRA-5664)
 * Upgrade Thrift to 0.9.1 (CASSANDRA-5923)
 * Require superuser status for adding triggers (CASSANDRA-5963)
 * Make standalone scrubber handle old and new style leveled manifest
   (CASSANDRA-6005)
 * Fix paxos bugs (CASSANDRA-6012, 6013, 6023)
 * Fix paged ranges with multiple replicas (CASSANDRA-6004)
 * Fix potential AssertionError during tracing (CASSANDRA-6041)
 * Fix NPE in sstablesplit (CASSANDRA-6027)
 * Migrate pre-2.0 key/value/column aliases to system.schema_columns
   (CASSANDRA-6009)
 * Paging filter empty rows too agressively (CASSANDRA-6040)
 * Support variadic parameters for IN clauses (CASSANDRA-4210)
 * cqlsh: return the result of CAS writes (CASSANDRA-5796)
 * Fix validation of IN clauses with 2ndary indexes (CASSANDRA-6050)
 * Support named bind variables in CQL (CASSANDRA-6033)
Merged from 1.2:
 * Allow cache-keys-to-save to be set at runtime (CASSANDRA-5980)
 * Avoid second-guessing out-of-space state (CASSANDRA-5605)
 * Tuning knobs for dealing with large blobs and many CFs (CASSANDRA-5982)
 * (Hadoop) Fix CQLRW for thrift tables (CASSANDRA-6002)
 * Fix possible divide-by-zero in HHOM (CASSANDRA-5990)
 * Allow local batchlog writes for CL.ANY (CASSANDRA-5967)
 * Upgrade metrics-core to version 2.2.0 (CASSANDRA-5947)
 * Fix CqlRecordWriter with composite keys (CASSANDRA-5949)
 * Add snitch, schema version, cluster, partitioner to JMX (CASSANDRA-5881)
 * Allow disabling SlabAllocator (CASSANDRA-5935)
 * Make user-defined compaction JMX blocking (CASSANDRA-4952)
 * Fix streaming does not transfer wrapped range (CASSANDRA-5948)
 * Fix loading index summary containing empty key (CASSANDRA-5965)
 * Correctly handle limits in CompositesSearcher (CASSANDRA-5975)
 * Pig: handle CQL collections (CASSANDRA-5867)
 * Pass the updated cf to the PRSI index() method (CASSANDRA-5999)
 * Allow empty CQL3 batches (as no-op) (CASSANDRA-5994)
 * Support null in CQL3 functions (CASSANDRA-5910)
 * Replace the deprecated MapMaker with CacheLoader (CASSANDRA-6007)
 * Add SSTableDeletingNotification to DataTracker (CASSANDRA-6010)
 * Fix snapshots in use get deleted during snapshot repair (CASSANDRA-6011)
 * Move hints and exception count to o.a.c.metrics (CASSANDRA-6017)
 * Fix memory leak in snapshot repair (CASSANDRA-6047)
 * Fix sstable2sjon for CQL3 tables (CASSANDRA-5852)


2.0.0
 * Fix thrift validation when inserting into CQL3 tables (CASSANDRA-5138)
 * Fix periodic memtable flushing behavior with clean memtables (CASSANDRA-5931)
 * Fix dateOf() function for pre-2.0 timestamp columns (CASSANDRA-5928)
 * Fix SSTable unintentionally loads BF when opened for batch (CASSANDRA-5938)
 * Add stream session progress to JMX (CASSANDRA-4757)
 * Fix NPE during CAS operation (CASSANDRA-5925)
Merged from 1.2:
 * Fix getBloomFilterDiskSpaceUsed for AlwaysPresentFilter (CASSANDRA-5900)
 * Don't announce schema version until we've loaded the changes locally
   (CASSANDRA-5904)
 * Fix to support off heap bloom filters size greater than 2 GB (CASSANDRA-5903)
 * Properly handle parsing huge map and set literals (CASSANDRA-5893)


2.0.0-rc2
 * enable vnodes by default (CASSANDRA-5869)
 * fix CAS contention timeout (CASSANDRA-5830)
 * fix HsHa to respect max frame size (CASSANDRA-4573)
 * Fix (some) 2i on composite components omissions (CASSANDRA-5851)
 * cqlsh: add DESCRIBE FULL SCHEMA variant (CASSANDRA-5880)
Merged from 1.2:
 * Correctly validate sparse composite cells in scrub (CASSANDRA-5855)
 * Add KeyCacheHitRate metric to CF metrics (CASSANDRA-5868)
 * cqlsh: add support for multiline comments (CASSANDRA-5798)
 * Handle CQL3 SELECT duplicate IN restrictions on clustering columns
   (CASSANDRA-5856)


2.0.0-rc1
 * improve DecimalSerializer performance (CASSANDRA-5837)
 * fix potential spurious wakeup in AsyncOneResponse (CASSANDRA-5690)
 * fix schema-related trigger issues (CASSANDRA-5774)
 * Better validation when accessing CQL3 table from thrift (CASSANDRA-5138)
 * Fix assertion error during repair (CASSANDRA-5801)
 * Fix range tombstone bug (CASSANDRA-5805)
 * DC-local CAS (CASSANDRA-5797)
 * Add a native_protocol_version column to the system.local table (CASSANRDA-5819)
 * Use index_interval from cassandra.yaml when upgraded (CASSANDRA-5822)
 * Fix buffer underflow on socket close (CASSANDRA-5792)
Merged from 1.2:
 * Fix reading DeletionTime from 1.1-format sstables (CASSANDRA-5814)
 * cqlsh: add collections support to COPY (CASSANDRA-5698)
 * retry important messages for any IOException (CASSANDRA-5804)
 * Allow empty IN relations in SELECT/UPDATE/DELETE statements (CASSANDRA-5626)
 * cqlsh: fix crashing on Windows due to libedit detection (CASSANDRA-5812)
 * fix bulk-loading compressed sstables (CASSANDRA-5820)
 * (Hadoop) fix quoting in CqlPagingRecordReader and CqlRecordWriter
   (CASSANDRA-5824)
 * update default LCS sstable size to 160MB (CASSANDRA-5727)
 * Allow compacting 2Is via nodetool (CASSANDRA-5670)
 * Hex-encode non-String keys in OPP (CASSANDRA-5793)
 * nodetool history logging (CASSANDRA-5823)
 * (Hadoop) fix support for Thrift tables in CqlPagingRecordReader
   (CASSANDRA-5752)
 * add "all time blocked" to StatusLogger output (CASSANDRA-5825)
 * Future-proof inter-major-version schema migrations (CASSANDRA-5845)
 * (Hadoop) add CqlPagingRecordReader support for ReversedType in Thrift table
   (CASSANDRA-5718)
 * Add -no-snapshot option to scrub (CASSANDRA-5891)
 * Fix to support off heap bloom filters size greater than 2 GB (CASSANDRA-5903)
 * Properly handle parsing huge map and set literals (CASSANDRA-5893)
 * Fix LCS L0 compaction may overlap in L1 (CASSANDRA-5907)
 * New sstablesplit tool to split large sstables offline (CASSANDRA-4766)
 * Fix potential deadlock in native protocol server (CASSANDRA-5926)
 * Disallow incompatible type change in CQL3 (CASSANDRA-5882)
Merged from 1.1:
 * Correctly validate sparse composite cells in scrub (CASSANDRA-5855)


2.0.0-beta2
 * Replace countPendingHints with Hints Created metric (CASSANDRA-5746)
 * Allow nodetool with no args, and with help to run without a server (CASSANDRA-5734)
 * Cleanup AbstractType/TypeSerializer classes (CASSANDRA-5744)
 * Remove unimplemented cli option schema-mwt (CASSANDRA-5754)
 * Support range tombstones in thrift (CASSANDRA-5435)
 * Normalize table-manipulating CQL3 statements' class names (CASSANDRA-5759)
 * cqlsh: add missing table options to DESCRIBE output (CASSANDRA-5749)
 * Fix assertion error during repair (CASSANDRA-5757)
 * Fix bulkloader (CASSANDRA-5542)
 * Add LZ4 compression to the native protocol (CASSANDRA-5765)
 * Fix bugs in the native protocol v2 (CASSANDRA-5770)
 * CAS on 'primary key only' table (CASSANDRA-5715)
 * Support streaming SSTables of old versions (CASSANDRA-5772)
 * Always respect protocol version in native protocol (CASSANDRA-5778)
 * Fix ConcurrentModificationException during streaming (CASSANDRA-5782)
 * Update deletion timestamp in Commit#updatesWithPaxosTime (CASSANDRA-5787)
 * Thrift cas() method crashes if input columns are not sorted (CASSANDRA-5786)
 * Order columns names correctly when querying for CAS (CASSANDRA-5788)
 * Fix streaming retry (CASSANDRA-5775)
Merged from 1.2:
 * if no seeds can be a reached a node won't start in a ring by itself (CASSANDRA-5768)
 * add cassandra.unsafesystem property (CASSANDRA-5704)
 * (Hadoop) quote identifiers in CqlPagingRecordReader (CASSANDRA-5763)
 * Add replace_node functionality for vnodes (CASSANDRA-5337)
 * Add timeout events to query traces (CASSANDRA-5520)
 * Fix serialization of the LEFT gossip value (CASSANDRA-5696)
 * Pig: support for cql3 tables (CASSANDRA-5234)
 * Fix skipping range tombstones with reverse queries (CASSANDRA-5712)
 * Expire entries out of ThriftSessionManager (CASSANDRA-5719)
 * Don't keep ancestor information in memory (CASSANDRA-5342)
 * Expose native protocol server status in nodetool info (CASSANDRA-5735)
 * Fix pathetic performance of range tombstones (CASSANDRA-5677)
 * Fix querying with an empty (impossible) range (CASSANDRA-5573)
 * cqlsh: handle CUSTOM 2i in DESCRIBE output (CASSANDRA-5760)
 * Fix minor bug in Range.intersects(Bound) (CASSANDRA-5771)
 * cqlsh: handle disabled compression in DESCRIBE output (CASSANDRA-5766)
 * Ensure all UP events are notified on the native protocol (CASSANDRA-5769)
 * Fix formatting of sstable2json with multiple -k arguments (CASSANDRA-5781)
 * Don't rely on row marker for queries in general to hide lost markers
   after TTL expires (CASSANDRA-5762)
 * Sort nodetool help output (CASSANDRA-5776)
 * Fix column expiring during 2 phases compaction (CASSANDRA-5799)
 * now() is being rejected in INSERTs when inside collections (CASSANDRA-5795)


2.0.0-beta1
 * Add support for indexing clustered columns (CASSANDRA-5125)
 * Removed on-heap row cache (CASSANDRA-5348)
 * use nanotime consistently for node-local timeouts (CASSANDRA-5581)
 * Avoid unnecessary second pass on name-based queries (CASSANDRA-5577)
 * Experimental triggers (CASSANDRA-1311)
 * JEMalloc support for off-heap allocation (CASSANDRA-3997)
 * Single-pass compaction (CASSANDRA-4180)
 * Removed token range bisection (CASSANDRA-5518)
 * Removed compatibility with pre-1.2.5 sstables and network messages
   (CASSANDRA-5511)
 * removed PBSPredictor (CASSANDRA-5455)
 * CAS support (CASSANDRA-5062, 5441, 5442, 5443, 5619, 5667)
 * Leveled compaction performs size-tiered compactions in L0
   (CASSANDRA-5371, 5439)
 * Add yaml network topology snitch for mixed ec2/other envs (CASSANDRA-5339)
 * Log when a node is down longer than the hint window (CASSANDRA-4554)
 * Optimize tombstone creation for ExpiringColumns (CASSANDRA-4917)
 * Improve LeveledScanner work estimation (CASSANDRA-5250, 5407)
 * Replace compaction lock with runWithCompactionsDisabled (CASSANDRA-3430)
 * Change Message IDs to ints (CASSANDRA-5307)
 * Move sstable level information into the Stats component, removing the
   need for a separate Manifest file (CASSANDRA-4872)
 * avoid serializing to byte[] on commitlog append (CASSANDRA-5199)
 * make index_interval configurable per columnfamily (CASSANDRA-3961, CASSANDRA-5650)
 * add default_time_to_live (CASSANDRA-3974)
 * add memtable_flush_period_in_ms (CASSANDRA-4237)
 * replace supercolumns internally by composites (CASSANDRA-3237, 5123)
 * upgrade thrift to 0.9.0 (CASSANDRA-3719)
 * drop unnecessary keyspace parameter from user-defined compaction API
   (CASSANDRA-5139)
 * more robust solution to incomplete compactions + counters (CASSANDRA-5151)
 * Change order of directory searching for c*.in.sh (CASSANDRA-3983)
 * Add tool to reset SSTable compaction level for LCS (CASSANDRA-5271)
 * Allow custom configuration loader (CASSANDRA-5045)
 * Remove memory emergency pressure valve logic (CASSANDRA-3534)
 * Reduce request latency with eager retry (CASSANDRA-4705)
 * cqlsh: Remove ASSUME command (CASSANDRA-5331)
 * Rebuild BF when loading sstables if bloom_filter_fp_chance
   has changed since compaction (CASSANDRA-5015)
 * remove row-level bloom filters (CASSANDRA-4885)
 * Change Kernel Page Cache skipping into row preheating (disabled by default)
   (CASSANDRA-4937)
 * Improve repair by deciding on a gcBefore before sending
   out TreeRequests (CASSANDRA-4932)
 * Add an official way to disable compactions (CASSANDRA-5074)
 * Reenable ALTER TABLE DROP with new semantics (CASSANDRA-3919)
 * Add binary protocol versioning (CASSANDRA-5436)
 * Swap THshaServer for TThreadedSelectorServer (CASSANDRA-5530)
 * Add alias support to SELECT statement (CASSANDRA-5075)
 * Don't create empty RowMutations in CommitLogReplayer (CASSANDRA-5541)
 * Use range tombstones when dropping cfs/columns from schema (CASSANDRA-5579)
 * cqlsh: drop CQL2/CQL3-beta support (CASSANDRA-5585)
 * Track max/min column names in sstables to be able to optimize slice
   queries (CASSANDRA-5514, CASSANDRA-5595, CASSANDRA-5600)
 * Binary protocol: allow batching already prepared statements (CASSANDRA-4693)
 * Allow preparing timestamp, ttl and limit in CQL3 queries (CASSANDRA-4450)
 * Support native link w/o JNA in Java7 (CASSANDRA-3734)
 * Use SASL authentication in binary protocol v2 (CASSANDRA-5545)
 * Replace Thrift HsHa with LMAX Disruptor based implementation (CASSANDRA-5582)
 * cqlsh: Add row count to SELECT output (CASSANDRA-5636)
 * Include a timestamp with all read commands to determine column expiration
   (CASSANDRA-5149)
 * Streaming 2.0 (CASSANDRA-5286, 5699)
 * Conditional create/drop ks/table/index statements in CQL3 (CASSANDRA-2737)
 * more pre-table creation property validation (CASSANDRA-5693)
 * Redesign repair messages (CASSANDRA-5426)
 * Fix ALTER RENAME post-5125 (CASSANDRA-5702)
 * Disallow renaming a 2ndary indexed column (CASSANDRA-5705)
 * Rename Table to Keyspace (CASSANDRA-5613)
 * Ensure changing column_index_size_in_kb on different nodes don't corrupt the
   sstable (CASSANDRA-5454)
 * Move resultset type information into prepare, not execute (CASSANDRA-5649)
 * Auto paging in binary protocol (CASSANDRA-4415, 5714)
 * Don't tie client side use of AbstractType to JDBC (CASSANDRA-4495)
 * Adds new TimestampType to replace DateType (CASSANDRA-5723, CASSANDRA-5729)
Merged from 1.2:
 * make starting native protocol server idempotent (CASSANDRA-5728)
 * Fix loading key cache when a saved entry is no longer valid (CASSANDRA-5706)
 * Fix serialization of the LEFT gossip value (CASSANDRA-5696)
 * cqlsh: Don't show 'null' in place of empty values (CASSANDRA-5675)
 * Race condition in detecting version on a mixed 1.1/1.2 cluster
   (CASSANDRA-5692)
 * Fix skipping range tombstones with reverse queries (CASSANDRA-5712)
 * Expire entries out of ThriftSessionManager (CASSANRDA-5719)
 * Don't keep ancestor information in memory (CASSANDRA-5342)
 * cqlsh: fix handling of semicolons inside BATCH queries (CASSANDRA-5697)


1.2.6
 * Fix tracing when operation completes before all responses arrive
   (CASSANDRA-5668)
 * Fix cross-DC mutation forwarding (CASSANDRA-5632)
 * Reduce SSTableLoader memory usage (CASSANDRA-5555)
 * Scale hinted_handoff_throttle_in_kb to cluster size (CASSANDRA-5272)
 * (Hadoop) Add CQL3 input/output formats (CASSANDRA-4421, 5622)
 * (Hadoop) Fix InputKeyRange in CFIF (CASSANDRA-5536)
 * Fix dealing with ridiculously large max sstable sizes in LCS (CASSANDRA-5589)
 * Ignore pre-truncate hints (CASSANDRA-4655)
 * Move System.exit on OOM into a separate thread (CASSANDRA-5273)
 * Write row markers when serializing schema (CASSANDRA-5572)
 * Check only SSTables for the requested range when streaming (CASSANDRA-5569)
 * Improve batchlog replay behavior and hint ttl handling (CASSANDRA-5314)
 * Exclude localTimestamp from validation for tombstones (CASSANDRA-5398)
 * cqlsh: add custom prompt support (CASSANDRA-5539)
 * Reuse prepared statements in hot auth queries (CASSANDRA-5594)
 * cqlsh: add vertical output option (see EXPAND) (CASSANDRA-5597)
 * Add a rate limit option to stress (CASSANDRA-5004)
 * have BulkLoader ignore snapshots directories (CASSANDRA-5587)
 * fix SnitchProperties logging context (CASSANDRA-5602)
 * Expose whether jna is enabled and memory is locked via JMX (CASSANDRA-5508)
 * cqlsh: fix COPY FROM with ReversedType (CASSANDRA-5610)
 * Allow creating CUSTOM indexes on collections (CASSANDRA-5615)
 * Evaluate now() function at execution time (CASSANDRA-5616)
 * Expose detailed read repair metrics (CASSANDRA-5618)
 * Correct blob literal + ReversedType parsing (CASSANDRA-5629)
 * Allow GPFS to prefer the internal IP like EC2MRS (CASSANDRA-5630)
 * fix help text for -tspw cassandra-cli (CASSANDRA-5643)
 * don't throw away initial causes exceptions for internode encryption issues
   (CASSANDRA-5644)
 * Fix message spelling errors for cql select statements (CASSANDRA-5647)
 * Suppress custom exceptions thru jmx (CASSANDRA-5652)
 * Update CREATE CUSTOM INDEX syntax (CASSANDRA-5639)
 * Fix PermissionDetails.equals() method (CASSANDRA-5655)
 * Never allow partition key ranges in CQL3 without token() (CASSANDRA-5666)
 * Gossiper incorrectly drops AppState for an upgrading node (CASSANDRA-5660)
 * Connection thrashing during multi-region ec2 during upgrade, due to
   messaging version (CASSANDRA-5669)
 * Avoid over reconnecting in EC2MRS (CASSANDRA-5678)
 * Fix ReadResponseSerializer.serializedSize() for digest reads (CASSANDRA-5476)
 * allow sstable2json on 2i CFs (CASSANDRA-5694)
Merged from 1.1:
 * Remove buggy thrift max message length option (CASSANDRA-5529)
 * Fix NPE in Pig's widerow mode (CASSANDRA-5488)
 * Add split size parameter to Pig and disable split combination (CASSANDRA-5544)


1.2.5
 * make BytesToken.toString only return hex bytes (CASSANDRA-5566)
 * Ensure that submitBackground enqueues at least one task (CASSANDRA-5554)
 * fix 2i updates with identical values and timestamps (CASSANDRA-5540)
 * fix compaction throttling bursty-ness (CASSANDRA-4316)
 * reduce memory consumption of IndexSummary (CASSANDRA-5506)
 * remove per-row column name bloom filters (CASSANDRA-5492)
 * Include fatal errors in trace events (CASSANDRA-5447)
 * Ensure that PerRowSecondaryIndex is notified of row-level deletes
   (CASSANDRA-5445)
 * Allow empty blob literals in CQL3 (CASSANDRA-5452)
 * Fix streaming RangeTombstones at column index boundary (CASSANDRA-5418)
 * Fix preparing statements when current keyspace is not set (CASSANDRA-5468)
 * Fix SemanticVersion.isSupportedBy minor/patch handling (CASSANDRA-5496)
 * Don't provide oldCfId for post-1.1 system cfs (CASSANDRA-5490)
 * Fix primary range ignores replication strategy (CASSANDRA-5424)
 * Fix shutdown of binary protocol server (CASSANDRA-5507)
 * Fix repair -snapshot not working (CASSANDRA-5512)
 * Set isRunning flag later in binary protocol server (CASSANDRA-5467)
 * Fix use of CQL3 functions with descending clustering order (CASSANDRA-5472)
 * Disallow renaming columns one at a time for thrift table in CQL3
   (CASSANDRA-5531)
 * cqlsh: add CLUSTERING ORDER BY support to DESCRIBE (CASSANDRA-5528)
 * Add custom secondary index support to CQL3 (CASSANDRA-5484)
 * Fix repair hanging silently on unexpected error (CASSANDRA-5229)
 * Fix Ec2Snitch regression introduced by CASSANDRA-5171 (CASSANDRA-5432)
 * Add nodetool enablebackup/disablebackup (CASSANDRA-5556)
 * cqlsh: fix DESCRIBE after case insensitive USE (CASSANDRA-5567)
Merged from 1.1
 * Add retry mechanism to OTC for non-droppable_verbs (CASSANDRA-5393)
 * Use allocator information to improve memtable memory usage estimate
   (CASSANDRA-5497)
 * Fix trying to load deleted row into row cache on startup (CASSANDRA-4463)
 * fsync leveled manifest to avoid corruption (CASSANDRA-5535)
 * Fix Bound intersection computation (CASSANDRA-5551)
 * sstablescrub now respects max memory size in cassandra.in.sh (CASSANDRA-5562)


1.2.4
 * Ensure that PerRowSecondaryIndex updates see the most recent values
   (CASSANDRA-5397)
 * avoid duplicate index entries ind PrecompactedRow and
   ParallelCompactionIterable (CASSANDRA-5395)
 * remove the index entry on oldColumn when new column is a tombstone
   (CASSANDRA-5395)
 * Change default stream throughput from 400 to 200 mbps (CASSANDRA-5036)
 * Gossiper logs DOWN for symmetry with UP (CASSANDRA-5187)
 * Fix mixing prepared statements between keyspaces (CASSANDRA-5352)
 * Fix consistency level during bootstrap - strike 3 (CASSANDRA-5354)
 * Fix transposed arguments in AlreadyExistsException (CASSANDRA-5362)
 * Improve asynchronous hint delivery (CASSANDRA-5179)
 * Fix Guava dependency version (12.0 -> 13.0.1) for Maven (CASSANDRA-5364)
 * Validate that provided CQL3 collection value are < 64K (CASSANDRA-5355)
 * Make upgradeSSTable skip current version sstables by default (CASSANDRA-5366)
 * Optimize min/max timestamp collection (CASSANDRA-5373)
 * Invalid streamId in cql binary protocol when using invalid CL
   (CASSANDRA-5164)
 * Fix validation for IN where clauses with collections (CASSANDRA-5376)
 * Copy resultSet on count query to avoid ConcurrentModificationException
   (CASSANDRA-5382)
 * Correctly typecheck in CQL3 even with ReversedType (CASSANDRA-5386)
 * Fix streaming compressed files when using encryption (CASSANDRA-5391)
 * cassandra-all 1.2.0 pom missing netty dependency (CASSANDRA-5392)
 * Fix writetime/ttl functions on null values (CASSANDRA-5341)
 * Fix NPE during cql3 select with token() (CASSANDRA-5404)
 * IndexHelper.skipBloomFilters won't skip non-SHA filters (CASSANDRA-5385)
 * cqlsh: Print maps ordered by key, sort sets (CASSANDRA-5413)
 * Add null syntax support in CQL3 for inserts (CASSANDRA-3783)
 * Allow unauthenticated set_keyspace() calls (CASSANDRA-5423)
 * Fix potential incremental backups race (CASSANDRA-5410)
 * Fix prepared BATCH statements with batch-level timestamps (CASSANDRA-5415)
 * Allow overriding superuser setup delay (CASSANDRA-5430)
 * cassandra-shuffle with JMX usernames and passwords (CASSANDRA-5431)
Merged from 1.1:
 * cli: Quote ks and cf names in schema output when needed (CASSANDRA-5052)
 * Fix bad default for min/max timestamp in SSTableMetadata (CASSANDRA-5372)
 * Fix cf name extraction from manifest in Directories.migrateFile()
   (CASSANDRA-5242)
 * Support pluggable internode authentication (CASSANDRA-5401)


1.2.3
 * add check for sstable overlap within a level on startup (CASSANDRA-5327)
 * replace ipv6 colons in jmx object names (CASSANDRA-5298, 5328)
 * Avoid allocating SSTableBoundedScanner during repair when the range does
   not intersect the sstable (CASSANDRA-5249)
 * Don't lowercase property map keys (this breaks NTS) (CASSANDRA-5292)
 * Fix composite comparator with super columns (CASSANDRA-5287)
 * Fix insufficient validation of UPDATE queries against counter cfs
   (CASSANDRA-5300)
 * Fix PropertyFileSnitch default DC/Rack behavior (CASSANDRA-5285)
 * Handle null values when executing prepared statement (CASSANDRA-5081)
 * Add netty to pom dependencies (CASSANDRA-5181)
 * Include type arguments in Thrift CQLPreparedResult (CASSANDRA-5311)
 * Fix compaction not removing columns when bf_fp_ratio is 1 (CASSANDRA-5182)
 * cli: Warn about missing CQL3 tables in schema descriptions (CASSANDRA-5309)
 * Re-enable unknown option in replication/compaction strategies option for
   backward compatibility (CASSANDRA-4795)
 * Add binary protocol support to stress (CASSANDRA-4993)
 * cqlsh: Fix COPY FROM value quoting and null handling (CASSANDRA-5305)
 * Fix repair -pr for vnodes (CASSANDRA-5329)
 * Relax CL for auth queries for non-default users (CASSANDRA-5310)
 * Fix AssertionError during repair (CASSANDRA-5245)
 * Don't announce migrations to pre-1.2 nodes (CASSANDRA-5334)
Merged from 1.1:
 * Update offline scrub for 1.0 -> 1.1 directory structure (CASSANDRA-5195)
 * add tmp flag to Descriptor hashcode (CASSANDRA-4021)
 * fix logging of "Found table data in data directories" when only system tables
   are present (CASSANDRA-5289)
 * cli: Add JMX authentication support (CASSANDRA-5080)
 * nodetool: ability to repair specific range (CASSANDRA-5280)
 * Fix possible assertion triggered in SliceFromReadCommand (CASSANDRA-5284)
 * cqlsh: Add inet type support on Windows (ipv4-only) (CASSANDRA-4801)
 * Fix race when initializing ColumnFamilyStore (CASSANDRA-5350)
 * Add UseTLAB JVM flag (CASSANDRA-5361)


1.2.2
 * fix potential for multiple concurrent compactions of the same sstables
   (CASSANDRA-5256)
 * avoid no-op caching of byte[] on commitlog append (CASSANDRA-5199)
 * fix symlinks under data dir not working (CASSANDRA-5185)
 * fix bug in compact storage metadata handling (CASSANDRA-5189)
 * Validate login for USE queries (CASSANDRA-5207)
 * cli: remove default username and password (CASSANDRA-5208)
 * configure populate_io_cache_on_flush per-CF (CASSANDRA-4694)
 * allow configuration of internode socket buffer (CASSANDRA-3378)
 * Make sstable directory picking blacklist-aware again (CASSANDRA-5193)
 * Correctly expire gossip states for edge cases (CASSANDRA-5216)
 * Improve handling of directory creation failures (CASSANDRA-5196)
 * Expose secondary indicies to the rest of nodetool (CASSANDRA-4464)
 * Binary protocol: avoid sending notification for 0.0.0.0 (CASSANDRA-5227)
 * add UseCondCardMark XX jvm settings on jdk 1.7 (CASSANDRA-4366)
 * CQL3 refactor to allow conversion function (CASSANDRA-5226)
 * Fix drop of sstables in some circumstance (CASSANDRA-5232)
 * Implement caching of authorization results (CASSANDRA-4295)
 * Add support for LZ4 compression (CASSANDRA-5038)
 * Fix missing columns in wide rows queries (CASSANDRA-5225)
 * Simplify auth setup and make system_auth ks alterable (CASSANDRA-5112)
 * Stop compactions from hanging during bootstrap (CASSANDRA-5244)
 * fix compressed streaming sending extra chunk (CASSANDRA-5105)
 * Add CQL3-based implementations of IAuthenticator and IAuthorizer
   (CASSANDRA-4898)
 * Fix timestamp-based tomstone removal logic (CASSANDRA-5248)
 * cli: Add JMX authentication support (CASSANDRA-5080)
 * Fix forceFlush behavior (CASSANDRA-5241)
 * cqlsh: Add username autocompletion (CASSANDRA-5231)
 * Fix CQL3 composite partition key error (CASSANDRA-5240)
 * Allow IN clause on last clustering key (CASSANDRA-5230)
Merged from 1.1:
 * fix start key/end token validation for wide row iteration (CASSANDRA-5168)
 * add ConfigHelper support for Thrift frame and max message sizes (CASSANDRA-5188)
 * fix nodetool repair not fail on node down (CASSANDRA-5203)
 * always collect tombstone hints (CASSANDRA-5068)
 * Fix error when sourcing file in cqlsh (CASSANDRA-5235)


1.2.1
 * stream undelivered hints on decommission (CASSANDRA-5128)
 * GossipingPropertyFileSnitch loads saved dc/rack info if needed (CASSANDRA-5133)
 * drain should flush system CFs too (CASSANDRA-4446)
 * add inter_dc_tcp_nodelay setting (CASSANDRA-5148)
 * re-allow wrapping ranges for start_token/end_token range pairitspwng (CASSANDRA-5106)
 * fix validation compaction of empty rows (CASSANDRA-5136)
 * nodetool methods to enable/disable hint storage/delivery (CASSANDRA-4750)
 * disallow bloom filter false positive chance of 0 (CASSANDRA-5013)
 * add threadpool size adjustment methods to JMXEnabledThreadPoolExecutor and
   CompactionManagerMBean (CASSANDRA-5044)
 * fix hinting for dropped local writes (CASSANDRA-4753)
 * off-heap cache doesn't need mutable column container (CASSANDRA-5057)
 * apply disk_failure_policy to bad disks on initial directory creation
   (CASSANDRA-4847)
 * Optimize name-based queries to use ArrayBackedSortedColumns (CASSANDRA-5043)
 * Fall back to old manifest if most recent is unparseable (CASSANDRA-5041)
 * pool [Compressed]RandomAccessReader objects on the partitioned read path
   (CASSANDRA-4942)
 * Add debug logging to list filenames processed by Directories.migrateFile
   method (CASSANDRA-4939)
 * Expose black-listed directories via JMX (CASSANDRA-4848)
 * Log compaction merge counts (CASSANDRA-4894)
 * Minimize byte array allocation by AbstractData{Input,Output} (CASSANDRA-5090)
 * Add SSL support for the binary protocol (CASSANDRA-5031)
 * Allow non-schema system ks modification for shuffle to work (CASSANDRA-5097)
 * cqlsh: Add default limit to SELECT statements (CASSANDRA-4972)
 * cqlsh: fix DESCRIBE for 1.1 cfs in CQL3 (CASSANDRA-5101)
 * Correctly gossip with nodes >= 1.1.7 (CASSANDRA-5102)
 * Ensure CL guarantees on digest mismatch (CASSANDRA-5113)
 * Validate correctly selects on composite partition key (CASSANDRA-5122)
 * Fix exception when adding collection (CASSANDRA-5117)
 * Handle states for non-vnode clusters correctly (CASSANDRA-5127)
 * Refuse unrecognized replication and compaction strategy options (CASSANDRA-4795)
 * Pick the correct value validator in sstable2json for cql3 tables (CASSANDRA-5134)
 * Validate login for describe_keyspace, describe_keyspaces and set_keyspace
   (CASSANDRA-5144)
 * Fix inserting empty maps (CASSANDRA-5141)
 * Don't remove tokens from System table for node we know (CASSANDRA-5121)
 * fix streaming progress report for compresed files (CASSANDRA-5130)
 * Coverage analysis for low-CL queries (CASSANDRA-4858)
 * Stop interpreting dates as valid timeUUID value (CASSANDRA-4936)
 * Adds E notation for floating point numbers (CASSANDRA-4927)
 * Detect (and warn) unintentional use of the cql2 thrift methods when cql3 was
   intended (CASSANDRA-5172)
 * cli: Quote ks and cf names in schema output when needed (CASSANDRA-5052)
 * Fix cf name extraction from manifest in Directories.migrateFile() (CASSANDRA-5242)
 * Replace mistaken usage of commons-logging with slf4j (CASSANDRA-5464)
 * Ensure Jackson dependency matches lib (CASSANDRA-5126)
 * Expose droppable tombstone ratio stats over JMX (CASSANDRA-5159)
Merged from 1.1:
 * Simplify CompressedRandomAccessReader to work around JDK FD bug (CASSANDRA-5088)
 * Improve handling a changing target throttle rate mid-compaction (CASSANDRA-5087)
 * Pig: correctly decode row keys in widerow mode (CASSANDRA-5098)
 * nodetool repair command now prints progress (CASSANDRA-4767)
 * fix user defined compaction to run against 1.1 data directory (CASSANDRA-5118)
 * Fix CQL3 BATCH authorization caching (CASSANDRA-5145)
 * fix get_count returns incorrect value with TTL (CASSANDRA-5099)
 * better handling for mid-compaction failure (CASSANDRA-5137)
 * convert default marshallers list to map for better readability (CASSANDRA-5109)
 * fix ConcurrentModificationException in getBootstrapSource (CASSANDRA-5170)
 * fix sstable maxtimestamp for row deletes and pre-1.1.1 sstables (CASSANDRA-5153)
 * Fix thread growth on node removal (CASSANDRA-5175)
 * Make Ec2Region's datacenter name configurable (CASSANDRA-5155)


1.2.0
 * Disallow counters in collections (CASSANDRA-5082)
 * cqlsh: add unit tests (CASSANDRA-3920)
 * fix default bloom_filter_fp_chance for LeveledCompactionStrategy (CASSANDRA-5093)
Merged from 1.1:
 * add validation for get_range_slices with start_key and end_token (CASSANDRA-5089)


1.2.0-rc2
 * fix nodetool ownership display with vnodes (CASSANDRA-5065)
 * cqlsh: add DESCRIBE KEYSPACES command (CASSANDRA-5060)
 * Fix potential infinite loop when reloading CFS (CASSANDRA-5064)
 * Fix SimpleAuthorizer example (CASSANDRA-5072)
 * cqlsh: force CL.ONE for tracing and system.schema* queries (CASSANDRA-5070)
 * Includes cassandra-shuffle in the debian package (CASSANDRA-5058)
Merged from 1.1:
 * fix multithreaded compaction deadlock (CASSANDRA-4492)
 * fix temporarily missing schema after upgrade from pre-1.1.5 (CASSANDRA-5061)
 * Fix ALTER TABLE overriding compression options with defaults
   (CASSANDRA-4996, 5066)
 * fix specifying and altering crc_check_chance (CASSANDRA-5053)
 * fix Murmur3Partitioner ownership% calculation (CASSANDRA-5076)
 * Don't expire columns sooner than they should in 2ndary indexes (CASSANDRA-5079)


1.2-rc1
 * rename rpc_timeout settings to request_timeout (CASSANDRA-5027)
 * add BF with 0.1 FP to LCS by default (CASSANDRA-5029)
 * Fix preparing insert queries (CASSANDRA-5016)
 * Fix preparing queries with counter increment (CASSANDRA-5022)
 * Fix preparing updates with collections (CASSANDRA-5017)
 * Don't generate UUID based on other node address (CASSANDRA-5002)
 * Fix message when trying to alter a clustering key type (CASSANDRA-5012)
 * Update IAuthenticator to match the new IAuthorizer (CASSANDRA-5003)
 * Fix inserting only a key in CQL3 (CASSANDRA-5040)
 * Fix CQL3 token() function when used with strings (CASSANDRA-5050)
Merged from 1.1:
 * reduce log spam from invalid counter shards (CASSANDRA-5026)
 * Improve schema propagation performance (CASSANDRA-5025)
 * Fix for IndexHelper.IndexFor throws OOB Exception (CASSANDRA-5030)
 * cqlsh: make it possible to describe thrift CFs (CASSANDRA-4827)
 * cqlsh: fix timestamp formatting on some platforms (CASSANDRA-5046)


1.2-beta3
 * make consistency level configurable in cqlsh (CASSANDRA-4829)
 * fix cqlsh rendering of blob fields (CASSANDRA-4970)
 * fix cqlsh DESCRIBE command (CASSANDRA-4913)
 * save truncation position in system table (CASSANDRA-4906)
 * Move CompressionMetadata off-heap (CASSANDRA-4937)
 * allow CLI to GET cql3 columnfamily data (CASSANDRA-4924)
 * Fix rare race condition in getExpireTimeForEndpoint (CASSANDRA-4402)
 * acquire references to overlapping sstables during compaction so bloom filter
   doesn't get free'd prematurely (CASSANDRA-4934)
 * Don't share slice query filter in CQL3 SelectStatement (CASSANDRA-4928)
 * Separate tracing from Log4J (CASSANDRA-4861)
 * Exclude gcable tombstones from merkle-tree computation (CASSANDRA-4905)
 * Better printing of AbstractBounds for tracing (CASSANDRA-4931)
 * Optimize mostRecentTombstone check in CC.collectAllData (CASSANDRA-4883)
 * Change stream session ID to UUID to avoid collision from same node (CASSANDRA-4813)
 * Use Stats.db when bulk loading if present (CASSANDRA-4957)
 * Skip repair on system_trace and keyspaces with RF=1 (CASSANDRA-4956)
 * (cql3) Remove arbitrary SELECT limit (CASSANDRA-4918)
 * Correctly handle prepared operation on collections (CASSANDRA-4945)
 * Fix CQL3 LIMIT (CASSANDRA-4877)
 * Fix Stress for CQL3 (CASSANDRA-4979)
 * Remove cassandra specific exceptions from JMX interface (CASSANDRA-4893)
 * (CQL3) Force using ALLOW FILTERING on potentially inefficient queries (CASSANDRA-4915)
 * (cql3) Fix adding column when the table has collections (CASSANDRA-4982)
 * (cql3) Fix allowing collections with compact storage (CASSANDRA-4990)
 * (cql3) Refuse ttl/writetime function on collections (CASSANDRA-4992)
 * Replace IAuthority with new IAuthorizer (CASSANDRA-4874)
 * clqsh: fix KEY pseudocolumn escaping when describing Thrift tables
   in CQL3 mode (CASSANDRA-4955)
 * add basic authentication support for Pig CassandraStorage (CASSANDRA-3042)
 * fix CQL2 ALTER TABLE compaction_strategy_class altering (CASSANDRA-4965)
Merged from 1.1:
 * Fall back to old describe_splits if d_s_ex is not available (CASSANDRA-4803)
 * Improve error reporting when streaming ranges fail (CASSANDRA-5009)
 * Fix cqlsh timestamp formatting of timezone info (CASSANDRA-4746)
 * Fix assertion failure with leveled compaction (CASSANDRA-4799)
 * Check for null end_token in get_range_slice (CASSANDRA-4804)
 * Remove all remnants of removed nodes (CASSANDRA-4840)
 * Add aut-reloading of the log4j file in debian package (CASSANDRA-4855)
 * Fix estimated row cache entry size (CASSANDRA-4860)
 * reset getRangeSlice filter after finishing a row for get_paged_slice
   (CASSANDRA-4919)
 * expunge row cache post-truncate (CASSANDRA-4940)
 * Allow static CF definition with compact storage (CASSANDRA-4910)
 * Fix endless loop/compaction of schema_* CFs due to broken timestamps (CASSANDRA-4880)
 * Fix 'wrong class type' assertion in CounterColumn (CASSANDRA-4976)


1.2-beta2
 * fp rate of 1.0 disables BF entirely; LCS defaults to 1.0 (CASSANDRA-4876)
 * off-heap bloom filters for row keys (CASSANDRA_4865)
 * add extension point for sstable components (CASSANDRA-4049)
 * improve tracing output (CASSANDRA-4852, 4862)
 * make TRACE verb droppable (CASSANDRA-4672)
 * fix BulkLoader recognition of CQL3 columnfamilies (CASSANDRA-4755)
 * Sort commitlog segments for replay by id instead of mtime (CASSANDRA-4793)
 * Make hint delivery asynchronous (CASSANDRA-4761)
 * Pluggable Thrift transport factories for CLI and cqlsh (CASSANDRA-4609, 4610)
 * cassandra-cli: allow Double value type to be inserted to a column (CASSANDRA-4661)
 * Add ability to use custom TServerFactory implementations (CASSANDRA-4608)
 * optimize batchlog flushing to skip successful batches (CASSANDRA-4667)
 * include metadata for system keyspace itself in schema tables (CASSANDRA-4416)
 * add check to PropertyFileSnitch to verify presence of location for
   local node (CASSANDRA-4728)
 * add PBSPredictor consistency modeler (CASSANDRA-4261)
 * remove vestiges of Thrift unframed mode (CASSANDRA-4729)
 * optimize single-row PK lookups (CASSANDRA-4710)
 * adjust blockFor calculation to account for pending ranges due to node
   movement (CASSANDRA-833)
 * Change CQL version to 3.0.0 and stop accepting 3.0.0-beta1 (CASSANDRA-4649)
 * (CQL3) Make prepared statement global instead of per connection
   (CASSANDRA-4449)
 * Fix scrubbing of CQL3 created tables (CASSANDRA-4685)
 * (CQL3) Fix validation when using counter and regular columns in the same
   table (CASSANDRA-4706)
 * Fix bug starting Cassandra with simple authentication (CASSANDRA-4648)
 * Add support for batchlog in CQL3 (CASSANDRA-4545, 4738)
 * Add support for multiple column family outputs in CFOF (CASSANDRA-4208)
 * Support repairing only the local DC nodes (CASSANDRA-4747)
 * Use rpc_address for binary protocol and change default port (CASSANDRA-4751)
 * Fix use of collections in prepared statements (CASSANDRA-4739)
 * Store more information into peers table (CASSANDRA-4351, 4814)
 * Configurable bucket size for size tiered compaction (CASSANDRA-4704)
 * Run leveled compaction in parallel (CASSANDRA-4310)
 * Fix potential NPE during CFS reload (CASSANDRA-4786)
 * Composite indexes may miss results (CASSANDRA-4796)
 * Move consistency level to the protocol level (CASSANDRA-4734, 4824)
 * Fix Subcolumn slice ends not respected (CASSANDRA-4826)
 * Fix Assertion error in cql3 select (CASSANDRA-4783)
 * Fix list prepend logic (CQL3) (CASSANDRA-4835)
 * Add booleans as literals in CQL3 (CASSANDRA-4776)
 * Allow renaming PK columns in CQL3 (CASSANDRA-4822)
 * Fix binary protocol NEW_NODE event (CASSANDRA-4679)
 * Fix potential infinite loop in tombstone compaction (CASSANDRA-4781)
 * Remove system tables accounting from schema (CASSANDRA-4850)
 * (cql3) Force provided columns in clustering key order in
   'CLUSTERING ORDER BY' (CASSANDRA-4881)
 * Fix composite index bug (CASSANDRA-4884)
 * Fix short read protection for CQL3 (CASSANDRA-4882)
 * Add tracing support to the binary protocol (CASSANDRA-4699)
 * (cql3) Don't allow prepared marker inside collections (CASSANDRA-4890)
 * Re-allow order by on non-selected columns (CASSANDRA-4645)
 * Bug when composite index is created in a table having collections (CASSANDRA-4909)
 * log index scan subject in CompositesSearcher (CASSANDRA-4904)
Merged from 1.1:
 * add get[Row|Key]CacheEntries to CacheServiceMBean (CASSANDRA-4859)
 * fix get_paged_slice to wrap to next row correctly (CASSANDRA-4816)
 * fix indexing empty column values (CASSANDRA-4832)
 * allow JdbcDate to compose null Date objects (CASSANDRA-4830)
 * fix possible stackoverflow when compacting 1000s of sstables
   (CASSANDRA-4765)
 * fix wrong leveled compaction progress calculation (CASSANDRA-4807)
 * add a close() method to CRAR to prevent leaking file descriptors (CASSANDRA-4820)
 * fix potential infinite loop in get_count (CASSANDRA-4833)
 * fix compositeType.{get/from}String methods (CASSANDRA-4842)
 * (CQL) fix CREATE COLUMNFAMILY permissions check (CASSANDRA-4864)
 * Fix DynamicCompositeType same type comparison (CASSANDRA-4711)
 * Fix duplicate SSTable reference when stream session failed (CASSANDRA-3306)
 * Allow static CF definition with compact storage (CASSANDRA-4910)
 * Fix endless loop/compaction of schema_* CFs due to broken timestamps (CASSANDRA-4880)
 * Fix 'wrong class type' assertion in CounterColumn (CASSANDRA-4976)


1.2-beta1
 * add atomic_batch_mutate (CASSANDRA-4542, -4635)
 * increase default max_hint_window_in_ms to 3h (CASSANDRA-4632)
 * include message initiation time to replicas so they can more
   accurately drop timed-out requests (CASSANDRA-2858)
 * fix clientutil.jar dependencies (CASSANDRA-4566)
 * optimize WriteResponse (CASSANDRA-4548)
 * new metrics (CASSANDRA-4009)
 * redesign KEYS indexes to avoid read-before-write (CASSANDRA-2897)
 * debug tracing (CASSANDRA-1123)
 * parallelize row cache loading (CASSANDRA-4282)
 * Make compaction, flush JBOD-aware (CASSANDRA-4292)
 * run local range scans on the read stage (CASSANDRA-3687)
 * clean up ioexceptions (CASSANDRA-2116)
 * add disk_failure_policy (CASSANDRA-2118)
 * Introduce new json format with row level deletion (CASSANDRA-4054)
 * remove redundant "name" column from schema_keyspaces (CASSANDRA-4433)
 * improve "nodetool ring" handling of multi-dc clusters (CASSANDRA-3047)
 * update NTS calculateNaturalEndpoints to be O(N log N) (CASSANDRA-3881)
 * split up rpc timeout by operation type (CASSANDRA-2819)
 * rewrite key cache save/load to use only sequential i/o (CASSANDRA-3762)
 * update MS protocol with a version handshake + broadcast address id
   (CASSANDRA-4311)
 * multithreaded hint replay (CASSANDRA-4189)
 * add inter-node message compression (CASSANDRA-3127)
 * remove COPP (CASSANDRA-2479)
 * Track tombstone expiration and compact when tombstone content is
   higher than a configurable threshold, default 20% (CASSANDRA-3442, 4234)
 * update MurmurHash to version 3 (CASSANDRA-2975)
 * (CLI) track elapsed time for `delete' operation (CASSANDRA-4060)
 * (CLI) jline version is bumped to 1.0 to properly  support
   'delete' key function (CASSANDRA-4132)
 * Save IndexSummary into new SSTable 'Summary' component (CASSANDRA-2392, 4289)
 * Add support for range tombstones (CASSANDRA-3708)
 * Improve MessagingService efficiency (CASSANDRA-3617)
 * Avoid ID conflicts from concurrent schema changes (CASSANDRA-3794)
 * Set thrift HSHA server thread limit to unlimited by default (CASSANDRA-4277)
 * Avoids double serialization of CF id in RowMutation messages
   (CASSANDRA-4293)
 * stream compressed sstables directly with java nio (CASSANDRA-4297)
 * Support multiple ranges in SliceQueryFilter (CASSANDRA-3885)
 * Add column metadata to system column families (CASSANDRA-4018)
 * (cql3) Always use composite types by default (CASSANDRA-4329)
 * (cql3) Add support for set, map and list (CASSANDRA-3647)
 * Validate date type correctly (CASSANDRA-4441)
 * (cql3) Allow definitions with only a PK (CASSANDRA-4361)
 * (cql3) Add support for row key composites (CASSANDRA-4179)
 * improve DynamicEndpointSnitch by using reservoir sampling (CASSANDRA-4038)
 * (cql3) Add support for 2ndary indexes (CASSANDRA-3680)
 * (cql3) fix defining more than one PK to be invalid (CASSANDRA-4477)
 * remove schema agreement checking from all external APIs (Thrift, CQL and CQL3) (CASSANDRA-4487)
 * add Murmur3Partitioner and make it default for new installations (CASSANDRA-3772, 4621)
 * (cql3) update pseudo-map syntax to use map syntax (CASSANDRA-4497)
 * Finer grained exceptions hierarchy and provides error code with exceptions (CASSANDRA-3979)
 * Adds events push to binary protocol (CASSANDRA-4480)
 * Rewrite nodetool help (CASSANDRA-2293)
 * Make CQL3 the default for CQL (CASSANDRA-4640)
 * update stress tool to be able to use CQL3 (CASSANDRA-4406)
 * Accept all thrift update on CQL3 cf but don't expose their metadata (CASSANDRA-4377)
 * Replace Throttle with Guava's RateLimiter for HintedHandOff (CASSANDRA-4541)
 * fix counter add/get using CQL2 and CQL3 in stress tool (CASSANDRA-4633)
 * Add sstable count per level to cfstats (CASSANDRA-4537)
 * (cql3) Add ALTER KEYSPACE statement (CASSANDRA-4611)
 * (cql3) Allow defining default consistency levels (CASSANDRA-4448)
 * (cql3) Fix queries using LIMIT missing results (CASSANDRA-4579)
 * fix cross-version gossip messaging (CASSANDRA-4576)
 * added inet data type (CASSANDRA-4627)


1.1.6
 * Wait for writes on synchronous read digest mismatch (CASSANDRA-4792)
 * fix commitlog replay for nanotime-infected sstables (CASSANDRA-4782)
 * preflight check ttl for maximum of 20 years (CASSANDRA-4771)
 * (Pig) fix widerow input with single column rows (CASSANDRA-4789)
 * Fix HH to compact with correct gcBefore, which avoids wiping out
   undelivered hints (CASSANDRA-4772)
 * LCS will merge up to 32 L0 sstables as intended (CASSANDRA-4778)
 * NTS will default unconfigured DC replicas to zero (CASSANDRA-4675)
 * use default consistency level in counter validation if none is
   explicitly provide (CASSANDRA-4700)
 * Improve IAuthority interface by introducing fine-grained
   access permissions and grant/revoke commands (CASSANDRA-4490, 4644)
 * fix assumption error in CLI when updating/describing keyspace
   (CASSANDRA-4322)
 * Adds offline sstablescrub to debian packaging (CASSANDRA-4642)
 * Automatic fixing of overlapping leveled sstables (CASSANDRA-4644)
 * fix error when using ORDER BY with extended selections (CASSANDRA-4689)
 * (CQL3) Fix validation for IN queries for non-PK cols (CASSANDRA-4709)
 * fix re-created keyspace disappering after 1.1.5 upgrade
   (CASSANDRA-4698, 4752)
 * (CLI) display elapsed time in 2 fraction digits (CASSANDRA-3460)
 * add authentication support to sstableloader (CASSANDRA-4712)
 * Fix CQL3 'is reversed' logic (CASSANDRA-4716, 4759)
 * (CQL3) Don't return ReversedType in result set metadata (CASSANDRA-4717)
 * Backport adding AlterKeyspace statement (CASSANDRA-4611)
 * (CQL3) Correcty accept upper-case data types (CASSANDRA-4770)
 * Add binary protocol events for schema changes (CASSANDRA-4684)
Merged from 1.0:
 * Switch from NBHM to CHM in MessagingService's callback map, which
   prevents OOM in long-running instances (CASSANDRA-4708)


1.1.5
 * add SecondaryIndex.reload API (CASSANDRA-4581)
 * use millis + atomicint for commitlog segment creation instead of
   nanotime, which has issues under some hypervisors (CASSANDRA-4601)
 * fix FD leak in slice queries (CASSANDRA-4571)
 * avoid recursion in leveled compaction (CASSANDRA-4587)
 * increase stack size under Java7 to 180K
 * Log(info) schema changes (CASSANDRA-4547)
 * Change nodetool setcachecapcity to manipulate global caches (CASSANDRA-4563)
 * (cql3) fix setting compaction strategy (CASSANDRA-4597)
 * fix broken system.schema_* timestamps on system startup (CASSANDRA-4561)
 * fix wrong skip of cache saving (CASSANDRA-4533)
 * Avoid NPE when lost+found is in data dir (CASSANDRA-4572)
 * Respect five-minute flush moratorium after initial CL replay (CASSANDRA-4474)
 * Adds ntp as recommended in debian packaging (CASSANDRA-4606)
 * Configurable transport in CF Record{Reader|Writer} (CASSANDRA-4558)
 * (cql3) fix potential NPE with both equal and unequal restriction (CASSANDRA-4532)
 * (cql3) improves ORDER BY validation (CASSANDRA-4624)
 * Fix potential deadlock during counter writes (CASSANDRA-4578)
 * Fix cql error with ORDER BY when using IN (CASSANDRA-4612)
Merged from 1.0:
 * increase Xss to 160k to accomodate latest 1.6 JVMs (CASSANDRA-4602)
 * fix toString of hint destination tokens (CASSANDRA-4568)
 * Fix multiple values for CurrentLocal NodeID (CASSANDRA-4626)


1.1.4
 * fix offline scrub to catch >= out of order rows (CASSANDRA-4411)
 * fix cassandra-env.sh on RHEL and other non-dash-based systems
   (CASSANDRA-4494)
Merged from 1.0:
 * (Hadoop) fix setting key length for old-style mapred api (CASSANDRA-4534)
 * (Hadoop) fix iterating through a resultset consisting entirely
   of tombstoned rows (CASSANDRA-4466)


1.1.3
 * (cqlsh) add COPY TO (CASSANDRA-4434)
 * munmap commitlog segments before rename (CASSANDRA-4337)
 * (JMX) rename getRangeKeySample to sampleKeyRange to avoid returning
   multi-MB results as an attribute (CASSANDRA-4452)
 * flush based on data size, not throughput; overwritten columns no
   longer artificially inflate liveRatio (CASSANDRA-4399)
 * update default commitlog segment size to 32MB and total commitlog
   size to 32/1024 MB for 32/64 bit JVMs, respectively (CASSANDRA-4422)
 * avoid using global partitioner to estimate ranges in index sstables
   (CASSANDRA-4403)
 * restore pre-CASSANDRA-3862 approach to removing expired tombstones
   from row cache during compaction (CASSANDRA-4364)
 * (stress) support for CQL prepared statements (CASSANDRA-3633)
 * Correctly catch exception when Snappy cannot be loaded (CASSANDRA-4400)
 * (cql3) Support ORDER BY when IN condition is given in WHERE clause (CASSANDRA-4327)
 * (cql3) delete "component_index" column on DROP TABLE call (CASSANDRA-4420)
 * change nanoTime() to currentTimeInMillis() in schema related code (CASSANDRA-4432)
 * add a token generation tool (CASSANDRA-3709)
 * Fix LCS bug with sstable containing only 1 row (CASSANDRA-4411)
 * fix "Can't Modify Index Name" problem on CF update (CASSANDRA-4439)
 * Fix assertion error in getOverlappingSSTables during repair (CASSANDRA-4456)
 * fix nodetool's setcompactionthreshold command (CASSANDRA-4455)
 * Ensure compacted files are never used, to avoid counter overcount (CASSANDRA-4436)
Merged from 1.0:
 * Push the validation of secondary index values to the SecondaryIndexManager (CASSANDRA-4240)
 * allow dropping columns shadowed by not-yet-expired supercolumn or row
   tombstones in PrecompactedRow (CASSANDRA-4396)


1.1.2
 * Fix cleanup not deleting index entries (CASSANDRA-4379)
 * Use correct partitioner when saving + loading caches (CASSANDRA-4331)
 * Check schema before trying to export sstable (CASSANDRA-2760)
 * Raise a meaningful exception instead of NPE when PFS encounters
   an unconfigured node + no default (CASSANDRA-4349)
 * fix bug in sstable blacklisting with LCS (CASSANDRA-4343)
 * LCS no longer promotes tiny sstables out of L0 (CASSANDRA-4341)
 * skip tombstones during hint replay (CASSANDRA-4320)
 * fix NPE in compactionstats (CASSANDRA-4318)
 * enforce 1m min keycache for auto (CASSANDRA-4306)
 * Have DeletedColumn.isMFD always return true (CASSANDRA-4307)
 * (cql3) exeption message for ORDER BY constraints said primary filter can be
    an IN clause, which is misleading (CASSANDRA-4319)
 * (cql3) Reject (not yet supported) creation of 2ndardy indexes on tables with
   composite primary keys (CASSANDRA-4328)
 * Set JVM stack size to 160k for java 7 (CASSANDRA-4275)
 * cqlsh: add COPY command to load data from CSV flat files (CASSANDRA-4012)
 * CFMetaData.fromThrift to throw ConfigurationException upon error (CASSANDRA-4353)
 * Use CF comparator to sort indexed columns in SecondaryIndexManager
   (CASSANDRA-4365)
 * add strategy_options to the KSMetaData.toString() output (CASSANDRA-4248)
 * (cql3) fix range queries containing unqueried results (CASSANDRA-4372)
 * (cql3) allow updating column_alias types (CASSANDRA-4041)
 * (cql3) Fix deletion bug (CASSANDRA-4193)
 * Fix computation of overlapping sstable for leveled compaction (CASSANDRA-4321)
 * Improve scrub and allow to run it offline (CASSANDRA-4321)
 * Fix assertionError in StorageService.bulkLoad (CASSANDRA-4368)
 * (cqlsh) add option to authenticate to a keyspace at startup (CASSANDRA-4108)
 * (cqlsh) fix ASSUME functionality (CASSANDRA-4352)
 * Fix ColumnFamilyRecordReader to not return progress > 100% (CASSANDRA-3942)
Merged from 1.0:
 * Set gc_grace on index CF to 0 (CASSANDRA-4314)


1.1.1
 * add populate_io_cache_on_flush option (CASSANDRA-2635)
 * allow larger cache capacities than 2GB (CASSANDRA-4150)
 * add getsstables command to nodetool (CASSANDRA-4199)
 * apply parent CF compaction settings to secondary index CFs (CASSANDRA-4280)
 * preserve commitlog size cap when recycling segments at startup
   (CASSANDRA-4201)
 * (Hadoop) fix split generation regression (CASSANDRA-4259)
 * ignore min/max compactions settings in LCS, while preserving
   behavior that min=max=0 disables autocompaction (CASSANDRA-4233)
 * log number of rows read from saved cache (CASSANDRA-4249)
 * calculate exact size required for cleanup operations (CASSANDRA-1404)
 * avoid blocking additional writes during flush when the commitlog
   gets behind temporarily (CASSANDRA-1991)
 * enable caching on index CFs based on data CF cache setting (CASSANDRA-4197)
 * warn on invalid replication strategy creation options (CASSANDRA-4046)
 * remove [Freeable]Memory finalizers (CASSANDRA-4222)
 * include tombstone size in ColumnFamily.size, which can prevent OOM
   during sudden mass delete operations by yielding a nonzero liveRatio
   (CASSANDRA-3741)
 * Open 1 sstableScanner per level for leveled compaction (CASSANDRA-4142)
 * Optimize reads when row deletion timestamps allow us to restrict
   the set of sstables we check (CASSANDRA-4116)
 * add support for commitlog archiving and point-in-time recovery
   (CASSANDRA-3690)
 * avoid generating redundant compaction tasks during streaming
   (CASSANDRA-4174)
 * add -cf option to nodetool snapshot, and takeColumnFamilySnapshot to
   StorageService mbean (CASSANDRA-556)
 * optimize cleanup to drop entire sstables where possible (CASSANDRA-4079)
 * optimize truncate when autosnapshot is disabled (CASSANDRA-4153)
 * update caches to use byte[] keys to reduce memory overhead (CASSANDRA-3966)
 * add column limit to cli (CASSANDRA-3012, 4098)
 * clean up and optimize DataOutputBuffer, used by CQL compression and
   CompositeType (CASSANDRA-4072)
 * optimize commitlog checksumming (CASSANDRA-3610)
 * identify and blacklist corrupted SSTables from future compactions
   (CASSANDRA-2261)
 * Move CfDef and KsDef validation out of thrift (CASSANDRA-4037)
 * Expose API to repair a user provided range (CASSANDRA-3912)
 * Add way to force the cassandra-cli to refresh its schema (CASSANDRA-4052)
 * Avoid having replicate on write tasks stacking up at CL.ONE (CASSANDRA-2889)
 * (cql3) Backwards compatibility for composite comparators in non-cql3-aware
   clients (CASSANDRA-4093)
 * (cql3) Fix order by for reversed queries (CASSANDRA-4160)
 * (cql3) Add ReversedType support (CASSANDRA-4004)
 * (cql3) Add timeuuid type (CASSANDRA-4194)
 * (cql3) Minor fixes (CASSANDRA-4185)
 * (cql3) Fix prepared statement in BATCH (CASSANDRA-4202)
 * (cql3) Reduce the list of reserved keywords (CASSANDRA-4186)
 * (cql3) Move max/min compaction thresholds to compaction strategy options
   (CASSANDRA-4187)
 * Fix exception during move when localhost is the only source (CASSANDRA-4200)
 * (cql3) Allow paging through non-ordered partitioner results (CASSANDRA-3771)
 * (cql3) Fix drop index (CASSANDRA-4192)
 * (cql3) Don't return range ghosts anymore (CASSANDRA-3982)
 * fix re-creating Keyspaces/ColumnFamilies with the same name as dropped
   ones (CASSANDRA-4219)
 * fix SecondaryIndex LeveledManifest save upon snapshot (CASSANDRA-4230)
 * fix missing arrayOffset in FBUtilities.hash (CASSANDRA-4250)
 * (cql3) Add name of parameters in CqlResultSet (CASSANDRA-4242)
 * (cql3) Correctly validate order by queries (CASSANDRA-4246)
 * rename stress to cassandra-stress for saner packaging (CASSANDRA-4256)
 * Fix exception on colum metadata with non-string comparator (CASSANDRA-4269)
 * Check for unknown/invalid compression options (CASSANDRA-4266)
 * (cql3) Adds simple access to column timestamp and ttl (CASSANDRA-4217)
 * (cql3) Fix range queries with secondary indexes (CASSANDRA-4257)
 * Better error messages from improper input in cli (CASSANDRA-3865)
 * Try to stop all compaction upon Keyspace or ColumnFamily drop (CASSANDRA-4221)
 * (cql3) Allow keyspace properties to contain hyphens (CASSANDRA-4278)
 * (cql3) Correctly validate keyspace access in create table (CASSANDRA-4296)
 * Avoid deadlock in migration stage (CASSANDRA-3882)
 * Take supercolumn names and deletion info into account in memtable throughput
   (CASSANDRA-4264)
 * Add back backward compatibility for old style replication factor (CASSANDRA-4294)
 * Preserve compatibility with pre-1.1 index queries (CASSANDRA-4262)
Merged from 1.0:
 * Fix super columns bug where cache is not updated (CASSANDRA-4190)
 * fix maxTimestamp to include row tombstones (CASSANDRA-4116)
 * (CLI) properly handle quotes in create/update keyspace commands (CASSANDRA-4129)
 * Avoids possible deadlock during bootstrap (CASSANDRA-4159)
 * fix stress tool that hangs forever on timeout or error (CASSANDRA-4128)
 * stress tool to return appropriate exit code on failure (CASSANDRA-4188)
 * fix compaction NPE when out of disk space and assertions disabled
   (CASSANDRA-3985)
 * synchronize LCS getEstimatedTasks to avoid CME (CASSANDRA-4255)
 * ensure unique streaming session id's (CASSANDRA-4223)
 * kick off background compaction when min/max thresholds change
   (CASSANDRA-4279)
 * improve ability of STCS.getBuckets to deal with 100s of 1000s of
   sstables, such as when convertinb back from LCS (CASSANDRA-4287)
 * Oversize integer in CQL throws NumberFormatException (CASSANDRA-4291)
 * fix 1.0.x node join to mixed version cluster, other nodes >= 1.1 (CASSANDRA-4195)
 * Fix LCS splitting sstable base on uncompressed size (CASSANDRA-4419)
 * Push the validation of secondary index values to the SecondaryIndexManager (CASSANDRA-4240)
 * Don't purge columns during upgradesstables (CASSANDRA-4462)
 * Make cqlsh work with piping (CASSANDRA-4113)
 * Validate arguments for nodetool decommission (CASSANDRA-4061)
 * Report thrift status in nodetool info (CASSANDRA-4010)


1.1.0-final
 * average a reduced liveRatio estimate with the previous one (CASSANDRA-4065)
 * Allow KS and CF names up to 48 characters (CASSANDRA-4157)
 * fix stress build (CASSANDRA-4140)
 * add time remaining estimate to nodetool compactionstats (CASSANDRA-4167)
 * (cql) fix NPE in cql3 ALTER TABLE (CASSANDRA-4163)
 * (cql) Add support for CL.TWO and CL.THREE in CQL (CASSANDRA-4156)
 * (cql) Fix type in CQL3 ALTER TABLE preventing update (CASSANDRA-4170)
 * (cql) Throw invalid exception from CQL3 on obsolete options (CASSANDRA-4171)
 * (cqlsh) fix recognizing uppercase SELECT keyword (CASSANDRA-4161)
 * Pig: wide row support (CASSANDRA-3909)
Merged from 1.0:
 * avoid streaming empty files with bulk loader if sstablewriter errors out
   (CASSANDRA-3946)


1.1-rc1
 * Include stress tool in binary builds (CASSANDRA-4103)
 * (Hadoop) fix wide row iteration when last row read was deleted
   (CASSANDRA-4154)
 * fix read_repair_chance to really default to 0.1 in the cli (CASSANDRA-4114)
 * Adds caching and bloomFilterFpChange to CQL options (CASSANDRA-4042)
 * Adds posibility to autoconfigure size of the KeyCache (CASSANDRA-4087)
 * fix KEYS index from skipping results (CASSANDRA-3996)
 * Remove sliced_buffer_size_in_kb dead option (CASSANDRA-4076)
 * make loadNewSStable preserve sstable version (CASSANDRA-4077)
 * Respect 1.0 cache settings as much as possible when upgrading
   (CASSANDRA-4088)
 * relax path length requirement for sstable files when upgrading on
   non-Windows platforms (CASSANDRA-4110)
 * fix terminination of the stress.java when errors were encountered
   (CASSANDRA-4128)
 * Move CfDef and KsDef validation out of thrift (CASSANDRA-4037)
 * Fix get_paged_slice (CASSANDRA-4136)
 * CQL3: Support slice with exclusive start and stop (CASSANDRA-3785)
Merged from 1.0:
 * support PropertyFileSnitch in bulk loader (CASSANDRA-4145)
 * add auto_snapshot option allowing disabling snapshot before drop/truncate
   (CASSANDRA-3710)
 * allow short snitch names (CASSANDRA-4130)


1.1-beta2
 * rename loaded sstables to avoid conflicts with local snapshots
   (CASSANDRA-3967)
 * start hint replay as soon as FD notifies that the target is back up
   (CASSANDRA-3958)
 * avoid unproductive deserializing of cached rows during compaction
   (CASSANDRA-3921)
 * fix concurrency issues with CQL keyspace creation (CASSANDRA-3903)
 * Show Effective Owership via Nodetool ring <keyspace> (CASSANDRA-3412)
 * Update ORDER BY syntax for CQL3 (CASSANDRA-3925)
 * Fix BulkRecordWriter to not throw NPE if reducer gets no map data from Hadoop (CASSANDRA-3944)
 * Fix bug with counters in super columns (CASSANDRA-3821)
 * Remove deprecated merge_shard_chance (CASSANDRA-3940)
 * add a convenient way to reset a node's schema (CASSANDRA-2963)
 * fix for intermittent SchemaDisagreementException (CASSANDRA-3884)
 * CLI `list <CF>` to limit number of columns and their order (CASSANDRA-3012)
 * ignore deprecated KsDef/CfDef/ColumnDef fields in native schema (CASSANDRA-3963)
 * CLI to report when unsupported column_metadata pair was given (CASSANDRA-3959)
 * reincarnate removed and deprecated KsDef/CfDef attributes (CASSANDRA-3953)
 * Fix race between writes and read for cache (CASSANDRA-3862)
 * perform static initialization of StorageProxy on start-up (CASSANDRA-3797)
 * support trickling fsync() on writes (CASSANDRA-3950)
 * expose counters for unavailable/timeout exceptions given to thrift clients (CASSANDRA-3671)
 * avoid quadratic startup time in LeveledManifest (CASSANDRA-3952)
 * Add type information to new schema_ columnfamilies and remove thrift
   serialization for schema (CASSANDRA-3792)
 * add missing column validator options to the CLI help (CASSANDRA-3926)
 * skip reading saved key cache if CF's caching strategy is NONE or ROWS_ONLY (CASSANDRA-3954)
 * Unify migration code (CASSANDRA-4017)
Merged from 1.0:
 * cqlsh: guess correct version of Python for Arch Linux (CASSANDRA-4090)
 * (CLI) properly handle quotes in create/update keyspace commands (CASSANDRA-4129)
 * Avoids possible deadlock during bootstrap (CASSANDRA-4159)
 * fix stress tool that hangs forever on timeout or error (CASSANDRA-4128)
 * Fix super columns bug where cache is not updated (CASSANDRA-4190)
 * stress tool to return appropriate exit code on failure (CASSANDRA-4188)


1.0.9
 * improve index sampling performance (CASSANDRA-4023)
 * always compact away deleted hints immediately after handoff (CASSANDRA-3955)
 * delete hints from dropped ColumnFamilies on handoff instead of
   erroring out (CASSANDRA-3975)
 * add CompositeType ref to the CLI doc for create/update column family (CASSANDRA-3980)
 * Pig: support Counter ColumnFamilies (CASSANDRA-3973)
 * Pig: Composite column support (CASSANDRA-3684)
 * Avoid NPE during repair when a keyspace has no CFs (CASSANDRA-3988)
 * Fix division-by-zero error on get_slice (CASSANDRA-4000)
 * don't change manifest level for cleanup, scrub, and upgradesstables
   operations under LeveledCompactionStrategy (CASSANDRA-3989, 4112)
 * fix race leading to super columns assertion failure (CASSANDRA-3957)
 * fix NPE on invalid CQL delete command (CASSANDRA-3755)
 * allow custom types in CLI's assume command (CASSANDRA-4081)
 * fix totalBytes count for parallel compactions (CASSANDRA-3758)
 * fix intermittent NPE in get_slice (CASSANDRA-4095)
 * remove unnecessary asserts in native code interfaces (CASSANDRA-4096)
 * Validate blank keys in CQL to avoid assertion errors (CASSANDRA-3612)
 * cqlsh: fix bad decoding of some column names (CASSANDRA-4003)
 * cqlsh: fix incorrect padding with unicode chars (CASSANDRA-4033)
 * Fix EC2 snitch incorrectly reporting region (CASSANDRA-4026)
 * Shut down thrift during decommission (CASSANDRA-4086)
 * Expose nodetool cfhistograms for 2ndary indexes (CASSANDRA-4063)
Merged from 0.8:
 * Fix ConcurrentModificationException in gossiper (CASSANDRA-4019)


1.1-beta1
 * (cqlsh)
   + add SOURCE and CAPTURE commands, and --file option (CASSANDRA-3479)
   + add ALTER COLUMNFAMILY WITH (CASSANDRA-3523)
   + bundle Python dependencies with Cassandra (CASSANDRA-3507)
   + added to Debian package (CASSANDRA-3458)
   + display byte data instead of erroring out on decode failure
     (CASSANDRA-3874)
 * add nodetool rebuild_index (CASSANDRA-3583)
 * add nodetool rangekeysample (CASSANDRA-2917)
 * Fix streaming too much data during move operations (CASSANDRA-3639)
 * Nodetool and CLI connect to localhost by default (CASSANDRA-3568)
 * Reduce memory used by primary index sample (CASSANDRA-3743)
 * (Hadoop) separate input/output configurations (CASSANDRA-3197, 3765)
 * avoid returning internal Cassandra classes over JMX (CASSANDRA-2805)
 * add row-level isolation via SnapTree (CASSANDRA-2893)
 * Optimize key count estimation when opening sstable on startup
   (CASSANDRA-2988)
 * multi-dc replication optimization supporting CL > ONE (CASSANDRA-3577)
 * add command to stop compactions (CASSANDRA-1740, 3566, 3582)
 * multithreaded streaming (CASSANDRA-3494)
 * removed in-tree redhat spec (CASSANDRA-3567)
 * "defragment" rows for name-based queries under STCS, again (CASSANDRA-2503)
 * Recycle commitlog segments for improved performance
   (CASSANDRA-3411, 3543, 3557, 3615)
 * update size-tiered compaction to prioritize small tiers (CASSANDRA-2407)
 * add message expiration logic to OutboundTcpConnection (CASSANDRA-3005)
 * off-heap cache to use sun.misc.Unsafe instead of JNA (CASSANDRA-3271)
 * EACH_QUORUM is only supported for writes (CASSANDRA-3272)
 * replace compactionlock use in schema migration by checking CFS.isValid
   (CASSANDRA-3116)
 * recognize that "SELECT first ... *" isn't really "SELECT *" (CASSANDRA-3445)
 * Use faster bytes comparison (CASSANDRA-3434)
 * Bulk loader is no longer a fat client, (HADOOP) bulk load output format
   (CASSANDRA-3045)
 * (Hadoop) add support for KeyRange.filter
 * remove assumption that keys and token are in bijection
   (CASSANDRA-1034, 3574, 3604)
 * always remove endpoints from delevery queue in HH (CASSANDRA-3546)
 * fix race between cf flush and its 2ndary indexes flush (CASSANDRA-3547)
 * fix potential race in AES when a repair fails (CASSANDRA-3548)
 * Remove columns shadowed by a deleted container even when we cannot purge
   (CASSANDRA-3538)
 * Improve memtable slice iteration performance (CASSANDRA-3545)
 * more efficient allocation of small bloom filters (CASSANDRA-3618)
 * Use separate writer thread in SSTableSimpleUnsortedWriter (CASSANDRA-3619)
 * fsync the directory after new sstable or commitlog segment are created (CASSANDRA-3250)
 * fix minor issues reported by FindBugs (CASSANDRA-3658)
 * global key/row caches (CASSANDRA-3143, 3849)
 * optimize memtable iteration during range scan (CASSANDRA-3638)
 * introduce 'crc_check_chance' in CompressionParameters to support
   a checksum percentage checking chance similarly to read-repair (CASSANDRA-3611)
 * a way to deactivate global key/row cache on per-CF basis (CASSANDRA-3667)
 * fix LeveledCompactionStrategy broken because of generation pre-allocation
   in LeveledManifest (CASSANDRA-3691)
 * finer-grained control over data directories (CASSANDRA-2749)
 * Fix ClassCastException during hinted handoff (CASSANDRA-3694)
 * Upgrade Thrift to 0.7 (CASSANDRA-3213)
 * Make stress.java insert operation to use microseconds (CASSANDRA-3725)
 * Allows (internally) doing a range query with a limit of columns instead of
   rows (CASSANDRA-3742)
 * Allow rangeSlice queries to be start/end inclusive/exclusive (CASSANDRA-3749)
 * Fix BulkLoader to support new SSTable layout and add stream
   throttling to prevent an NPE when there is no yaml config (CASSANDRA-3752)
 * Allow concurrent schema migrations (CASSANDRA-1391, 3832)
 * Add SnapshotCommand to trigger snapshot on remote node (CASSANDRA-3721)
 * Make CFMetaData conversions to/from thrift/native schema inverses
   (CASSANDRA_3559)
 * Add initial code for CQL 3.0-beta (CASSANDRA-2474, 3781, 3753)
 * Add wide row support for ColumnFamilyInputFormat (CASSANDRA-3264)
 * Allow extending CompositeType comparator (CASSANDRA-3657)
 * Avoids over-paging during get_count (CASSANDRA-3798)
 * Add new command to rebuild a node without (repair) merkle tree calculations
   (CASSANDRA-3483, 3922)
 * respect not only row cache capacity but caching mode when
   trying to read data (CASSANDRA-3812)
 * fix system tests (CASSANDRA-3827)
 * CQL support for altering row key type in ALTER TABLE (CASSANDRA-3781)
 * turn compression on by default (CASSANDRA-3871)
 * make hexToBytes refuse invalid input (CASSANDRA-2851)
 * Make secondary indexes CF inherit compression and compaction from their
   parent CF (CASSANDRA-3877)
 * Finish cleanup up tombstone purge code (CASSANDRA-3872)
 * Avoid NPE on aboarted stream-out sessions (CASSANDRA-3904)
 * BulkRecordWriter throws NPE for counter columns (CASSANDRA-3906)
 * Support compression using BulkWriter (CASSANDRA-3907)


1.0.8
 * fix race between cleanup and flush on secondary index CFSes (CASSANDRA-3712)
 * avoid including non-queried nodes in rangeslice read repair
   (CASSANDRA-3843)
 * Only snapshot CF being compacted for snapshot_before_compaction
   (CASSANDRA-3803)
 * Log active compactions in StatusLogger (CASSANDRA-3703)
 * Compute more accurate compaction score per level (CASSANDRA-3790)
 * Return InvalidRequest when using a keyspace that doesn't exist
   (CASSANDRA-3764)
 * disallow user modification of System keyspace (CASSANDRA-3738)
 * allow using sstable2json on secondary index data (CASSANDRA-3738)
 * (cqlsh) add DESCRIBE COLUMNFAMILIES (CASSANDRA-3586)
 * (cqlsh) format blobs correctly and use colors to improve output
   readability (CASSANDRA-3726)
 * synchronize BiMap of bootstrapping tokens (CASSANDRA-3417)
 * show index options in CLI (CASSANDRA-3809)
 * add optional socket timeout for streaming (CASSANDRA-3838)
 * fix truncate not to leave behind non-CFS backed secondary indexes
   (CASSANDRA-3844)
 * make CLI `show schema` to use output stream directly instead
   of StringBuilder (CASSANDRA-3842)
 * remove the wait on hint future during write (CASSANDRA-3870)
 * (cqlsh) ignore missing CfDef opts (CASSANDRA-3933)
 * (cqlsh) look for cqlshlib relative to realpath (CASSANDRA-3767)
 * Fix short read protection (CASSANDRA-3934)
 * Make sure infered and actual schema match (CASSANDRA-3371)
 * Fix NPE during HH delivery (CASSANDRA-3677)
 * Don't put boostrapping node in 'hibernate' status (CASSANDRA-3737)
 * Fix double quotes in windows bat files (CASSANDRA-3744)
 * Fix bad validator lookup (CASSANDRA-3789)
 * Fix soft reset in EC2MultiRegionSnitch (CASSANDRA-3835)
 * Don't leave zombie connections with THSHA thrift server (CASSANDRA-3867)
 * (cqlsh) fix deserialization of data (CASSANDRA-3874)
 * Fix removetoken force causing an inconsistent state (CASSANDRA-3876)
 * Fix ahndling of some types with Pig (CASSANDRA-3886)
 * Don't allow to drop the system keyspace (CASSANDRA-3759)
 * Make Pig deletes disabled by default and configurable (CASSANDRA-3628)
Merged from 0.8:
 * (Pig) fix CassandraStorage to use correct comparator in Super ColumnFamily
   case (CASSANDRA-3251)
 * fix thread safety issues in commitlog replay, primarily affecting
   systems with many (100s) of CF definitions (CASSANDRA-3751)
 * Fix relevant tombstone ignored with super columns (CASSANDRA-3875)


1.0.7
 * fix regression in HH page size calculation (CASSANDRA-3624)
 * retry failed stream on IOException (CASSANDRA-3686)
 * allow configuring bloom_filter_fp_chance (CASSANDRA-3497)
 * attempt hint delivery every ten minutes, or when failure detector
   notifies us that a node is back up, whichever comes first.  hint
   handoff throttle delay default changed to 1ms, from 50 (CASSANDRA-3554)
 * add nodetool setstreamthroughput (CASSANDRA-3571)
 * fix assertion when dropping a columnfamily with no sstables (CASSANDRA-3614)
 * more efficient allocation of small bloom filters (CASSANDRA-3618)
 * CLibrary.createHardLinkWithExec() to check for errors (CASSANDRA-3101)
 * Avoid creating empty and non cleaned writer during compaction (CASSANDRA-3616)
 * stop thrift service in shutdown hook so we can quiesce MessagingService
   (CASSANDRA-3335)
 * (CQL) compaction_strategy_options and compression_parameters for
   CREATE COLUMNFAMILY statement (CASSANDRA-3374)
 * Reset min/max compaction threshold when creating size tiered compaction
   strategy (CASSANDRA-3666)
 * Don't ignore IOException during compaction (CASSANDRA-3655)
 * Fix assertion error for CF with gc_grace=0 (CASSANDRA-3579)
 * Shutdown ParallelCompaction reducer executor after use (CASSANDRA-3711)
 * Avoid < 0 value for pending tasks in leveled compaction (CASSANDRA-3693)
 * (Hadoop) Support TimeUUID in Pig CassandraStorage (CASSANDRA-3327)
 * Check schema is ready before continuing boostrapping (CASSANDRA-3629)
 * Catch overflows during parsing of chunk_length_kb (CASSANDRA-3644)
 * Improve stream protocol mismatch errors (CASSANDRA-3652)
 * Avoid multiple thread doing HH to the same target (CASSANDRA-3681)
 * Add JMX property for rp_timeout_in_ms (CASSANDRA-2940)
 * Allow DynamicCompositeType to compare component of different types
   (CASSANDRA-3625)
 * Flush non-cfs backed secondary indexes (CASSANDRA-3659)
 * Secondary Indexes should report memory consumption (CASSANDRA-3155)
 * fix for SelectStatement start/end key are not set correctly
   when a key alias is involved (CASSANDRA-3700)
 * fix CLI `show schema` command insert of an extra comma in
   column_metadata (CASSANDRA-3714)
Merged from 0.8:
 * avoid logging (harmless) exception when GC takes < 1ms (CASSANDRA-3656)
 * prevent new nodes from thinking down nodes are up forever (CASSANDRA-3626)
 * use correct list of replicas for LOCAL_QUORUM reads when read repair
   is disabled (CASSANDRA-3696)
 * block on flush before compacting hints (may prevent OOM) (CASSANDRA-3733)


1.0.6
 * (CQL) fix cqlsh support for replicate_on_write (CASSANDRA-3596)
 * fix adding to leveled manifest after streaming (CASSANDRA-3536)
 * filter out unavailable cipher suites when using encryption (CASSANDRA-3178)
 * (HADOOP) add old-style api support for CFIF and CFRR (CASSANDRA-2799)
 * Support TimeUUIDType column names in Stress.java tool (CASSANDRA-3541)
 * (CQL) INSERT/UPDATE/DELETE/TRUNCATE commands should allow CF names to
   be qualified by keyspace (CASSANDRA-3419)
 * always remove endpoints from delevery queue in HH (CASSANDRA-3546)
 * fix race between cf flush and its 2ndary indexes flush (CASSANDRA-3547)
 * fix potential race in AES when a repair fails (CASSANDRA-3548)
 * fix default value validation usage in CLI SET command (CASSANDRA-3553)
 * Optimize componentsFor method for compaction and startup time
   (CASSANDRA-3532)
 * (CQL) Proper ColumnFamily metadata validation on CREATE COLUMNFAMILY
   (CASSANDRA-3565)
 * fix compression "chunk_length_kb" option to set correct kb value for
   thrift/avro (CASSANDRA-3558)
 * fix missing response during range slice repair (CASSANDRA-3551)
 * 'describe ring' moved from CLI to nodetool and available through JMX (CASSANDRA-3220)
 * add back partitioner to sstable metadata (CASSANDRA-3540)
 * fix NPE in get_count for counters (CASSANDRA-3601)
Merged from 0.8:
 * remove invalid assertion that table was opened before dropping it
   (CASSANDRA-3580)
 * range and index scans now only send requests to enough replicas to
   satisfy requested CL + RR (CASSANDRA-3598)
 * use cannonical host for local node in nodetool info (CASSANDRA-3556)
 * remove nonlocal DC write optimization since it only worked with
   CL.ONE or CL.LOCAL_QUORUM (CASSANDRA-3577, 3585)
 * detect misuses of CounterColumnType (CASSANDRA-3422)
 * turn off string interning in json2sstable, take 2 (CASSANDRA-2189)
 * validate compression parameters on add/update of the ColumnFamily
   (CASSANDRA-3573)
 * Check for 0.0.0.0 is incorrect in CFIF (CASSANDRA-3584)
 * Increase vm.max_map_count in debian packaging (CASSANDRA-3563)
 * gossiper will never add itself to saved endpoints (CASSANDRA-3485)


1.0.5
 * revert CASSANDRA-3407 (see CASSANDRA-3540)
 * fix assertion error while forwarding writes to local nodes (CASSANDRA-3539)


1.0.4
 * fix self-hinting of timed out read repair updates and make hinted handoff
   less prone to OOMing a coordinator (CASSANDRA-3440)
 * expose bloom filter sizes via JMX (CASSANDRA-3495)
 * enforce RP tokens 0..2**127 (CASSANDRA-3501)
 * canonicalize paths exposed through JMX (CASSANDRA-3504)
 * fix "liveSize" stat when sstables are removed (CASSANDRA-3496)
 * add bloom filter FP rates to nodetool cfstats (CASSANDRA-3347)
 * record partitioner in sstable metadata component (CASSANDRA-3407)
 * add new upgradesstables nodetool command (CASSANDRA-3406)
 * skip --debug requirement to see common exceptions in CLI (CASSANDRA-3508)
 * fix incorrect query results due to invalid max timestamp (CASSANDRA-3510)
 * make sstableloader recognize compressed sstables (CASSANDRA-3521)
 * avoids race in OutboundTcpConnection in multi-DC setups (CASSANDRA-3530)
 * use SETLOCAL in cassandra.bat (CASSANDRA-3506)
 * fix ConcurrentModificationException in Table.all() (CASSANDRA-3529)
Merged from 0.8:
 * fix concurrence issue in the FailureDetector (CASSANDRA-3519)
 * fix array out of bounds error in counter shard removal (CASSANDRA-3514)
 * avoid dropping tombstones when they might still be needed to shadow
   data in a different sstable (CASSANDRA-2786)


1.0.3
 * revert name-based query defragmentation aka CASSANDRA-2503 (CASSANDRA-3491)
 * fix invalidate-related test failures (CASSANDRA-3437)
 * add next-gen cqlsh to bin/ (CASSANDRA-3188, 3131, 3493)
 * (CQL) fix handling of rows with no columns (CASSANDRA-3424, 3473)
 * fix querying supercolumns by name returning only a subset of
   subcolumns or old subcolumn versions (CASSANDRA-3446)
 * automatically compute sha1 sum for uncompressed data files (CASSANDRA-3456)
 * fix reading metadata/statistics component for version < h (CASSANDRA-3474)
 * add sstable forward-compatibility (CASSANDRA-3478)
 * report compression ratio in CFSMBean (CASSANDRA-3393)
 * fix incorrect size exception during streaming of counters (CASSANDRA-3481)
 * (CQL) fix for counter decrement syntax (CASSANDRA-3418)
 * Fix race introduced by CASSANDRA-2503 (CASSANDRA-3482)
 * Fix incomplete deletion of delivered hints (CASSANDRA-3466)
 * Avoid rescheduling compactions when no compaction was executed
   (CASSANDRA-3484)
 * fix handling of the chunk_length_kb compression options (CASSANDRA-3492)
Merged from 0.8:
 * fix updating CF row_cache_provider (CASSANDRA-3414)
 * CFMetaData.convertToThrift method to set RowCacheProvider (CASSANDRA-3405)
 * acquire compactionlock during truncate (CASSANDRA-3399)
 * fix displaying cfdef entries for super columnfamilies (CASSANDRA-3415)
 * Make counter shard merging thread safe (CASSANDRA-3178)
 * Revert CASSANDRA-2855
 * Fix bug preventing the use of efficient cross-DC writes (CASSANDRA-3472)
 * `describe ring` command for CLI (CASSANDRA-3220)
 * (Hadoop) skip empty rows when entire row is requested, redux (CASSANDRA-2855)


1.0.2
 * "defragment" rows for name-based queries under STCS (CASSANDRA-2503)
 * Add timing information to cassandra-cli GET/SET/LIST queries (CASSANDRA-3326)
 * Only create one CompressionMetadata object per sstable (CASSANDRA-3427)
 * cleanup usage of StorageService.setMode() (CASSANDRA-3388)
 * Avoid large array allocation for compressed chunk offsets (CASSANDRA-3432)
 * fix DecimalType bytebuffer marshalling (CASSANDRA-3421)
 * fix bug that caused first column in per row indexes to be ignored
   (CASSANDRA-3441)
 * add JMX call to clean (failed) repair sessions (CASSANDRA-3316)
 * fix sstableloader reference acquisition bug (CASSANDRA-3438)
 * fix estimated row size regression (CASSANDRA-3451)
 * make sure we don't return more columns than asked (CASSANDRA-3303, 3395)
Merged from 0.8:
 * acquire compactionlock during truncate (CASSANDRA-3399)
 * fix displaying cfdef entries for super columnfamilies (CASSANDRA-3415)


1.0.1
 * acquire references during index build to prevent delete problems
   on Windows (CASSANDRA-3314)
 * describe_ring should include datacenter/topology information (CASSANDRA-2882)
 * Thrift sockets are not properly buffered (CASSANDRA-3261)
 * performance improvement for bytebufferutil compare function (CASSANDRA-3286)
 * add system.versions ColumnFamily (CASSANDRA-3140)
 * reduce network copies (CASSANDRA-3333, 3373)
 * limit nodetool to 32MB of heap (CASSANDRA-3124)
 * (CQL) update parser to accept "timestamp" instead of "date" (CASSANDRA-3149)
 * Fix CLI `show schema` to include "compression_options" (CASSANDRA-3368)
 * Snapshot to include manifest under LeveledCompactionStrategy (CASSANDRA-3359)
 * (CQL) SELECT query should allow CF name to be qualified by keyspace (CASSANDRA-3130)
 * (CQL) Fix internal application error specifying 'using consistency ...'
   in lower case (CASSANDRA-3366)
 * fix Deflate compression when compression actually makes the data bigger
   (CASSANDRA-3370)
 * optimize UUIDGen to avoid lock contention on InetAddress.getLocalHost
   (CASSANDRA-3387)
 * tolerate index being dropped mid-mutation (CASSANDRA-3334, 3313)
 * CompactionManager is now responsible for checking for new candidates
   post-task execution, enabling more consistent leveled compaction
   (CASSANDRA-3391)
 * Cache HSHA threads (CASSANDRA-3372)
 * use CF/KS names as snapshot prefix for drop + truncate operations
   (CASSANDRA-2997)
 * Break bloom filters up to avoid heap fragmentation (CASSANDRA-2466)
 * fix cassandra hanging on jsvc stop (CASSANDRA-3302)
 * Avoid leveled compaction getting blocked on errors (CASSANDRA-3408)
 * Make reloading the compaction strategy safe (CASSANDRA-3409)
 * ignore 0.8 hints even if compaction begins before we try to purge
   them (CASSANDRA-3385)
 * remove procrun (bin\daemon) from Cassandra source tree and
   artifacts (CASSANDRA-3331)
 * make cassandra compile under JDK7 (CASSANDRA-3275)
 * remove dependency of clientutil.jar to FBUtilities (CASSANDRA-3299)
 * avoid truncation errors by using long math on long values (CASSANDRA-3364)
 * avoid clock drift on some Windows machine (CASSANDRA-3375)
 * display cache provider in cli 'describe keyspace' command (CASSANDRA-3384)
 * fix incomplete topology information in describe_ring (CASSANDRA-3403)
 * expire dead gossip states based on time (CASSANDRA-2961)
 * improve CompactionTask extensibility (CASSANDRA-3330)
 * Allow one leveled compaction task to kick off another (CASSANDRA-3363)
 * allow encryption only between datacenters (CASSANDRA-2802)
Merged from 0.8:
 * fix truncate allowing data to be replayed post-restart (CASSANDRA-3297)
 * make iwriter final in IndexWriter to avoid NPE (CASSANDRA-2863)
 * (CQL) update grammar to require key clause in DELETE statement
   (CASSANDRA-3349)
 * (CQL) allow numeric keyspace names in USE statement (CASSANDRA-3350)
 * (Hadoop) skip empty rows when slicing the entire row (CASSANDRA-2855)
 * Fix handling of tombstone by SSTableExport/Import (CASSANDRA-3357)
 * fix ColumnIndexer to use long offsets (CASSANDRA-3358)
 * Improved CLI exceptions (CASSANDRA-3312)
 * Fix handling of tombstone by SSTableExport/Import (CASSANDRA-3357)
 * Only count compaction as active (for throttling) when they have
   successfully acquired the compaction lock (CASSANDRA-3344)
 * Display CLI version string on startup (CASSANDRA-3196)
 * (Hadoop) make CFIF try rpc_address or fallback to listen_address
   (CASSANDRA-3214)
 * (Hadoop) accept comma delimited lists of initial thrift connections
   (CASSANDRA-3185)
 * ColumnFamily min_compaction_threshold should be >= 2 (CASSANDRA-3342)
 * (Pig) add 0.8+ types and key validation type in schema (CASSANDRA-3280)
 * Fix completely removing column metadata using CLI (CASSANDRA-3126)
 * CLI `describe cluster;` output should be on separate lines for separate versions
   (CASSANDRA-3170)
 * fix changing durable_writes keyspace option during CF creation
   (CASSANDRA-3292)
 * avoid locking on update when no indexes are involved (CASSANDRA-3386)
 * fix assertionError during repair with ordered partitioners (CASSANDRA-3369)
 * correctly serialize key_validation_class for avro (CASSANDRA-3391)
 * don't expire counter tombstone after streaming (CASSANDRA-3394)
 * prevent nodes that failed to join from hanging around forever
   (CASSANDRA-3351)
 * remove incorrect optimization from slice read path (CASSANDRA-3390)
 * Fix race in AntiEntropyService (CASSANDRA-3400)


1.0.0-final
 * close scrubbed sstable fd before deleting it (CASSANDRA-3318)
 * fix bug preventing obsolete commitlog segments from being removed
   (CASSANDRA-3269)
 * tolerate whitespace in seed CDL (CASSANDRA-3263)
 * Change default heap thresholds to max(min(1/2 ram, 1G), min(1/4 ram, 8GB))
   (CASSANDRA-3295)
 * Fix broken CompressedRandomAccessReaderTest (CASSANDRA-3298)
 * (CQL) fix type information returned for wildcard queries (CASSANDRA-3311)
 * add estimated tasks to LeveledCompactionStrategy (CASSANDRA-3322)
 * avoid including compaction cache-warming in keycache stats (CASSANDRA-3325)
 * run compaction and hinted handoff threads at MIN_PRIORITY (CASSANDRA-3308)
 * default hsha thrift server to cpu core count in rpc pool (CASSANDRA-3329)
 * add bin\daemon to binary tarball for Windows service (CASSANDRA-3331)
 * Fix places where uncompressed size of sstables was use in place of the
   compressed one (CASSANDRA-3338)
 * Fix hsha thrift server (CASSANDRA-3346)
 * Make sure repair only stream needed sstables (CASSANDRA-3345)


1.0.0-rc2
 * Log a meaningful warning when a node receives a message for a repair session
   that doesn't exist anymore (CASSANDRA-3256)
 * test for NUMA policy support as well as numactl presence (CASSANDRA-3245)
 * Fix FD leak when internode encryption is enabled (CASSANDRA-3257)
 * Remove incorrect assertion in mergeIterator (CASSANDRA-3260)
 * FBUtilities.hexToBytes(String) to throw NumberFormatException when string
   contains non-hex characters (CASSANDRA-3231)
 * Keep SimpleSnitch proximity ordering unchanged from what the Strategy
   generates, as intended (CASSANDRA-3262)
 * remove Scrub from compactionstats when finished (CASSANDRA-3255)
 * fix counter entry in jdbc TypesMap (CASSANDRA-3268)
 * fix full queue scenario for ParallelCompactionIterator (CASSANDRA-3270)
 * fix bootstrap process (CASSANDRA-3285)
 * don't try delivering hints if when there isn't any (CASSANDRA-3176)
 * CLI documentation change for ColumnFamily `compression_options` (CASSANDRA-3282)
 * ignore any CF ids sent by client for adding CF/KS (CASSANDRA-3288)
 * remove obsolete hints on first startup (CASSANDRA-3291)
 * use correct ISortedColumns for time-optimized reads (CASSANDRA-3289)
 * Evict gossip state immediately when a token is taken over by a new IP
   (CASSANDRA-3259)


1.0.0-rc1
 * Update CQL to generate microsecond timestamps by default (CASSANDRA-3227)
 * Fix counting CFMetadata towards Memtable liveRatio (CASSANDRA-3023)
 * Kill server on wrapped OOME such as from FileChannel.map (CASSANDRA-3201)
 * remove unnecessary copy when adding to row cache (CASSANDRA-3223)
 * Log message when a full repair operation completes (CASSANDRA-3207)
 * Fix streamOutSession keeping sstables references forever if the remote end
   dies (CASSANDRA-3216)
 * Remove dynamic_snitch boolean from example configuration (defaulting to
   true) and set default badness threshold to 0.1 (CASSANDRA-3229)
 * Base choice of random or "balanced" token on bootstrap on whether
   schema definitions were found (CASSANDRA-3219)
 * Fixes for LeveledCompactionStrategy score computation, prioritization,
   scheduling, and performance (CASSANDRA-3224, 3234)
 * parallelize sstable open at server startup (CASSANDRA-2988)
 * fix handling of exceptions writing to OutboundTcpConnection (CASSANDRA-3235)
 * Allow using quotes in "USE <keyspace>;" CLI command (CASSANDRA-3208)
 * Don't allow any cache loading exceptions to halt startup (CASSANDRA-3218)
 * Fix sstableloader --ignores option (CASSANDRA-3247)
 * File descriptor limit increased in packaging (CASSANDRA-3206)
 * Fix deadlock in commit log during flush (CASSANDRA-3253)


1.0.0-beta1
 * removed binarymemtable (CASSANDRA-2692)
 * add commitlog_total_space_in_mb to prevent fragmented logs (CASSANDRA-2427)
 * removed commitlog_rotation_threshold_in_mb configuration (CASSANDRA-2771)
 * make AbstractBounds.normalize de-overlapp overlapping ranges (CASSANDRA-2641)
 * replace CollatingIterator, ReducingIterator with MergeIterator
   (CASSANDRA-2062)
 * Fixed the ability to set compaction strategy in cli using create column
   family command (CASSANDRA-2778)
 * clean up tmp files after failed compaction (CASSANDRA-2468)
 * restrict repair streaming to specific columnfamilies (CASSANDRA-2280)
 * don't bother persisting columns shadowed by a row tombstone (CASSANDRA-2589)
 * reset CF and SC deletion times after gc_grace (CASSANDRA-2317)
 * optimize away seek when compacting wide rows (CASSANDRA-2879)
 * single-pass streaming (CASSANDRA-2677, 2906, 2916, 3003)
 * use reference counting for deleting sstables instead of relying on GC
   (CASSANDRA-2521, 3179)
 * store hints as serialized mutations instead of pointers to data row
   (CASSANDRA-2045)
 * store hints in the coordinator node instead of in the closest replica
   (CASSANDRA-2914)
 * add row_cache_keys_to_save CF option (CASSANDRA-1966)
 * check column family validity in nodetool repair (CASSANDRA-2933)
 * use lazy initialization instead of class initialization in NodeId
   (CASSANDRA-2953)
 * add paging to get_count (CASSANDRA-2894)
 * fix "short reads" in [multi]get (CASSANDRA-2643, 3157, 3192)
 * add optional compression for sstables (CASSANDRA-47, 2994, 3001, 3128)
 * add scheduler JMX metrics (CASSANDRA-2962)
 * add block level checksum for compressed data (CASSANDRA-1717)
 * make column family backed column map pluggable and introduce unsynchronized
   ArrayList backed one to speedup reads (CASSANDRA-2843, 3165, 3205)
 * refactoring of the secondary index api (CASSANDRA-2982)
 * make CL > ONE reads wait for digest reconciliation before returning
   (CASSANDRA-2494)
 * fix missing logging for some exceptions (CASSANDRA-2061)
 * refactor and optimize ColumnFamilyStore.files(...) and Descriptor.fromFilename(String)
   and few other places responsible for work with SSTable files (CASSANDRA-3040)
 * Stop reading from sstables once we know we have the most recent columns,
   for query-by-name requests (CASSANDRA-2498)
 * Add query-by-column mode to stress.java (CASSANDRA-3064)
 * Add "install" command to cassandra.bat (CASSANDRA-292)
 * clean up KSMetadata, CFMetadata from unnecessary
   Thrift<->Avro conversion methods (CASSANDRA-3032)
 * Add timeouts to client request schedulers (CASSANDRA-3079, 3096)
 * Cli to use hashes rather than array of hashes for strategy options (CASSANDRA-3081)
 * LeveledCompactionStrategy (CASSANDRA-1608, 3085, 3110, 3087, 3145, 3154, 3182)
 * Improvements of the CLI `describe` command (CASSANDRA-2630)
 * reduce window where dropped CF sstables may not be deleted (CASSANDRA-2942)
 * Expose gossip/FD info to JMX (CASSANDRA-2806)
 * Fix streaming over SSL when compressed SSTable involved (CASSANDRA-3051)
 * Add support for pluggable secondary index implementations (CASSANDRA-3078)
 * remove compaction_thread_priority setting (CASSANDRA-3104)
 * generate hints for replicas that timeout, not just replicas that are known
   to be down before starting (CASSANDRA-2034)
 * Add throttling for internode streaming (CASSANDRA-3080)
 * make the repair of a range repair all replica (CASSANDRA-2610, 3194)
 * expose the ability to repair the first range (as returned by the
   partitioner) of a node (CASSANDRA-2606)
 * Streams Compression (CASSANDRA-3015)
 * add ability to use multiple threads during a single compaction
   (CASSANDRA-2901)
 * make AbstractBounds.normalize support overlapping ranges (CASSANDRA-2641)
 * fix of the CQL count() behavior (CASSANDRA-3068)
 * use TreeMap backed column families for the SSTable simple writers
   (CASSANDRA-3148)
 * fix inconsistency of the CLI syntax when {} should be used instead of [{}]
   (CASSANDRA-3119)
 * rename CQL type names to match expected SQL behavior (CASSANDRA-3149, 3031)
 * Arena-based allocation for memtables (CASSANDRA-2252, 3162, 3163, 3168)
 * Default RR chance to 0.1 (CASSANDRA-3169)
 * Add RowLevel support to secondary index API (CASSANDRA-3147)
 * Make SerializingCacheProvider the default if JNA is available (CASSANDRA-3183)
 * Fix backwards compatibilty for CQL memtable properties (CASSANDRA-3190)
 * Add five-minute delay before starting compactions on a restarted server
   (CASSANDRA-3181)
 * Reduce copies done for intra-host messages (CASSANDRA-1788, 3144)
 * support of compaction strategy option for stress.java (CASSANDRA-3204)
 * make memtable throughput and column count thresholds no-ops (CASSANDRA-2449)
 * Return schema information along with the resultSet in CQL (CASSANDRA-2734)
 * Add new DecimalType (CASSANDRA-2883)
 * Fix assertion error in RowRepairResolver (CASSANDRA-3156)
 * Reduce unnecessary high buffer sizes (CASSANDRA-3171)
 * Pluggable compaction strategy (CASSANDRA-1610)
 * Add new broadcast_address config option (CASSANDRA-2491)


0.8.7
 * Kill server on wrapped OOME such as from FileChannel.map (CASSANDRA-3201)
 * Allow using quotes in "USE <keyspace>;" CLI command (CASSANDRA-3208)
 * Log message when a full repair operation completes (CASSANDRA-3207)
 * Don't allow any cache loading exceptions to halt startup (CASSANDRA-3218)
 * Fix sstableloader --ignores option (CASSANDRA-3247)
 * File descriptor limit increased in packaging (CASSANDRA-3206)
 * Log a meaningfull warning when a node receive a message for a repair session
   that doesn't exist anymore (CASSANDRA-3256)
 * Fix FD leak when internode encryption is enabled (CASSANDRA-3257)
 * FBUtilities.hexToBytes(String) to throw NumberFormatException when string
   contains non-hex characters (CASSANDRA-3231)
 * Keep SimpleSnitch proximity ordering unchanged from what the Strategy
   generates, as intended (CASSANDRA-3262)
 * remove Scrub from compactionstats when finished (CASSANDRA-3255)
 * Fix tool .bat files when CASSANDRA_HOME contains spaces (CASSANDRA-3258)
 * Force flush of status table when removing/updating token (CASSANDRA-3243)
 * Evict gossip state immediately when a token is taken over by a new IP (CASSANDRA-3259)
 * Fix bug where the failure detector can take too long to mark a host
   down (CASSANDRA-3273)
 * (Hadoop) allow wrapping ranges in queries (CASSANDRA-3137)
 * (Hadoop) check all interfaces for a match with split location
   before falling back to random replica (CASSANDRA-3211)
 * (Hadoop) Make Pig storage handle implements LoadMetadata (CASSANDRA-2777)
 * (Hadoop) Fix exception during PIG 'dump' (CASSANDRA-2810)
 * Fix stress COUNTER_GET option (CASSANDRA-3301)
 * Fix missing fields in CLI `show schema` output (CASSANDRA-3304)
 * Nodetool no longer leaks threads and closes JMX connections (CASSANDRA-3309)
 * fix truncate allowing data to be replayed post-restart (CASSANDRA-3297)
 * Move SimpleAuthority and SimpleAuthenticator to examples (CASSANDRA-2922)
 * Fix handling of tombstone by SSTableExport/Import (CASSANDRA-3357)
 * Fix transposition in cfHistograms (CASSANDRA-3222)
 * Allow using number as DC name when creating keyspace in CQL (CASSANDRA-3239)
 * Force flush of system table after updating/removing a token (CASSANDRA-3243)


0.8.6
 * revert CASSANDRA-2388
 * change TokenRange.endpoints back to listen/broadcast address to match
   pre-1777 behavior, and add TokenRange.rpc_endpoints instead (CASSANDRA-3187)
 * avoid trying to watch cassandra-topology.properties when loaded from jar
   (CASSANDRA-3138)
 * prevent users from creating keyspaces with LocalStrategy replication
   (CASSANDRA-3139)
 * fix CLI `show schema;` to output correct keyspace definition statement
   (CASSANDRA-3129)
 * CustomTThreadPoolServer to log TTransportException at DEBUG level
   (CASSANDRA-3142)
 * allow topology sort to work with non-unique rack names between
   datacenters (CASSANDRA-3152)
 * Improve caching of same-version Messages on digest and repair paths
   (CASSANDRA-3158)
 * Randomize choice of first replica for counter increment (CASSANDRA-2890)
 * Fix using read_repair_chance instead of merge_shard_change (CASSANDRA-3202)
 * Avoid streaming data to nodes that already have it, on move as well as
   decommission (CASSANDRA-3041)
 * Fix divide by zero error in GCInspector (CASSANDRA-3164)
 * allow quoting of the ColumnFamily name in CLI `create column family`
   statement (CASSANDRA-3195)
 * Fix rolling upgrade from 0.7 to 0.8 problem (CASSANDRA-3166)
 * Accomodate missing encryption_options in IncomingTcpConnection.stream
   (CASSANDRA-3212)


0.8.5
 * fix NPE when encryption_options is unspecified (CASSANDRA-3007)
 * include column name in validation failure exceptions (CASSANDRA-2849)
 * make sure truncate clears out the commitlog so replay won't re-
   populate with truncated data (CASSANDRA-2950)
 * fix NPE when debug logging is enabled and dropped CF is present
   in a commitlog segment (CASSANDRA-3021)
 * fix cassandra.bat when CASSANDRA_HOME contains spaces (CASSANDRA-2952)
 * fix to SSTableSimpleUnsortedWriter bufferSize calculation (CASSANDRA-3027)
 * make cleanup and normal compaction able to skip empty rows
   (rows containing nothing but expired tombstones) (CASSANDRA-3039)
 * work around native memory leak in com.sun.management.GarbageCollectorMXBean
   (CASSANDRA-2868)
 * validate that column names in column_metadata are not equal to key_alias
   on create/update of the ColumnFamily and CQL 'ALTER' statement (CASSANDRA-3036)
 * return an InvalidRequestException if an indexed column is assigned
   a value larger than 64KB (CASSANDRA-3057)
 * fix of numeric-only and string column names handling in CLI "drop index"
   (CASSANDRA-3054)
 * prune index scan resultset back to original request for lazy
   resultset expansion case (CASSANDRA-2964)
 * (Hadoop) fail jobs when Cassandra node has failed but TaskTracker
   has not (CASSANDRA-2388)
 * fix dynamic snitch ignoring nodes when read_repair_chance is zero
   (CASSANDRA-2662)
 * avoid retaining references to dropped CFS objects in
   CompactionManager.estimatedCompactions (CASSANDRA-2708)
 * expose rpc timeouts per host in MessagingServiceMBean (CASSANDRA-2941)
 * avoid including cwd in classpath for deb and rpm packages (CASSANDRA-2881)
 * remove gossip state when a new IP takes over a token (CASSANDRA-3071)
 * allow sstable2json to work on index sstable files (CASSANDRA-3059)
 * always hint counters (CASSANDRA-3099)
 * fix log4j initialization in EmbeddedCassandraService (CASSANDRA-2857)
 * remove gossip state when a new IP takes over a token (CASSANDRA-3071)
 * work around native memory leak in com.sun.management.GarbageCollectorMXBean
    (CASSANDRA-2868)
 * fix UnavailableException with writes at CL.EACH_QUORM (CASSANDRA-3084)
 * fix parsing of the Keyspace and ColumnFamily names in numeric
   and string representations in CLI (CASSANDRA-3075)
 * fix corner cases in Range.differenceToFetch (CASSANDRA-3084)
 * fix ip address String representation in the ring cache (CASSANDRA-3044)
 * fix ring cache compatibility when mixing pre-0.8.4 nodes with post-
   in the same cluster (CASSANDRA-3023)
 * make repair report failure when a node participating dies (instead of
   hanging forever) (CASSANDRA-2433)
 * fix handling of the empty byte buffer by ReversedType (CASSANDRA-3111)
 * Add validation that Keyspace names are case-insensitively unique (CASSANDRA-3066)
 * catch invalid key_validation_class before instantiating UpdateColumnFamily (CASSANDRA-3102)
 * make Range and Bounds objects client-safe (CASSANDRA-3108)
 * optionally skip log4j configuration (CASSANDRA-3061)
 * bundle sstableloader with the debian package (CASSANDRA-3113)
 * don't try to build secondary indexes when there is none (CASSANDRA-3123)
 * improve SSTableSimpleUnsortedWriter speed for large rows (CASSANDRA-3122)
 * handle keyspace arguments correctly in nodetool snapshot (CASSANDRA-3038)
 * Fix SSTableImportTest on windows (CASSANDRA-3043)
 * expose compactionThroughputMbPerSec through JMX (CASSANDRA-3117)
 * log keyspace and CF of large rows being compacted


0.8.4
 * change TokenRing.endpoints to be a list of rpc addresses instead of
   listen/broadcast addresses (CASSANDRA-1777)
 * include files-to-be-streamed in StreamInSession.getSources (CASSANDRA-2972)
 * use JAVA env var in cassandra-env.sh (CASSANDRA-2785, 2992)
 * avoid doing read for no-op replicate-on-write at CL=1 (CASSANDRA-2892)
 * refuse counter write for CL.ANY (CASSANDRA-2990)
 * switch back to only logging recent dropped messages (CASSANDRA-3004)
 * always deserialize RowMutation for counters (CASSANDRA-3006)
 * ignore saved replication_factor strategy_option for NTS (CASSANDRA-3011)
 * make sure pre-truncate CL segments are discarded (CASSANDRA-2950)


0.8.3
 * add ability to drop local reads/writes that are going to timeout
   (CASSANDRA-2943)
 * revamp token removal process, keep gossip states for 3 days (CASSANDRA-2496)
 * don't accept extra args for 0-arg nodetool commands (CASSANDRA-2740)
 * log unavailableexception details at debug level (CASSANDRA-2856)
 * expose data_dir though jmx (CASSANDRA-2770)
 * don't include tmp files as sstable when create cfs (CASSANDRA-2929)
 * log Java classpath on startup (CASSANDRA-2895)
 * keep gossipped version in sync with actual on migration coordinator
   (CASSANDRA-2946)
 * use lazy initialization instead of class initialization in NodeId
   (CASSANDRA-2953)
 * check column family validity in nodetool repair (CASSANDRA-2933)
 * speedup bytes to hex conversions dramatically (CASSANDRA-2850)
 * Flush memtables on shutdown when durable writes are disabled
   (CASSANDRA-2958)
 * improved POSIX compatibility of start scripts (CASsANDRA-2965)
 * add counter support to Hadoop InputFormat (CASSANDRA-2981)
 * fix bug where dirty commitlog segments were removed (and avoid keeping
   segments with no post-flush activity permanently dirty) (CASSANDRA-2829)
 * fix throwing exception with batch mutation of counter super columns
   (CASSANDRA-2949)
 * ignore system tables during repair (CASSANDRA-2979)
 * throw exception when NTS is given replication_factor as an option
   (CASSANDRA-2960)
 * fix assertion error during compaction of counter CFs (CASSANDRA-2968)
 * avoid trying to create index names, when no index exists (CASSANDRA-2867)
 * don't sample the system table when choosing a bootstrap token
   (CASSANDRA-2825)
 * gossiper notifies of local state changes (CASSANDRA-2948)
 * add asynchronous and half-sync/half-async (hsha) thrift servers
   (CASSANDRA-1405)
 * fix potential use of free'd native memory in SerializingCache
   (CASSANDRA-2951)
 * prune index scan resultset back to original request for lazy
   resultset expansion case (CASSANDRA-2964)
 * (Hadoop) fail jobs when Cassandra node has failed but TaskTracker
    has not (CASSANDRA-2388)


0.8.2
 * CQL:
   - include only one row per unique key for IN queries (CASSANDRA-2717)
   - respect client timestamp on full row deletions (CASSANDRA-2912)
 * improve thread-safety in StreamOutSession (CASSANDRA-2792)
 * allow deleting a row and updating indexed columns in it in the
   same mutation (CASSANDRA-2773)
 * Expose number of threads blocked on submitting memtable to flush
   in JMX (CASSANDRA-2817)
 * add ability to return "endpoints" to nodetool (CASSANDRA-2776)
 * Add support for multiple (comma-delimited) coordinator addresses
   to ColumnFamilyInputFormat (CASSANDRA-2807)
 * fix potential NPE while scheduling read repair for range slice
   (CASSANDRA-2823)
 * Fix race in SystemTable.getCurrentLocalNodeId (CASSANDRA-2824)
 * Correctly set default for replicate_on_write (CASSANDRA-2835)
 * improve nodetool compactionstats formatting (CASSANDRA-2844)
 * fix index-building status display (CASSANDRA-2853)
 * fix CLI perpetuating obsolete KsDef.replication_factor (CASSANDRA-2846)
 * improve cli treatment of multiline comments (CASSANDRA-2852)
 * handle row tombstones correctly in EchoedRow (CASSANDRA-2786)
 * add MessagingService.get[Recently]DroppedMessages and
   StorageService.getExceptionCount (CASSANDRA-2804)
 * fix possibility of spurious UnavailableException for LOCAL_QUORUM
   reads with dynamic snitch + read repair disabled (CASSANDRA-2870)
 * add ant-optional as dependence for the debian package (CASSANDRA-2164)
 * add option to specify limit for get_slice in the CLI (CASSANDRA-2646)
 * decrease HH page size (CASSANDRA-2832)
 * reset cli keyspace after dropping the current one (CASSANDRA-2763)
 * add KeyRange option to Hadoop inputformat (CASSANDRA-1125)
 * fix protocol versioning (CASSANDRA-2818, 2860)
 * support spaces in path to log4j configuration (CASSANDRA-2383)
 * avoid including inferred types in CF update (CASSANDRA-2809)
 * fix JMX bulkload call (CASSANDRA-2908)
 * fix updating KS with durable_writes=false (CASSANDRA-2907)
 * add simplified facade to SSTableWriter for bulk loading use
   (CASSANDRA-2911)
 * fix re-using index CF sstable names after drop/recreate (CASSANDRA-2872)
 * prepend CF to default index names (CASSANDRA-2903)
 * fix hint replay (CASSANDRA-2928)
 * Properly synchronize repair's merkle tree computation (CASSANDRA-2816)


0.8.1
 * CQL:
   - support for insert, delete in BATCH (CASSANDRA-2537)
   - support for IN to SELECT, UPDATE (CASSANDRA-2553)
   - timestamp support for INSERT, UPDATE, and BATCH (CASSANDRA-2555)
   - TTL support (CASSANDRA-2476)
   - counter support (CASSANDRA-2473)
   - ALTER COLUMNFAMILY (CASSANDRA-1709)
   - DROP INDEX (CASSANDRA-2617)
   - add SCHEMA/TABLE as aliases for KS/CF (CASSANDRA-2743)
   - server handles wait-for-schema-agreement (CASSANDRA-2756)
   - key alias support (CASSANDRA-2480)
 * add support for comparator parameters and a generic ReverseType
   (CASSANDRA-2355)
 * add CompositeType and DynamicCompositeType (CASSANDRA-2231)
 * optimize batches containing multiple updates to the same row
   (CASSANDRA-2583)
 * adjust hinted handoff page size to avoid OOM with large columns
   (CASSANDRA-2652)
 * mark BRAF buffer invalid post-flush so we don't re-flush partial
   buffers again, especially on CL writes (CASSANDRA-2660)
 * add DROP INDEX support to CLI (CASSANDRA-2616)
 * don't perform HH to client-mode [storageproxy] nodes (CASSANDRA-2668)
 * Improve forceDeserialize/getCompactedRow encapsulation (CASSANDRA-2659)
 * Don't write CounterUpdateColumn to disk in tests (CASSANDRA-2650)
 * Add sstable bulk loading utility (CASSANDRA-1278)
 * avoid replaying hints to dropped columnfamilies (CASSANDRA-2685)
 * add placeholders for missing rows in range query pseudo-RR (CASSANDRA-2680)
 * remove no-op HHOM.renameHints (CASSANDRA-2693)
 * clone super columns to avoid modifying them during flush (CASSANDRA-2675)
 * allow writes to bypass the commitlog for certain keyspaces (CASSANDRA-2683)
 * avoid NPE when bypassing commitlog during memtable flush (CASSANDRA-2781)
 * Added support for making bootstrap retry if nodes flap (CASSANDRA-2644)
 * Added statusthrift to nodetool to report if thrift server is running (CASSANDRA-2722)
 * Fixed rows being cached if they do not exist (CASSANDRA-2723)
 * Support passing tableName and cfName to RowCacheProviders (CASSANDRA-2702)
 * close scrub file handles (CASSANDRA-2669)
 * throttle migration replay (CASSANDRA-2714)
 * optimize column serializer creation (CASSANDRA-2716)
 * Added support for making bootstrap retry if nodes flap (CASSANDRA-2644)
 * Added statusthrift to nodetool to report if thrift server is running
   (CASSANDRA-2722)
 * Fixed rows being cached if they do not exist (CASSANDRA-2723)
 * fix truncate/compaction race (CASSANDRA-2673)
 * workaround large resultsets causing large allocation retention
   by nio sockets (CASSANDRA-2654)
 * fix nodetool ring use with Ec2Snitch (CASSANDRA-2733)
 * fix removing columns and subcolumns that are supressed by a row or
   supercolumn tombstone during replica resolution (CASSANDRA-2590)
 * support sstable2json against snapshot sstables (CASSANDRA-2386)
 * remove active-pull schema requests (CASSANDRA-2715)
 * avoid marking entire list of sstables as actively being compacted
   in multithreaded compaction (CASSANDRA-2765)
 * seek back after deserializing a row to update cache with (CASSANDRA-2752)
 * avoid skipping rows in scrub for counter column family (CASSANDRA-2759)
 * fix ConcurrentModificationException in repair when dealing with 0.7 node
   (CASSANDRA-2767)
 * use threadsafe collections for StreamInSession (CASSANDRA-2766)
 * avoid infinite loop when creating merkle tree (CASSANDRA-2758)
 * avoids unmarking compacting sstable prematurely in cleanup (CASSANDRA-2769)
 * fix NPE when the commit log is bypassed (CASSANDRA-2718)
 * don't throw an exception in SS.isRPCServerRunning (CASSANDRA-2721)
 * make stress.jar executable (CASSANDRA-2744)
 * add daemon mode to java stress (CASSANDRA-2267)
 * expose the DC and rack of a node through JMX and nodetool ring (CASSANDRA-2531)
 * fix cache mbean getSize (CASSANDRA-2781)
 * Add Date, Float, Double, and Boolean types (CASSANDRA-2530)
 * Add startup flag to renew counter node id (CASSANDRA-2788)
 * add jamm agent to cassandra.bat (CASSANDRA-2787)
 * fix repair hanging if a neighbor has nothing to send (CASSANDRA-2797)
 * purge tombstone even if row is in only one sstable (CASSANDRA-2801)
 * Fix wrong purge of deleted cf during compaction (CASSANDRA-2786)
 * fix race that could result in Hadoop writer failing to throw an
   exception encountered after close() (CASSANDRA-2755)
 * fix scan wrongly throwing assertion error (CASSANDRA-2653)
 * Always use even distribution for merkle tree with RandomPartitionner
   (CASSANDRA-2841)
 * fix describeOwnership for OPP (CASSANDRA-2800)
 * ensure that string tokens do not contain commas (CASSANDRA-2762)


0.8.0-final
 * fix CQL grammar warning and cqlsh regression from CASSANDRA-2622
 * add ant generate-cql-html target (CASSANDRA-2526)
 * update CQL consistency levels (CASSANDRA-2566)
 * debian packaging fixes (CASSANDRA-2481, 2647)
 * fix UUIDType, IntegerType for direct buffers (CASSANDRA-2682, 2684)
 * switch to native Thrift for Hadoop map/reduce (CASSANDRA-2667)
 * fix StackOverflowError when building from eclipse (CASSANDRA-2687)
 * only provide replication_factor to strategy_options "help" for
   SimpleStrategy, OldNetworkTopologyStrategy (CASSANDRA-2678, 2713)
 * fix exception adding validators to non-string columns (CASSANDRA-2696)
 * avoid instantiating DatabaseDescriptor in JDBC (CASSANDRA-2694)
 * fix potential stack overflow during compaction (CASSANDRA-2626)
 * clone super columns to avoid modifying them during flush (CASSANDRA-2675)
 * reset underlying iterator in EchoedRow constructor (CASSANDRA-2653)


0.8.0-rc1
 * faster flushes and compaction from fixing excessively pessimistic
   rebuffering in BRAF (CASSANDRA-2581)
 * fix returning null column values in the python cql driver (CASSANDRA-2593)
 * fix merkle tree splitting exiting early (CASSANDRA-2605)
 * snapshot_before_compaction directory name fix (CASSANDRA-2598)
 * Disable compaction throttling during bootstrap (CASSANDRA-2612)
 * fix CQL treatment of > and < operators in range slices (CASSANDRA-2592)
 * fix potential double-application of counter updates on commitlog replay
   by moving replay position from header to sstable metadata (CASSANDRA-2419)
 * JDBC CQL driver exposes getColumn for access to timestamp
 * JDBC ResultSetMetadata properties added to AbstractType
 * r/m clustertool (CASSANDRA-2607)
 * add support for presenting row key as a column in CQL result sets
   (CASSANDRA-2622)
 * Don't allow {LOCAL|EACH}_QUORUM unless strategy is NTS (CASSANDRA-2627)
 * validate keyspace strategy_options during CQL create (CASSANDRA-2624)
 * fix empty Result with secondary index when limit=1 (CASSANDRA-2628)
 * Fix regression where bootstrapping a node with no schema fails
   (CASSANDRA-2625)
 * Allow removing LocationInfo sstables (CASSANDRA-2632)
 * avoid attempting to replay mutations from dropped keyspaces (CASSANDRA-2631)
 * avoid using cached position of a key when GT is requested (CASSANDRA-2633)
 * fix counting bloom filter true positives (CASSANDRA-2637)
 * initialize local ep state prior to gossip startup if needed (CASSANDRA-2638)
 * fix counter increment lost after restart (CASSANDRA-2642)
 * add quote-escaping via backslash to CLI (CASSANDRA-2623)
 * fix pig example script (CASSANDRA-2487)
 * fix dynamic snitch race in adding latencies (CASSANDRA-2618)
 * Start/stop cassandra after more important services such as mdadm in
   debian packaging (CASSANDRA-2481)


0.8.0-beta2
 * fix NPE compacting index CFs (CASSANDRA-2528)
 * Remove checking all column families on startup for compaction candidates
   (CASSANDRA-2444)
 * validate CQL create keyspace options (CASSANDRA-2525)
 * fix nodetool setcompactionthroughput (CASSANDRA-2550)
 * move	gossip heartbeat back to its own thread (CASSANDRA-2554)
 * validate cql TRUNCATE columnfamily before truncating (CASSANDRA-2570)
 * fix batch_mutate for mixed standard-counter mutations (CASSANDRA-2457)
 * disallow making schema changes to system keyspace (CASSANDRA-2563)
 * fix sending mutation messages multiple times (CASSANDRA-2557)
 * fix incorrect use of NBHM.size in ReadCallback that could cause
   reads to time out even when responses were received (CASSANDRA-2552)
 * trigger read repair correctly for LOCAL_QUORUM reads (CASSANDRA-2556)
 * Allow configuring the number of compaction thread (CASSANDRA-2558)
 * forceUserDefinedCompaction will attempt to compact what it is given
   even if the pessimistic estimate is that there is not enough disk space;
   automatic compactions will only compact 2 or more sstables (CASSANDRA-2575)
 * refuse to apply migrations with older timestamps than the current
   schema (CASSANDRA-2536)
 * remove unframed Thrift transport option
 * include indexes in snapshots (CASSANDRA-2596)
 * improve ignoring of obsolete mutations in index maintenance (CASSANDRA-2401)
 * recognize attempt to drop just the index while leaving the column
   definition alone (CASSANDRA-2619)


0.8.0-beta1
 * remove Avro RPC support (CASSANDRA-926)
 * support for columns that act as incr/decr counters
   (CASSANDRA-1072, 1937, 1944, 1936, 2101, 2093, 2288, 2105, 2384, 2236, 2342,
   2454)
 * CQL (CASSANDRA-1703, 1704, 1705, 1706, 1707, 1708, 1710, 1711, 1940,
   2124, 2302, 2277, 2493)
 * avoid double RowMutation serialization on write path (CASSANDRA-1800)
 * make NetworkTopologyStrategy the default (CASSANDRA-1960)
 * configurable internode encryption (CASSANDRA-1567, 2152)
 * human readable column names in sstable2json output (CASSANDRA-1933)
 * change default JMX port to 7199 (CASSANDRA-2027)
 * backwards compatible internal messaging (CASSANDRA-1015)
 * atomic switch of memtables and sstables (CASSANDRA-2284)
 * add pluggable SeedProvider (CASSANDRA-1669)
 * Fix clustertool to not throw exception when calling get_endpoints (CASSANDRA-2437)
 * upgrade to thrift 0.6 (CASSANDRA-2412)
 * repair works on a token range instead of full ring (CASSANDRA-2324)
 * purge tombstones from row cache (CASSANDRA-2305)
 * push replication_factor into strategy_options (CASSANDRA-1263)
 * give snapshots the same name on each node (CASSANDRA-1791)
 * remove "nodetool loadbalance" (CASSANDRA-2448)
 * multithreaded compaction (CASSANDRA-2191)
 * compaction throttling (CASSANDRA-2156)
 * add key type information and alias (CASSANDRA-2311, 2396)
 * cli no longer divides read_repair_chance by 100 (CASSANDRA-2458)
 * made CompactionInfo.getTaskType return an enum (CASSANDRA-2482)
 * add a server-wide cap on measured memtable memory usage and aggressively
   flush to keep under that threshold (CASSANDRA-2006)
 * add unified UUIDType (CASSANDRA-2233)
 * add off-heap row cache support (CASSANDRA-1969)


0.7.5
 * improvements/fixes to PIG driver (CASSANDRA-1618, CASSANDRA-2387,
   CASSANDRA-2465, CASSANDRA-2484)
 * validate index names (CASSANDRA-1761)
 * reduce contention on Table.flusherLock (CASSANDRA-1954)
 * try harder to detect failures during streaming, cleaning up temporary
   files more reliably (CASSANDRA-2088)
 * shut down server for OOM on a Thrift thread (CASSANDRA-2269)
 * fix tombstone handling in repair and sstable2json (CASSANDRA-2279)
 * preserve version when streaming data from old sstables (CASSANDRA-2283)
 * don't start repair if a neighboring node is marked as dead (CASSANDRA-2290)
 * purge tombstones from row cache (CASSANDRA-2305)
 * Avoid seeking when sstable2json exports the entire file (CASSANDRA-2318)
 * clear Built flag in system table when dropping an index (CASSANDRA-2320)
 * don't allow arbitrary argument for stress.java (CASSANDRA-2323)
 * validate values for index predicates in get_indexed_slice (CASSANDRA-2328)
 * queue secondary indexes for flush before the parent (CASSANDRA-2330)
 * allow job configuration to set the CL used in Hadoop jobs (CASSANDRA-2331)
 * add memtable_flush_queue_size defaulting to 4 (CASSANDRA-2333)
 * Allow overriding of initial_token, storage_port and rpc_port from system
   properties (CASSANDRA-2343)
 * fix comparator used for non-indexed secondary expressions in index scan
   (CASSANDRA-2347)
 * ensure size calculation and write phase of large-row compaction use
   the same threshold for TTL expiration (CASSANDRA-2349)
 * fix race when iterating CFs during add/drop (CASSANDRA-2350)
 * add ConsistencyLevel command to CLI (CASSANDRA-2354)
 * allow negative numbers in the cli (CASSANDRA-2358)
 * hard code serialVersionUID for tokens class (CASSANDRA-2361)
 * fix potential infinite loop in ByteBufferUtil.inputStream (CASSANDRA-2365)
 * fix encoding bugs in HintedHandoffManager, SystemTable when default
   charset is not UTF8 (CASSANDRA-2367)
 * avoids having removed node reappearing in Gossip (CASSANDRA-2371)
 * fix incorrect truncation of long to int when reading columns via block
   index (CASSANDRA-2376)
 * fix NPE during stream session (CASSANDRA-2377)
 * fix race condition that could leave orphaned data files when dropping CF or
   KS (CASSANDRA-2381)
 * fsync statistics component on write (CASSANDRA-2382)
 * fix duplicate results from CFS.scan (CASSANDRA-2406)
 * add IntegerType to CLI help (CASSANDRA-2414)
 * avoid caching token-only decoratedkeys (CASSANDRA-2416)
 * convert mmap assertion to if/throw so scrub can catch it (CASSANDRA-2417)
 * don't overwrite gc log (CASSANDR-2418)
 * invalidate row cache for streamed row to avoid inconsitencies
   (CASSANDRA-2420)
 * avoid copies in range/index scans (CASSANDRA-2425)
 * make sure we don't wipe data during cleanup if the node has not join
   the ring (CASSANDRA-2428)
 * Try harder to close files after compaction (CASSANDRA-2431)
 * re-set bootstrapped flag after move finishes (CASSANDRA-2435)
 * display validation_class in CLI 'describe keyspace' (CASSANDRA-2442)
 * make cleanup compactions cleanup the row cache (CASSANDRA-2451)
 * add column fields validation to scrub (CASSANDRA-2460)
 * use 64KB flush buffer instead of in_memory_compaction_limit (CASSANDRA-2463)
 * fix backslash substitutions in CLI (CASSANDRA-2492)
 * disable cache saving for system CFS (CASSANDRA-2502)
 * fixes for verifying destination availability under hinted conditions
   so UE can be thrown intead of timing out (CASSANDRA-2514)
 * fix update of validation class in column metadata (CASSANDRA-2512)
 * support LOCAL_QUORUM, EACH_QUORUM CLs outside of NTS (CASSANDRA-2516)
 * preserve version when streaming data from old sstables (CASSANDRA-2283)
 * fix backslash substitutions in CLI (CASSANDRA-2492)
 * count a row deletion as one operation towards memtable threshold
   (CASSANDRA-2519)
 * support LOCAL_QUORUM, EACH_QUORUM CLs outside of NTS (CASSANDRA-2516)


0.7.4
 * add nodetool join command (CASSANDRA-2160)
 * fix secondary indexes on pre-existing or streamed data (CASSANDRA-2244)
 * initialize endpoint in gossiper earlier (CASSANDRA-2228)
 * add ability to write to Cassandra from Pig (CASSANDRA-1828)
 * add rpc_[min|max]_threads (CASSANDRA-2176)
 * add CL.TWO, CL.THREE (CASSANDRA-2013)
 * avoid exporting an un-requested row in sstable2json, when exporting
   a key that does not exist (CASSANDRA-2168)
 * add incremental_backups option (CASSANDRA-1872)
 * add configurable row limit to Pig loadfunc (CASSANDRA-2276)
 * validate column values in batches as well as single-Column inserts
   (CASSANDRA-2259)
 * move sample schema from cassandra.yaml to schema-sample.txt,
   a cli scripts (CASSANDRA-2007)
 * avoid writing empty rows when scrubbing tombstoned rows (CASSANDRA-2296)
 * fix assertion error in range and index scans for CL < ALL
   (CASSANDRA-2282)
 * fix commitlog replay when flush position refers to data that didn't
   get synced before server died (CASSANDRA-2285)
 * fix fd leak in sstable2json with non-mmap'd i/o (CASSANDRA-2304)
 * reduce memory use during streaming of multiple sstables (CASSANDRA-2301)
 * purge tombstoned rows from cache after GCGraceSeconds (CASSANDRA-2305)
 * allow zero replicas in a NTS datacenter (CASSANDRA-1924)
 * make range queries respect snitch for local replicas (CASSANDRA-2286)
 * fix HH delivery when column index is larger than 2GB (CASSANDRA-2297)
 * make 2ary indexes use parent CF flush thresholds during initial build
   (CASSANDRA-2294)
 * update memtable_throughput to be a long (CASSANDRA-2158)


0.7.3
 * Keep endpoint state until aVeryLongTime (CASSANDRA-2115)
 * lower-latency read repair (CASSANDRA-2069)
 * add hinted_handoff_throttle_delay_in_ms option (CASSANDRA-2161)
 * fixes for cache save/load (CASSANDRA-2172, -2174)
 * Handle whole-row deletions in CFOutputFormat (CASSANDRA-2014)
 * Make memtable_flush_writers flush in parallel (CASSANDRA-2178)
 * Add compaction_preheat_key_cache option (CASSANDRA-2175)
 * refactor stress.py to have only one copy of the format string
   used for creating row keys (CASSANDRA-2108)
 * validate index names for \w+ (CASSANDRA-2196)
 * Fix Cassandra cli to respect timeout if schema does not settle
   (CASSANDRA-2187)
 * fix for compaction and cleanup writing old-format data into new-version
   sstable (CASSANDRA-2211, -2216)
 * add nodetool scrub (CASSANDRA-2217, -2240)
 * fix sstable2json large-row pagination (CASSANDRA-2188)
 * fix EOFing on requests for the last bytes in a file (CASSANDRA-2213)
 * fix BufferedRandomAccessFile bugs (CASSANDRA-2218, -2241)
 * check for memtable flush_after_mins exceeded every 10s (CASSANDRA-2183)
 * fix cache saving on Windows (CASSANDRA-2207)
 * add validateSchemaAgreement call + synchronization to schema
   modification operations (CASSANDRA-2222)
 * fix for reversed slice queries on large rows (CASSANDRA-2212)
 * fat clients were writing local data (CASSANDRA-2223)
 * set DEFAULT_MEMTABLE_LIFETIME_IN_MINS to 24h
 * improve detection and cleanup of partially-written sstables
   (CASSANDRA-2206)
 * fix supercolumn de/serialization when subcolumn comparator is different
   from supercolumn's (CASSANDRA-2104)
 * fix starting up on Windows when CASSANDRA_HOME contains whitespace
   (CASSANDRA-2237)
 * add [get|set][row|key]cacheSavePeriod to JMX (CASSANDRA-2100)
 * fix Hadoop ColumnFamilyOutputFormat dropping of mutations
   when batch fills up (CASSANDRA-2255)
 * move file deletions off of scheduledtasks executor (CASSANDRA-2253)


0.7.2
 * copy DecoratedKey.key when inserting into caches to avoid retaining
   a reference to the underlying buffer (CASSANDRA-2102)
 * format subcolumn names with subcomparator (CASSANDRA-2136)
 * fix column bloom filter deserialization (CASSANDRA-2165)


0.7.1
 * refactor MessageDigest creation code. (CASSANDRA-2107)
 * buffer network stack to avoid inefficient small TCP messages while avoiding
   the nagle/delayed ack problem (CASSANDRA-1896)
 * check log4j configuration for changes every 10s (CASSANDRA-1525, 1907)
 * more-efficient cross-DC replication (CASSANDRA-1530, -2051, -2138)
 * avoid polluting page cache with commitlog or sstable writes
   and seq scan operations (CASSANDRA-1470)
 * add RMI authentication options to nodetool (CASSANDRA-1921)
 * make snitches configurable at runtime (CASSANDRA-1374)
 * retry hadoop split requests on connection failure (CASSANDRA-1927)
 * implement describeOwnership for BOP, COPP (CASSANDRA-1928)
 * make read repair behave as expected for ConsistencyLevel > ONE
   (CASSANDRA-982, 2038)
 * distributed test harness (CASSANDRA-1859, 1964)
 * reduce flush lock contention (CASSANDRA-1930)
 * optimize supercolumn deserialization (CASSANDRA-1891)
 * fix CFMetaData.apply to only compare objects of the same class
   (CASSANDRA-1962)
 * allow specifying specific SSTables to compact from JMX (CASSANDRA-1963)
 * fix race condition in MessagingService.targets (CASSANDRA-1959, 2094, 2081)
 * refuse to open sstables from a future version (CASSANDRA-1935)
 * zero-copy reads (CASSANDRA-1714)
 * fix copy bounds for word Text in wordcount demo (CASSANDRA-1993)
 * fixes for contrib/javautils (CASSANDRA-1979)
 * check more frequently for memtable expiration (CASSANDRA-2000)
 * fix writing SSTable column count statistics (CASSANDRA-1976)
 * fix streaming of multiple CFs during bootstrap (CASSANDRA-1992)
 * explicitly set JVM GC new generation size with -Xmn (CASSANDRA-1968)
 * add short options for CLI flags (CASSANDRA-1565)
 * make keyspace argument to "describe keyspace" in CLI optional
   when authenticated to keyspace already (CASSANDRA-2029)
 * added option to specify -Dcassandra.join_ring=false on startup
   to allow "warm spare" nodes or performing JMX maintenance before
   joining the ring (CASSANDRA-526)
 * log migrations at INFO (CASSANDRA-2028)
 * add CLI verbose option in file mode (CASSANDRA-2030)
 * add single-line "--" comments to CLI (CASSANDRA-2032)
 * message serialization tests (CASSANDRA-1923)
 * switch from ivy to maven-ant-tasks (CASSANDRA-2017)
 * CLI attempts to block for new schema to propagate (CASSANDRA-2044)
 * fix potential overflow in nodetool cfstats (CASSANDRA-2057)
 * add JVM shutdownhook to sync commitlog (CASSANDRA-1919)
 * allow nodes to be up without being part of  normal traffic (CASSANDRA-1951)
 * fix CLI "show keyspaces" with null options on NTS (CASSANDRA-2049)
 * fix possible ByteBuffer race conditions (CASSANDRA-2066)
 * reduce garbage generated by MessagingService to prevent load spikes
   (CASSANDRA-2058)
 * fix math in RandomPartitioner.describeOwnership (CASSANDRA-2071)
 * fix deletion of sstable non-data components (CASSANDRA-2059)
 * avoid blocking gossip while deleting handoff hints (CASSANDRA-2073)
 * ignore messages from newer versions, keep track of nodes in gossip
   regardless of version (CASSANDRA-1970)
 * cache writing moved to CompactionManager to reduce i/o contention and
   updated to use non-cache-polluting writes (CASSANDRA-2053)
 * page through large rows when exporting to JSON (CASSANDRA-2041)
 * add flush_largest_memtables_at and reduce_cache_sizes_at options
   (CASSANDRA-2142)
 * add cli 'describe cluster' command (CASSANDRA-2127)
 * add cli support for setting username/password at 'connect' command
   (CASSANDRA-2111)
 * add -D option to Stress.java to allow reading hosts from a file
   (CASSANDRA-2149)
 * bound hints CF throughput between 32M and 256M (CASSANDRA-2148)
 * continue starting when invalid saved cache entries are encountered
   (CASSANDRA-2076)
 * add max_hint_window_in_ms option (CASSANDRA-1459)


0.7.0-final
 * fix offsets to ByteBuffer.get (CASSANDRA-1939)


0.7.0-rc4
 * fix cli crash after backgrounding (CASSANDRA-1875)
 * count timeouts in storageproxy latencies, and include latency
   histograms in StorageProxyMBean (CASSANDRA-1893)
 * fix CLI get recognition of supercolumns (CASSANDRA-1899)
 * enable keepalive on intra-cluster sockets (CASSANDRA-1766)
 * count timeouts towards dynamicsnitch latencies (CASSANDRA-1905)
 * Expose index-building status in JMX + cli schema description
   (CASSANDRA-1871)
 * allow [LOCAL|EACH]_QUORUM to be used with non-NetworkTopology
   replication Strategies
 * increased amount of index locks for faster commitlog replay
 * collect secondary index tombstones immediately (CASSANDRA-1914)
 * revert commitlog changes from #1780 (CASSANDRA-1917)
 * change RandomPartitioner min token to -1 to avoid collision w/
   tokens on actual nodes (CASSANDRA-1901)
 * examine the right nibble when validating TimeUUID (CASSANDRA-1910)
 * include secondary indexes in cleanup (CASSANDRA-1916)
 * CFS.scrubDataDirectories should also cleanup invalid secondary indexes
   (CASSANDRA-1904)
 * ability to disable/enable gossip on nodes to force them down
   (CASSANDRA-1108)


0.7.0-rc3
 * expose getNaturalEndpoints in StorageServiceMBean taking byte[]
   key; RMI cannot serialize ByteBuffer (CASSANDRA-1833)
 * infer org.apache.cassandra.locator for replication strategy classes
   when not otherwise specified
 * validation that generates less garbage (CASSANDRA-1814)
 * add TTL support to CLI (CASSANDRA-1838)
 * cli defaults to bytestype for subcomparator when creating
   column families (CASSANDRA-1835)
 * unregister index MBeans when index is dropped (CASSANDRA-1843)
 * make ByteBufferUtil.clone thread-safe (CASSANDRA-1847)
 * change exception for read requests during bootstrap from
   InvalidRequest to Unavailable (CASSANDRA-1862)
 * respect row-level tombstones post-flush in range scans
   (CASSANDRA-1837)
 * ReadResponseResolver check digests against each other (CASSANDRA-1830)
 * return InvalidRequest when remove of subcolumn without supercolumn
   is requested (CASSANDRA-1866)
 * flush before repair (CASSANDRA-1748)
 * SSTableExport validates key order (CASSANDRA-1884)
 * large row support for SSTableExport (CASSANDRA-1867)
 * Re-cache hot keys post-compaction without hitting disk (CASSANDRA-1878)
 * manage read repair in coordinator instead of data source, to
   provide latency information to dynamic snitch (CASSANDRA-1873)


0.7.0-rc2
 * fix live-column-count of slice ranges including tombstoned supercolumn
   with live subcolumn (CASSANDRA-1591)
 * rename o.a.c.internal.AntientropyStage -> AntiEntropyStage,
   o.a.c.request.Request_responseStage -> RequestResponseStage,
   o.a.c.internal.Internal_responseStage -> InternalResponseStage
 * add AbstractType.fromString (CASSANDRA-1767)
 * require index_type to be present when specifying index_name
   on ColumnDef (CASSANDRA-1759)
 * fix add/remove index bugs in CFMetadata (CASSANDRA-1768)
 * rebuild Strategy during system_update_keyspace (CASSANDRA-1762)
 * cli updates prompt to ... in continuation lines (CASSANDRA-1770)
 * support multiple Mutations per key in hadoop ColumnFamilyOutputFormat
   (CASSANDRA-1774)
 * improvements to Debian init script (CASSANDRA-1772)
 * use local classloader to check for version.properties (CASSANDRA-1778)
 * Validate that column names in column_metadata are valid for the
   defined comparator, and decode properly in cli (CASSANDRA-1773)
 * use cross-platform newlines in cli (CASSANDRA-1786)
 * add ExpiringColumn support to sstable import/export (CASSANDRA-1754)
 * add flush for each append to periodic commitlog mode; added
   periodic_without_flush option to disable this (CASSANDRA-1780)
 * close file handle used for post-flush truncate (CASSANDRA-1790)
 * various code cleanup (CASSANDRA-1793, -1794, -1795)
 * fix range queries against wrapped range (CASSANDRA-1781)
 * fix consistencylevel calculations for NetworkTopologyStrategy
   (CASSANDRA-1804)
 * cli support index type enum names (CASSANDRA-1810)
 * improved validation of column_metadata (CASSANDRA-1813)
 * reads at ConsistencyLevel > 1 throw UnavailableException
   immediately if insufficient live nodes exist (CASSANDRA-1803)
 * copy bytebuffers for local writes to avoid retaining the entire
   Thrift frame (CASSANDRA-1801)
 * fix NPE adding index to column w/o prior metadata (CASSANDRA-1764)
 * reduce fat client timeout (CASSANDRA-1730)
 * fix botched merge of CASSANDRA-1316


0.7.0-rc1
 * fix compaction and flush races with schema updates (CASSANDRA-1715)
 * add clustertool, config-converter, sstablekeys, and schematool
   Windows .bat files (CASSANDRA-1723)
 * reject range queries received during bootstrap (CASSANDRA-1739)
 * fix wrapping-range queries on non-minimum token (CASSANDRA-1700)
 * add nodetool cfhistogram (CASSANDRA-1698)
 * limit repaired ranges to what the nodes have in common (CASSANDRA-1674)
 * index scan treats missing columns as not matching secondary
   expressions (CASSANDRA-1745)
 * Fix misuse of DataOutputBuffer.getData in AntiEntropyService
   (CASSANDRA-1729)
 * detect and warn when obsolete version of JNA is present (CASSANDRA-1760)
 * reduce fat client timeout (CASSANDRA-1730)
 * cleanup smallest CFs first to increase free temp space for larger ones
   (CASSANDRA-1811)
 * Update windows .bat files to work outside of main Cassandra
   directory (CASSANDRA-1713)
 * fix read repair regression from 0.6.7 (CASSANDRA-1727)
 * more-efficient read repair (CASSANDRA-1719)
 * fix hinted handoff replay (CASSANDRA-1656)
 * log type of dropped messages (CASSANDRA-1677)
 * upgrade to SLF4J 1.6.1
 * fix ByteBuffer bug in ExpiringColumn.updateDigest (CASSANDRA-1679)
 * fix IntegerType.getString (CASSANDRA-1681)
 * make -Djava.net.preferIPv4Stack=true the default (CASSANDRA-628)
 * add INTERNAL_RESPONSE verb to differentiate from responses related
   to client requests (CASSANDRA-1685)
 * log tpstats when dropping messages (CASSANDRA-1660)
 * include unreachable nodes in describeSchemaVersions (CASSANDRA-1678)
 * Avoid dropping messages off the client request path (CASSANDRA-1676)
 * fix jna errno reporting (CASSANDRA-1694)
 * add friendlier error for UnknownHostException on startup (CASSANDRA-1697)
 * include jna dependency in RPM package (CASSANDRA-1690)
 * add --skip-keys option to stress.py (CASSANDRA-1696)
 * improve cli handling of non-string keys and column names
   (CASSANDRA-1701, -1693)
 * r/m extra subcomparator line in cli keyspaces output (CASSANDRA-1712)
 * add read repair chance to cli "show keyspaces"
 * upgrade to ConcurrentLinkedHashMap 1.1 (CASSANDRA-975)
 * fix index scan routing (CASSANDRA-1722)
 * fix tombstoning of supercolumns in range queries (CASSANDRA-1734)
 * clear endpoint cache after updating keyspace metadata (CASSANDRA-1741)
 * fix wrapping-range queries on non-minimum token (CASSANDRA-1700)
 * truncate includes secondary indexes (CASSANDRA-1747)
 * retain reference to PendingFile sstables (CASSANDRA-1749)
 * fix sstableimport regression (CASSANDRA-1753)
 * fix for bootstrap when no non-system tables are defined (CASSANDRA-1732)
 * handle replica unavailability in index scan (CASSANDRA-1755)
 * fix service initialization order deadlock (CASSANDRA-1756)
 * multi-line cli commands (CASSANDRA-1742)
 * fix race between snapshot and compaction (CASSANDRA-1736)
 * add listEndpointsPendingHints, deleteHintsForEndpoint JMX methods
   (CASSANDRA-1551)


0.7.0-beta3
 * add strategy options to describe_keyspace output (CASSANDRA-1560)
 * log warning when using randomly generated token (CASSANDRA-1552)
 * re-organize JMX into .db, .net, .internal, .request (CASSANDRA-1217)
 * allow nodes to change IPs between restarts (CASSANDRA-1518)
 * remember ring state between restarts by default (CASSANDRA-1518)
 * flush index built flag so we can read it before log replay (CASSANDRA-1541)
 * lock row cache updates to prevent race condition (CASSANDRA-1293)
 * remove assertion causing rare (and harmless) error messages in
   commitlog (CASSANDRA-1330)
 * fix moving nodes with no keyspaces defined (CASSANDRA-1574)
 * fix unbootstrap when no data is present in a transfer range (CASSANDRA-1573)
 * take advantage of AVRO-495 to simplify our avro IDL (CASSANDRA-1436)
 * extend authorization hierarchy to column family (CASSANDRA-1554)
 * deletion support in secondary indexes (CASSANDRA-1571)
 * meaningful error message for invalid replication strategy class
   (CASSANDRA-1566)
 * allow keyspace creation with RF > N (CASSANDRA-1428)
 * improve cli error handling (CASSANDRA-1580)
 * add cache save/load ability (CASSANDRA-1417, 1606, 1647)
 * add StorageService.getDrainProgress (CASSANDRA-1588)
 * Disallow bootstrap to an in-use token (CASSANDRA-1561)
 * Allow dynamic secondary index creation and destruction (CASSANDRA-1532)
 * log auto-guessed memtable thresholds (CASSANDRA-1595)
 * add ColumnDef support to cli (CASSANDRA-1583)
 * reduce index sample time by 75% (CASSANDRA-1572)
 * add cli support for column, strategy metadata (CASSANDRA-1578, 1612)
 * add cli support for schema modification (CASSANDRA-1584)
 * delete temp files on failed compactions (CASSANDRA-1596)
 * avoid blocking for dead nodes during removetoken (CASSANDRA-1605)
 * remove ConsistencyLevel.ZERO (CASSANDRA-1607)
 * expose in-progress compaction type in jmx (CASSANDRA-1586)
 * removed IClock & related classes from internals (CASSANDRA-1502)
 * fix removing tokens from SystemTable on decommission and removetoken
   (CASSANDRA-1609)
 * include CF metadata in cli 'show keyspaces' (CASSANDRA-1613)
 * switch from Properties to HashMap in PropertyFileSnitch to
   avoid synchronization bottleneck (CASSANDRA-1481)
 * PropertyFileSnitch configuration file renamed to
   cassandra-topology.properties
 * add cli support for get_range_slices (CASSANDRA-1088, CASSANDRA-1619)
 * Make memtable flush thresholds per-CF instead of global
   (CASSANDRA-1007, 1637)
 * add cli support for binary data without CfDef hints (CASSANDRA-1603)
 * fix building SSTable statistics post-stream (CASSANDRA-1620)
 * fix potential infinite loop in 2ary index queries (CASSANDRA-1623)
 * allow creating NTS keyspaces with no replicas configured (CASSANDRA-1626)
 * add jmx histogram of sstables accessed per read (CASSANDRA-1624)
 * remove system_rename_column_family and system_rename_keyspace from the
   client API until races can be fixed (CASSANDRA-1630, CASSANDRA-1585)
 * add cli sanity tests (CASSANDRA-1582)
 * update GC settings in cassandra.bat (CASSANDRA-1636)
 * cli support for index queries (CASSANDRA-1635)
 * cli support for updating schema memtable settings (CASSANDRA-1634)
 * cli --file option (CASSANDRA-1616)
 * reduce automatically chosen memtable sizes by 50% (CASSANDRA-1641)
 * move endpoint cache from snitch to strategy (CASSANDRA-1643)
 * fix commitlog recovery deleting the newly-created segment as well as
   the old ones (CASSANDRA-1644)
 * upgrade to Thrift 0.5 (CASSANDRA-1367)
 * renamed CL.DCQUORUM to LOCAL_QUORUM and DCQUORUMSYNC to EACH_QUORUM
 * cli truncate support (CASSANDRA-1653)
 * update GC settings in cassandra.bat (CASSANDRA-1636)
 * avoid logging when a node's ip/token is gossipped back to it (CASSANDRA-1666)


0.7-beta2
 * always use UTF-8 for hint keys (CASSANDRA-1439)
 * remove cassandra.yaml dependency from Hadoop and Pig (CASSADRA-1322)
 * expose CfDef metadata in describe_keyspaces (CASSANDRA-1363)
 * restore use of mmap_index_only option (CASSANDRA-1241)
 * dropping a keyspace with no column families generated an error
   (CASSANDRA-1378)
 * rename RackAwareStrategy to OldNetworkTopologyStrategy, RackUnawareStrategy
   to SimpleStrategy, DatacenterShardStrategy to NetworkTopologyStrategy,
   AbstractRackAwareSnitch to AbstractNetworkTopologySnitch (CASSANDRA-1392)
 * merge StorageProxy.mutate, mutateBlocking (CASSANDRA-1396)
 * faster UUIDType, LongType comparisons (CASSANDRA-1386, 1393)
 * fix setting read_repair_chance from CLI addColumnFamily (CASSANDRA-1399)
 * fix updates to indexed columns (CASSANDRA-1373)
 * fix race condition leaving to FileNotFoundException (CASSANDRA-1382)
 * fix sharded lock hash on index write path (CASSANDRA-1402)
 * add support for GT/E, LT/E in subordinate index clauses (CASSANDRA-1401)
 * cfId counter got out of sync when CFs were added (CASSANDRA-1403)
 * less chatty schema updates (CASSANDRA-1389)
 * rename column family mbeans. 'type' will now include either
   'IndexColumnFamilies' or 'ColumnFamilies' depending on the CFS type.
   (CASSANDRA-1385)
 * disallow invalid keyspace and column family names. This includes name that
   matches a '^\w+' regex. (CASSANDRA-1377)
 * use JNA, if present, to take snapshots (CASSANDRA-1371)
 * truncate hints if starting 0.7 for the first time (CASSANDRA-1414)
 * fix FD leak in single-row slicepredicate queries (CASSANDRA-1416)
 * allow index expressions against columns that are not part of the
   SlicePredicate (CASSANDRA-1410)
 * config-converter properly handles snitches and framed support
   (CASSANDRA-1420)
 * remove keyspace argument from multiget_count (CASSANDRA-1422)
 * allow specifying cassandra.yaml location as (local or remote) URL
   (CASSANDRA-1126)
 * fix using DynamicEndpointSnitch with NetworkTopologyStrategy
   (CASSANDRA-1429)
 * Add CfDef.default_validation_class (CASSANDRA-891)
 * fix EstimatedHistogram.max (CASSANDRA-1413)
 * quorum read optimization (CASSANDRA-1622)
 * handle zero-length (or missing) rows during HH paging (CASSANDRA-1432)
 * include secondary indexes during schema migrations (CASSANDRA-1406)
 * fix commitlog header race during schema change (CASSANDRA-1435)
 * fix ColumnFamilyStoreMBeanIterator to use new type name (CASSANDRA-1433)
 * correct filename generated by xml->yaml converter (CASSANDRA-1419)
 * add CMSInitiatingOccupancyFraction=75 and UseCMSInitiatingOccupancyOnly
   to default JVM options
 * decrease jvm heap for cassandra-cli (CASSANDRA-1446)
 * ability to modify keyspaces and column family definitions on a live cluster
   (CASSANDRA-1285)
 * support for Hadoop Streaming [non-jvm map/reduce via stdin/out]
   (CASSANDRA-1368)
 * Move persistent sstable stats from the system table to an sstable component
   (CASSANDRA-1430)
 * remove failed bootstrap attempt from pending ranges when gossip times
   it out after 1h (CASSANDRA-1463)
 * eager-create tcp connections to other cluster members (CASSANDRA-1465)
 * enumerate stages and derive stage from message type instead of
   transmitting separately (CASSANDRA-1465)
 * apply reversed flag during collation from different data sources
   (CASSANDRA-1450)
 * make failure to remove commitlog segment non-fatal (CASSANDRA-1348)
 * correct ordering of drain operations so CL.recover is no longer
   necessary (CASSANDRA-1408)
 * removed keyspace from describe_splits method (CASSANDRA-1425)
 * rename check_schema_agreement to describe_schema_versions
   (CASSANDRA-1478)
 * fix QUORUM calculation for RF > 3 (CASSANDRA-1487)
 * remove tombstones during non-major compactions when bloom filter
   verifies that row does not exist in other sstables (CASSANDRA-1074)
 * nodes that coordinated a loadbalance in the past could not be seen by
   newly added nodes (CASSANDRA-1467)
 * exposed endpoint states (gossip details) via jmx (CASSANDRA-1467)
 * ensure that compacted sstables are not included when new readers are
   instantiated (CASSANDRA-1477)
 * by default, calculate heap size and memtable thresholds at runtime (CASSANDRA-1469)
 * fix races dealing with adding/dropping keyspaces and column families in
   rapid succession (CASSANDRA-1477)
 * clean up of Streaming system (CASSANDRA-1503, 1504, 1506)
 * add options to configure Thrift socket keepalive and buffer sizes (CASSANDRA-1426)
 * make contrib CassandraServiceDataCleaner recursive (CASSANDRA-1509)
 * min, max compaction threshold are configurable and persistent
   per-ColumnFamily (CASSANDRA-1468)
 * fix replaying the last mutation in a commitlog unnecessarily
   (CASSANDRA-1512)
 * invoke getDefaultUncaughtExceptionHandler from DTPE with the original
   exception rather than the ExecutionException wrapper (CASSANDRA-1226)
 * remove Clock from the Thrift (and Avro) API (CASSANDRA-1501)
 * Close intra-node sockets when connection is broken (CASSANDRA-1528)
 * RPM packaging spec file (CASSANDRA-786)
 * weighted request scheduler (CASSANDRA-1485)
 * treat expired columns as deleted (CASSANDRA-1539)
 * make IndexInterval configurable (CASSANDRA-1488)
 * add describe_snitch to Thrift API (CASSANDRA-1490)
 * MD5 authenticator compares plain text submitted password with MD5'd
   saved property, instead of vice versa (CASSANDRA-1447)
 * JMX MessagingService pending and completed counts (CASSANDRA-1533)
 * fix race condition processing repair responses (CASSANDRA-1511)
 * make repair blocking (CASSANDRA-1511)
 * create EndpointSnitchInfo and MBean to expose rack and DC (CASSANDRA-1491)
 * added option to contrib/word_count to output results back to Cassandra
   (CASSANDRA-1342)
 * rewrite Hadoop ColumnFamilyRecordWriter to pool connections, retry to
   multiple Cassandra nodes, and smooth impact on the Cassandra cluster
   by using smaller batch sizes (CASSANDRA-1434)
 * fix setting gc_grace_seconds via CLI (CASSANDRA-1549)
 * support TTL'd index values (CASSANDRA-1536)
 * make removetoken work like decommission (CASSANDRA-1216)
 * make cli comparator-aware and improve quote rules (CASSANDRA-1523,-1524)
 * make nodetool compact and cleanup blocking (CASSANDRA-1449)
 * add memtable, cache information to GCInspector logs (CASSANDRA-1558)
 * enable/disable HintedHandoff via JMX (CASSANDRA-1550)
 * Ignore stray files in the commit log directory (CASSANDRA-1547)
 * Disallow bootstrap to an in-use token (CASSANDRA-1561)


0.7-beta1
 * sstable versioning (CASSANDRA-389)
 * switched to slf4j logging (CASSANDRA-625)
 * add (optional) expiration time for column (CASSANDRA-699)
 * access levels for authentication/authorization (CASSANDRA-900)
 * add ReadRepairChance to CF definition (CASSANDRA-930)
 * fix heisenbug in system tests, especially common on OS X (CASSANDRA-944)
 * convert to byte[] keys internally and all public APIs (CASSANDRA-767)
 * ability to alter schema definitions on a live cluster (CASSANDRA-44)
 * renamed configuration file to cassandra.xml, and log4j.properties to
   log4j-server.properties, which must now be loaded from
   the classpath (which is how our scripts in bin/ have always done it)
   (CASSANDRA-971)
 * change get_count to require a SlicePredicate. create multi_get_count
   (CASSANDRA-744)
 * re-organized endpointsnitch implementations and added SimpleSnitch
   (CASSANDRA-994)
 * Added preload_row_cache option (CASSANDRA-946)
 * add CRC to commitlog header (CASSANDRA-999)
 * removed deprecated batch_insert and get_range_slice methods (CASSANDRA-1065)
 * add truncate thrift method (CASSANDRA-531)
 * http mini-interface using mx4j (CASSANDRA-1068)
 * optimize away copy of sliced row on memtable read path (CASSANDRA-1046)
 * replace constant-size 2GB mmaped segments and special casing for index
   entries spanning segment boundaries, with SegmentedFile that computes
   segments that always contain entire entries/rows (CASSANDRA-1117)
 * avoid reading large rows into memory during compaction (CASSANDRA-16)
 * added hadoop OutputFormat (CASSANDRA-1101)
 * efficient Streaming (no more anticompaction) (CASSANDRA-579)
 * split commitlog header into separate file and add size checksum to
   mutations (CASSANDRA-1179)
 * avoid allocating a new byte[] for each mutation on replay (CASSANDRA-1219)
 * revise HH schema to be per-endpoint (CASSANDRA-1142)
 * add joining/leaving status to nodetool ring (CASSANDRA-1115)
 * allow multiple repair sessions per node (CASSANDRA-1190)
 * optimize away MessagingService for local range queries (CASSANDRA-1261)
 * make framed transport the default so malformed requests can't OOM the
   server (CASSANDRA-475)
 * significantly faster reads from row cache (CASSANDRA-1267)
 * take advantage of row cache during range queries (CASSANDRA-1302)
 * make GCGraceSeconds a per-ColumnFamily value (CASSANDRA-1276)
 * keep persistent row size and column count statistics (CASSANDRA-1155)
 * add IntegerType (CASSANDRA-1282)
 * page within a single row during hinted handoff (CASSANDRA-1327)
 * push DatacenterShardStrategy configuration into keyspace definition,
   eliminating datacenter.properties. (CASSANDRA-1066)
 * optimize forward slices starting with '' and single-index-block name
   queries by skipping the column index (CASSANDRA-1338)
 * streaming refactor (CASSANDRA-1189)
 * faster comparison for UUID types (CASSANDRA-1043)
 * secondary index support (CASSANDRA-749 and subtasks)
 * make compaction buckets deterministic (CASSANDRA-1265)


0.6.6
 * Allow using DynamicEndpointSnitch with RackAwareStrategy (CASSANDRA-1429)
 * remove the remaining vestiges of the unfinished DatacenterShardStrategy
   (replaced by NetworkTopologyStrategy in 0.7)


0.6.5
 * fix key ordering in range query results with RandomPartitioner
   and ConsistencyLevel > ONE (CASSANDRA-1145)
 * fix for range query starting with the wrong token range (CASSANDRA-1042)
 * page within a single row during hinted handoff (CASSANDRA-1327)
 * fix compilation on non-sun JDKs (CASSANDRA-1061)
 * remove String.trim() call on row keys in batch mutations (CASSANDRA-1235)
 * Log summary of dropped messages instead of spamming log (CASSANDRA-1284)
 * add dynamic endpoint snitch (CASSANDRA-981)
 * fix streaming for keyspaces with hyphens in their name (CASSANDRA-1377)
 * fix errors in hard-coded bloom filter optKPerBucket by computing it
   algorithmically (CASSANDRA-1220
 * remove message deserialization stage, and uncap read/write stages
   so slow reads/writes don't block gossip processing (CASSANDRA-1358)
 * add jmx port configuration to Debian package (CASSANDRA-1202)
 * use mlockall via JNA, if present, to prevent Linux from swapping
   out parts of the JVM (CASSANDRA-1214)


0.6.4
 * avoid queuing multiple hint deliveries for the same endpoint
   (CASSANDRA-1229)
 * better performance for and stricter checking of UTF8 column names
   (CASSANDRA-1232)
 * extend option to lower compaction priority to hinted handoff
   as well (CASSANDRA-1260)
 * log errors in gossip instead of re-throwing (CASSANDRA-1289)
 * avoid aborting commitlog replay prematurely if a flushed-but-
   not-removed commitlog segment is encountered (CASSANDRA-1297)
 * fix duplicate rows being read during mapreduce (CASSANDRA-1142)
 * failure detection wasn't closing command sockets (CASSANDRA-1221)
 * cassandra-cli.bat works on windows (CASSANDRA-1236)
 * pre-emptively drop requests that cannot be processed within RPCTimeout
   (CASSANDRA-685)
 * add ack to Binary write verb and update CassandraBulkLoader
   to wait for acks for each row (CASSANDRA-1093)
 * added describe_partitioner Thrift method (CASSANDRA-1047)
 * Hadoop jobs no longer require the Cassandra storage-conf.xml
   (CASSANDRA-1280, CASSANDRA-1047)
 * log thread pool stats when GC is excessive (CASSANDRA-1275)
 * remove gossip message size limit (CASSANDRA-1138)
 * parallelize local and remote reads during multiget, and respect snitch
   when determining whether to do local read for CL.ONE (CASSANDRA-1317)
 * fix read repair to use requested consistency level on digest mismatch,
   rather than assuming QUORUM (CASSANDRA-1316)
 * process digest mismatch re-reads in parallel (CASSANDRA-1323)
 * switch hints CF comparator to BytesType (CASSANDRA-1274)


0.6.3
 * retry to make streaming connections up to 8 times. (CASSANDRA-1019)
 * reject describe_ring() calls on invalid keyspaces (CASSANDRA-1111)
 * fix cache size calculation for size of 100% (CASSANDRA-1129)
 * fix cache capacity only being recalculated once (CASSANDRA-1129)
 * remove hourly scan of all hints on the off chance that the gossiper
   missed a status change; instead, expose deliverHintsToEndpoint to JMX
   so it can be done manually, if necessary (CASSANDRA-1141)
 * don't reject reads at CL.ALL (CASSANDRA-1152)
 * reject deletions to supercolumns in CFs containing only standard
   columns (CASSANDRA-1139)
 * avoid preserving login information after client disconnects
   (CASSANDRA-1057)
 * prefer sun jdk to openjdk in debian init script (CASSANDRA-1174)
 * detect partioner config changes between restarts and fail fast
   (CASSANDRA-1146)
 * use generation time to resolve node token reassignment disagreements
   (CASSANDRA-1118)
 * restructure the startup ordering of Gossiper and MessageService to avoid
   timing anomalies (CASSANDRA-1160)
 * detect incomplete commit log hearders (CASSANDRA-1119)
 * force anti-entropy service to stream files on the stream stage to avoid
   sending streams out of order (CASSANDRA-1169)
 * remove inactive stream managers after AES streams files (CASSANDRA-1169)
 * allow removing entire row through batch_mutate Deletion (CASSANDRA-1027)
 * add JMX metrics for row-level bloom filter false positives (CASSANDRA-1212)
 * added a redhat init script to contrib (CASSANDRA-1201)
 * use midpoint when bootstrapping a new machine into range with not
   much data yet instead of random token (CASSANDRA-1112)
 * kill server on OOM in executor stage as well as Thrift (CASSANDRA-1226)
 * remove opportunistic repairs, when two machines with overlapping replica
   responsibilities happen to finish major compactions of the same CF near
   the same time.  repairs are now fully manual (CASSANDRA-1190)
 * add ability to lower compaction priority (default is no change from 0.6.2)
   (CASSANDRA-1181)


0.6.2
 * fix contrib/word_count build. (CASSANDRA-992)
 * split CommitLogExecutorService into BatchCommitLogExecutorService and
   PeriodicCommitLogExecutorService (CASSANDRA-1014)
 * add latency histograms to CFSMBean (CASSANDRA-1024)
 * make resolving timestamp ties deterministic by using value bytes
   as a tiebreaker (CASSANDRA-1039)
 * Add option to turn off Hinted Handoff (CASSANDRA-894)
 * fix windows startup (CASSANDRA-948)
 * make concurrent_reads, concurrent_writes configurable at runtime via JMX
   (CASSANDRA-1060)
 * disable GCInspector on non-Sun JVMs (CASSANDRA-1061)
 * fix tombstone handling in sstable rows with no other data (CASSANDRA-1063)
 * fix size of row in spanned index entries (CASSANDRA-1056)
 * install json2sstable, sstable2json, and sstablekeys to Debian package
 * StreamingService.StreamDestinations wouldn't empty itself after streaming
   finished (CASSANDRA-1076)
 * added Collections.shuffle(splits) before returning the splits in
   ColumnFamilyInputFormat (CASSANDRA-1096)
 * do not recalculate cache capacity post-compaction if it's been manually
   modified (CASSANDRA-1079)
 * better defaults for flush sorter + writer executor queue sizes
   (CASSANDRA-1100)
 * windows scripts for SSTableImport/Export (CASSANDRA-1051)
 * windows script for nodetool (CASSANDRA-1113)
 * expose PhiConvictThreshold (CASSANDRA-1053)
 * make repair of RF==1 a no-op (CASSANDRA-1090)
 * improve default JVM GC options (CASSANDRA-1014)
 * fix SlicePredicate serialization inside Hadoop jobs (CASSANDRA-1049)
 * close Thrift sockets in Hadoop ColumnFamilyRecordReader (CASSANDRA-1081)


0.6.1
 * fix NPE in sstable2json when no excluded keys are given (CASSANDRA-934)
 * keep the replica set constant throughout the read repair process
   (CASSANDRA-937)
 * allow querying getAllRanges with empty token list (CASSANDRA-933)
 * fix command line arguments inversion in clustertool (CASSANDRA-942)
 * fix race condition that could trigger a false-positive assertion
   during post-flush discard of old commitlog segments (CASSANDRA-936)
 * fix neighbor calculation for anti-entropy repair (CASSANDRA-924)
 * perform repair even for small entropy differences (CASSANDRA-924)
 * Use hostnames in CFInputFormat to allow Hadoop's naive string-based
   locality comparisons to work (CASSANDRA-955)
 * cache read-only BufferedRandomAccessFile length to avoid
   3 system calls per invocation (CASSANDRA-950)
 * nodes with IPv6 (and no IPv4) addresses could not join cluster
   (CASSANDRA-969)
 * Retrieve the correct number of undeleted columns, if any, from
   a supercolumn in a row that had been deleted previously (CASSANDRA-920)
 * fix index scans that cross the 2GB mmap boundaries for both mmap
   and standard i/o modes (CASSANDRA-866)
 * expose drain via nodetool (CASSANDRA-978)


0.6.0-RC1
 * JMX drain to flush memtables and run through commit log (CASSANDRA-880)
 * Bootstrapping can skip ranges under the right conditions (CASSANDRA-902)
 * fix merging row versions in range_slice for CL > ONE (CASSANDRA-884)
 * default write ConsistencyLeven chaned from ZERO to ONE
 * fix for index entries spanning mmap buffer boundaries (CASSANDRA-857)
 * use lexical comparison if time part of TimeUUIDs are the same
   (CASSANDRA-907)
 * bound read, mutation, and response stages to fix possible OOM
   during log replay (CASSANDRA-885)
 * Use microseconds-since-epoch (UTC) in cli, instead of milliseconds
 * Treat batch_mutate Deletion with null supercolumn as "apply this predicate
   to top level supercolumns" (CASSANDRA-834)
 * Streaming destination nodes do not update their JMX status (CASSANDRA-916)
 * Fix internal RPC timeout calculation (CASSANDRA-911)
 * Added Pig loadfunc to contrib/pig (CASSANDRA-910)


0.6.0-beta3
 * fix compaction bucketing bug (CASSANDRA-814)
 * update windows batch file (CASSANDRA-824)
 * deprecate KeysCachedFraction configuration directive in favor
   of KeysCached; move to unified-per-CF key cache (CASSANDRA-801)
 * add invalidateRowCache to ColumnFamilyStoreMBean (CASSANDRA-761)
 * send Handoff hints to natural locations to reduce load on
   remaining nodes in a failure scenario (CASSANDRA-822)
 * Add RowWarningThresholdInMB configuration option to warn before very
   large rows get big enough to threaten node stability, and -x option to
   be able to remove them with sstable2json if the warning is unheeded
   until it's too late (CASSANDRA-843)
 * Add logging of GC activity (CASSANDRA-813)
 * fix ConcurrentModificationException in commitlog discard (CASSANDRA-853)
 * Fix hardcoded row count in Hadoop RecordReader (CASSANDRA-837)
 * Add a jmx status to the streaming service and change several DEBUG
   messages to INFO (CASSANDRA-845)
 * fix classpath in cassandra-cli.bat for Windows (CASSANDRA-858)
 * allow re-specifying host, port to cassandra-cli if invalid ones
   are first tried (CASSANDRA-867)
 * fix race condition handling rpc timeout in the coordinator
   (CASSANDRA-864)
 * Remove CalloutLocation and StagingFileDirectory from storage-conf files
   since those settings are no longer used (CASSANDRA-878)
 * Parse a long from RowWarningThresholdInMB instead of an int (CASSANDRA-882)
 * Remove obsolete ControlPort code from DatabaseDescriptor (CASSANDRA-886)
 * move skipBytes side effect out of assert (CASSANDRA-899)
 * add "double getLoad" to StorageServiceMBean (CASSANDRA-898)
 * track row stats per CF at compaction time (CASSANDRA-870)
 * disallow CommitLogDirectory matching a DataFileDirectory (CASSANDRA-888)
 * default key cache size is 200k entries, changed from 10% (CASSANDRA-863)
 * add -Dcassandra-foreground=yes to cassandra.bat
 * exit if cluster name is changed unexpectedly (CASSANDRA-769)


0.6.0-beta1/beta2
 * add batch_mutate thrift command, deprecating batch_insert (CASSANDRA-336)
 * remove get_key_range Thrift API, deprecated in 0.5 (CASSANDRA-710)
 * add optional login() Thrift call for authentication (CASSANDRA-547)
 * support fat clients using gossiper and StorageProxy to perform
   replication in-process [jvm-only] (CASSANDRA-535)
 * support mmapped I/O for reads, on by default on 64bit JVMs
   (CASSANDRA-408, CASSANDRA-669)
 * improve insert concurrency, particularly during Hinted Handoff
   (CASSANDRA-658)
 * faster network code (CASSANDRA-675)
 * stress.py moved to contrib (CASSANDRA-635)
 * row caching [must be explicitly enabled per-CF in config] (CASSANDRA-678)
 * present a useful measure of compaction progress in JMX (CASSANDRA-599)
 * add bin/sstablekeys (CASSNADRA-679)
 * add ConsistencyLevel.ANY (CASSANDRA-687)
 * make removetoken remove nodes from gossip entirely (CASSANDRA-644)
 * add ability to set cache sizes at runtime (CASSANDRA-708)
 * report latency and cache hit rate statistics with lifetime totals
   instead of average over the last minute (CASSANDRA-702)
 * support get_range_slice for RandomPartitioner (CASSANDRA-745)
 * per-keyspace replication factory and replication strategy (CASSANDRA-620)
 * track latency in microseconds (CASSANDRA-733)
 * add describe_ Thrift methods, deprecating get_string_property and
   get_string_list_property
 * jmx interface for tracking operation mode and streams in general.
   (CASSANDRA-709)
 * keep memtables in sorted order to improve range query performance
   (CASSANDRA-799)
 * use while loop instead of recursion when trimming sstables compaction list
   to avoid blowing stack in pathological cases (CASSANDRA-804)
 * basic Hadoop map/reduce support (CASSANDRA-342)


0.5.1
 * ensure all files for an sstable are streamed to the same directory.
   (CASSANDRA-716)
 * more accurate load estimate for bootstrapping (CASSANDRA-762)
 * tolerate dead or unavailable bootstrap target on write (CASSANDRA-731)
 * allow larger numbers of keys (> 140M) in a sstable bloom filter
   (CASSANDRA-790)
 * include jvm argument improvements from CASSANDRA-504 in debian package
 * change streaming chunk size to 32MB to accomodate Windows XP limitations
   (was 64MB) (CASSANDRA-795)
 * fix get_range_slice returning results in the wrong order (CASSANDRA-781)


0.5.0 final
 * avoid attempting to delete temporary bootstrap files twice (CASSANDRA-681)
 * fix bogus NaN in nodeprobe cfstats output (CASSANDRA-646)
 * provide a policy for dealing with single thread executors w/ a full queue
   (CASSANDRA-694)
 * optimize inner read in MessagingService, vastly improving multiple-node
   performance (CASSANDRA-675)
 * wait for table flush before streaming data back to a bootstrapping node.
   (CASSANDRA-696)
 * keep track of bootstrapping sources by table so that bootstrapping doesn't
   give the indication of finishing early (CASSANDRA-673)


0.5.0 RC3
 * commit the correct version of the patch for CASSANDRA-663


0.5.0 RC2 (unreleased)
 * fix bugs in converting get_range_slice results to Thrift
   (CASSANDRA-647, CASSANDRA-649)
 * expose java.util.concurrent.TimeoutException in StorageProxy methods
   (CASSANDRA-600)
 * TcpConnectionManager was holding on to disconnected connections,
   giving the false indication they were being used. (CASSANDRA-651)
 * Remove duplicated write. (CASSANDRA-662)
 * Abort bootstrap if IP is already in the token ring (CASSANDRA-663)
 * increase default commitlog sync period, and wait for last sync to
   finish before submitting another (CASSANDRA-668)


0.5.0 RC1
 * Fix potential NPE in get_range_slice (CASSANDRA-623)
 * add CRC32 to commitlog entries (CASSANDRA-605)
 * fix data streaming on windows (CASSANDRA-630)
 * GC compacted sstables after cleanup and compaction (CASSANDRA-621)
 * Speed up anti-entropy validation (CASSANDRA-629)
 * Fix anti-entropy assertion error (CASSANDRA-639)
 * Fix pending range conflicts when bootstapping or moving
   multiple nodes at once (CASSANDRA-603)
 * Handle obsolete gossip related to node movement in the case where
   one or more nodes is down when the movement occurs (CASSANDRA-572)
 * Include dead nodes in gossip to avoid a variety of problems
   and fix HH to removed nodes (CASSANDRA-634)
 * return an InvalidRequestException for mal-formed SlicePredicates
   (CASSANDRA-643)
 * fix bug determining closest neighbor for use in multiple datacenters
   (CASSANDRA-648)
 * Vast improvements in anticompaction speed (CASSANDRA-607)
 * Speed up log replay and writes by avoiding redundant serializations
   (CASSANDRA-652)


0.5.0 beta 2
 * Bootstrap improvements (several tickets)
 * add nodeprobe repair anti-entropy feature (CASSANDRA-193, CASSANDRA-520)
 * fix possibility of partition when many nodes restart at once
   in clusters with multiple seeds (CASSANDRA-150)
 * fix NPE in get_range_slice when no data is found (CASSANDRA-578)
 * fix potential NPE in hinted handoff (CASSANDRA-585)
 * fix cleanup of local "system" keyspace (CASSANDRA-576)
 * improve computation of cluster load balance (CASSANDRA-554)
 * added super column read/write, column count, and column/row delete to
   cassandra-cli (CASSANDRA-567, CASSANDRA-594)
 * fix returning live subcolumns of deleted supercolumns (CASSANDRA-583)
 * respect JAVA_HOME in bin/ scripts (several tickets)
 * add StorageService.initClient for fat clients on the JVM (CASSANDRA-535)
   (see contrib/client_only for an example of use)
 * make consistency_level functional in get_range_slice (CASSANDRA-568)
 * optimize key deserialization for RandomPartitioner (CASSANDRA-581)
 * avoid GCing tombstones except on major compaction (CASSANDRA-604)
 * increase failure conviction threshold, resulting in less nodes
   incorrectly (and temporarily) marked as down (CASSANDRA-610)
 * respect memtable thresholds during log replay (CASSANDRA-609)
 * support ConsistencyLevel.ALL on read (CASSANDRA-584)
 * add nodeprobe removetoken command (CASSANDRA-564)


0.5.0 beta
 * Allow multiple simultaneous flushes, improving flush throughput
   on multicore systems (CASSANDRA-401)
 * Split up locks to improve write and read throughput on multicore systems
   (CASSANDRA-444, CASSANDRA-414)
 * More efficient use of memory during compaction (CASSANDRA-436)
 * autobootstrap option: when enabled, all non-seed nodes will attempt
   to bootstrap when started, until bootstrap successfully
   completes. -b option is removed.  (CASSANDRA-438)
 * Unless a token is manually specified in the configuration xml,
   a bootstraping node will use a token that gives it half the
   keys from the most-heavily-loaded node in the cluster,
   instead of generating a random token.
   (CASSANDRA-385, CASSANDRA-517)
 * Miscellaneous bootstrap fixes (several tickets)
 * Ability to change a node's token even after it has data on it
   (CASSANDRA-541)
 * Ability to decommission a live node from the ring (CASSANDRA-435)
 * Semi-automatic loadbalancing via nodeprobe (CASSANDRA-192)
 * Add ability to set compaction thresholds at runtime via
   JMX / nodeprobe.  (CASSANDRA-465)
 * Add "comment" field to ColumnFamily definition. (CASSANDRA-481)
 * Additional JMX metrics (CASSANDRA-482)
 * JSON based export and import tools (several tickets)
 * Hinted Handoff fixes (several tickets)
 * Add key cache to improve read performance (CASSANDRA-423)
 * Simplified construction of custom ReplicationStrategy classes
   (CASSANDRA-497)
 * Graphical application (Swing) for ring integrity verification and
   visualization was added to contrib (CASSANDRA-252)
 * Add DCQUORUM, DCQUORUMSYNC consistency levels and corresponding
   ReplicationStrategy / EndpointSnitch classes.  Experimental.
   (CASSANDRA-492)
 * Web client interface added to contrib (CASSANDRA-457)
 * More-efficient flush for Random, CollatedOPP partitioners
   for normal writes (CASSANDRA-446) and bulk load (CASSANDRA-420)
 * Add MemtableFlushAfterMinutes, a global replacement for the old
   per-CF FlushPeriodInMinutes setting (CASSANDRA-463)
 * optimizations to slice reading (CASSANDRA-350) and supercolumn
   queries (CASSANDRA-510)
 * force binding to given listenaddress for nodes with multiple
   interfaces (CASSANDRA-546)
 * stress.py benchmarking tool improvements (several tickets)
 * optimized replica placement code (CASSANDRA-525)
 * faster log replay on restart (CASSANDRA-539, CASSANDRA-540)
 * optimized local-node writes (CASSANDRA-558)
 * added get_range_slice, deprecating get_key_range (CASSANDRA-344)
 * expose TimedOutException to thrift (CASSANDRA-563)


0.4.2
 * Add validation disallowing null keys (CASSANDRA-486)
 * Fix race conditions in TCPConnectionManager (CASSANDRA-487)
 * Fix using non-utf8-aware comparison as a sanity check.
   (CASSANDRA-493)
 * Improve default garbage collector options (CASSANDRA-504)
 * Add "nodeprobe flush" (CASSANDRA-505)
 * remove NotFoundException from get_slice throws list (CASSANDRA-518)
 * fix get (not get_slice) of entire supercolumn (CASSANDRA-508)
 * fix null token during bootstrap (CASSANDRA-501)


0.4.1
 * Fix FlushPeriod columnfamily configuration regression
   (CASSANDRA-455)
 * Fix long column name support (CASSANDRA-460)
 * Fix for serializing a row that only contains tombstones
   (CASSANDRA-458)
 * Fix for discarding unneeded commitlog segments (CASSANDRA-459)
 * Add SnapshotBeforeCompaction configuration option (CASSANDRA-426)
 * Fix compaction abort under insufficient disk space (CASSANDRA-473)
 * Fix reading subcolumn slice from tombstoned CF (CASSANDRA-484)
 * Fix race condition in RVH causing occasional NPE (CASSANDRA-478)


0.4.0
 * fix get_key_range problems when a node is down (CASSANDRA-440)
   and add UnavailableException to more Thrift methods
 * Add example EndPointSnitch contrib code (several tickets)


0.4.0 RC2
 * fix SSTable generation clash during compaction (CASSANDRA-418)
 * reject method calls with null parameters (CASSANDRA-308)
 * properly order ranges in nodeprobe output (CASSANDRA-421)
 * fix logging of certain errors on executor threads (CASSANDRA-425)


0.4.0 RC1
 * Bootstrap feature is live; use -b on startup (several tickets)
 * Added multiget api (CASSANDRA-70)
 * fix Deadlock with SelectorManager.doProcess and TcpConnection.write
   (CASSANDRA-392)
 * remove key cache b/c of concurrency bugs in third-party
   CLHM library (CASSANDRA-405)
 * update non-major compaction logic to use two threshold values
   (CASSANDRA-407)
 * add periodic / batch commitlog sync modes (several tickets)
 * inline BatchMutation into batch_insert params (CASSANDRA-403)
 * allow setting the logging level at runtime via mbean (CASSANDRA-402)
 * change default comparator to BytesType (CASSANDRA-400)
 * add forwards-compatible ConsistencyLevel parameter to get_key_range
   (CASSANDRA-322)
 * r/m special case of blocking for local destination when writing with
   ConsistencyLevel.ZERO (CASSANDRA-399)
 * Fixes to make BinaryMemtable [bulk load interface] useful (CASSANDRA-337);
   see contrib/bmt_example for an example of using it.
 * More JMX properties added (several tickets)
 * Thrift changes (several tickets)
    - Merged _super get methods with the normal ones; return values
      are now of ColumnOrSuperColumn.
    - Similarly, merged batch_insert_super into batch_insert.



0.4.0 beta
 * On-disk data format has changed to allow billions of keys/rows per
   node instead of only millions
 * Multi-keyspace support
 * Scan all sstables for all queries to avoid situations where
   different types of operation on the same ColumnFamily could
   disagree on what data was present
 * Snapshot support via JMX
 * Thrift API has changed a _lot_:
    - removed time-sorted CFs; instead, user-defined comparators
      may be defined on the column names, which are now byte arrays.
      Default comparators are provided for UTF8, Bytes, Ascii, Long (i64),
      and UUID types.
    - removed colon-delimited strings in thrift api in favor of explicit
      structs such as ColumnPath, ColumnParent, etc.  Also normalized
      thrift struct and argument naming.
    - Added columnFamily argument to get_key_range.
    - Change signature of get_slice to accept starting and ending
      columns as well as an offset.  (This allows use of indexes.)
      Added "ascending" flag to allow reasonably-efficient reverse
      scans as well.  Removed get_slice_by_range as redundant.
    - get_key_range operates on one CF at a time
    - changed `block` boolean on insert methods to ConsistencyLevel enum,
      with options of NONE, ONE, QUORUM, and ALL.
    - added similar consistency_level parameter to read methods
    - column-name-set slice with no names given now returns zero columns
      instead of all of them.  ("all" can run your server out of memory.
      use a range-based slice with a high max column count instead.)
 * Removed the web interface. Node information can now be obtained by
   using the newly introduced nodeprobe utility.
 * More JMX stats
 * Remove magic values from internals (e.g. special key to indicate
   when to flush memtables)
 * Rename configuration "table" to "keyspace"
 * Moved to crash-only design; no more shutdown (just kill the process)
 * Lots of bug fixes

Full list of issues resolved in 0.4 is at https://issues.apache.org/jira/secure/IssueNavigator.jspa?reset=true&&pid=12310865&fixfor=12313862&resolution=1&sorter/field=issuekey&sorter/order=DESC


0.3.0 RC3
 * Fix potential deadlock under load in TCPConnection.
   (CASSANDRA-220)


0.3.0 RC2
 * Fix possible data loss when server is stopped after replaying
   log but before new inserts force memtable flush.
   (CASSANDRA-204)
 * Added BUGS file


0.3.0 RC1
 * Range queries on keys, including user-defined key collation
 * Remove support
 * Workarounds for a weird bug in JDK select/register that seems
   particularly common on VM environments. Cassandra should deploy
   fine on EC2 now
 * Much improved infrastructure: the beginnings of a decent test suite
   ("ant test" for unit tests; "nosetests" for system tests), code
   coverage reporting, etc.
 * Expanded node status reporting via JMX
 * Improved error reporting/logging on both server and client
 * Reduced memory footprint in default configuration
 * Combined blocking and non-blocking versions of insert APIs
 * Added FlushPeriodInMinutes configuration parameter to force
   flushing of infrequently-updated ColumnFamilies<|MERGE_RESOLUTION|>--- conflicted
+++ resolved
@@ -1,10 +1,6 @@
-<<<<<<< HEAD
 3.11.11
 Merged from 3.0:
-=======
-3.0.25:
  * Update debian packaging for python3 (CASSANDRA-16396)
->>>>>>> 8c43f510
  * Avoid pushing schema mutations when setting up distributed system keyspaces locally (CASSANDRA-16387)
 Merged from 2.2:
  * Make TokenMetadata's ring version increments atomic (CASSANDRA-16286)
