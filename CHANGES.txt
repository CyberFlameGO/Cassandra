--- conflicted
+++ resolved
@@ -1,4 +1,3 @@
-<<<<<<< HEAD
 3.11.3
  * Allow existing nodes to use all peers in shadow round (CASSANDRA-13851)
  * Fix cqlsh to read connection.ssl cqlshrc option again (CASSANDRA-14299)
@@ -11,10 +10,7 @@
  * RateBasedBackPressure unnecessarily invokes a lock on the Guava RateLimiter (CASSANDRA-14163)
  * Fix wildcard GROUP BY queries (CASSANDRA-14209)
 Merged from 3.0:
-=======
-3.0.17
  * Delay hints store excise by write timeout to avoid race with decommission (CASSANDRA-13740)
->>>>>>> b2f6ce96
  * Deprecate background repair and probablistic read_repair_chance table options
    (CASSANDRA-13910)
  * Add missed CQL keywords to documentation (CASSANDRA-14359)
