3.9
Merged from 3.0:
 * Avoid digest mismatch with empty but static rows (CASSANDRA-12090)
 * Fix EOF exception when altering column type (CASSANDRA-11820)
Merged from 2.2:
 * MemoryUtil.getShort() should return an unsigned short also for architectures not supporting unaligned memory accesses (CASSANDRA-11973)
Merged from 2.1:
<<<<<<< HEAD
 * Avoid stalling paxos when the paxos state expires (CASSANDRA-12043)
 * Remove finished incoming streaming connections from MessagingService (CASSANDRA-11854)
=======
 * Fix filtering on clustering columns when 2i is used (CASSANDRA-11907)
>>>>>>> 9244531a


3.8
 * Improve details in compaction log message (CASSANDRA-12080)
 * Allow unset values in CQLSSTableWriter (CASSANDRA-11911)
 * Chunk cache to request compressor-compatible buffers if pool space is exhausted (CASSANDRA-11993)
 * Remove DatabaseDescriptor dependencies from SequentialWriter (CASSANDRA-11579)
 * Move skip_stop_words filter before stemming (CASSANDRA-12078)
 * Support seek() in EncryptedFileSegmentInputStream (CASSANDRA-11957)
 * SSTable tools mishandling LocalPartitioner (CASSANDRA-12002)
 * When SEPWorker assigned work, set thread name to match pool (CASSANDRA-11966)
 * Add cross-DC latency metrics (CASSANDRA-11596)
 * Allow terms in selection clause (CASSANDRA-10783)
 * Add bind variables to trace (CASSANDRA-11719)
 * Switch counter shards' clock to timestamps (CASSANDRA-9811)
 * Introduce HdrHistogram and response/service/wait separation to stress tool (CASSANDRA-11853)
 * entry-weighers in QueryProcessor should respect partitionKeyBindIndexes field (CASSANDRA-11718)
 * Support older ant versions (CASSANDRA-11807)
 * Estimate compressed on disk size when deciding if sstable size limit reached (CASSANDRA-11623)
 * cassandra-stress profiles should support case sensitive schemas (CASSANDRA-11546)
 * Remove DatabaseDescriptor dependency from FileUtils (CASSANDRA-11578)
 * Faster streaming (CASSANDRA-9766)
 * Add prepared query parameter to trace for "Execute CQL3 prepared query" session (CASSANDRA-11425)
 * Add repaired percentage metric (CASSANDRA-11503)
 * Add Change-Data-Capture (CASSANDRA-8844)
Merged from 3.0:
 * cqlsh: fix error handling in rare COPY FROM failure scenario (CASSANDRA-12070)
 * Disable autocompaction during drain (CASSANDRA-11878)
 * Add a metrics timer to MemtablePool and use it to track time spent blocked on memory in MemtableAllocator (CASSANDRA-11327)
 * Fix upgrading schema with super columns with non-text subcomparators (CASSANDRA-12023)
 * Add TimeWindowCompactionStrategy (CASSANDRA-9666)
Merged from 2.2:
 * Allow nodetool info to run with readonly JMX access (CASSANDRA-11755)
 * Validate bloom_filter_fp_chance against lowest supported
   value when the table is created (CASSANDRA-11920)
 * Don't send erroneous NEW_NODE notifications on restart (CASSANDRA-11038)
 * StorageService shutdown hook should use a volatile variable (CASSANDRA-11984)
Merged from 2.1:
 * Don't try to get sstables for non-repairing column families (CASSANDRA-12077)
 * Avoid marking too many sstables as repaired (CASSANDRA-11696)
 * Prevent select statements with clustering key > 64k (CASSANDRA-11882)
 * Fix clock skew corrupting other nodes with paxos (CASSANDRA-11991)
 * Remove distinction between non-existing static columns and existing but null in LWTs (CASSANDRA-9842)
 * Cache local ranges when calculating repair neighbors (CASSANDRA-11934)
 * Allow LWT operation on static column with only partition keys (CASSANDRA-10532)
 * Create interval tree over canonical sstables to avoid missing sstables during streaming (CASSANDRA-11886)
 * cqlsh COPY FROM: shutdown parent cluster after forking, to avoid corrupting SSL connections (CASSANDRA-11749)


3.7
 * Support multiple folders for user defined compaction tasks (CASSANDRA-11765)
 * Fix race in CompactionStrategyManager's pause/resume (CASSANDRA-11922)
Merged from 3.0:
 * Fix legacy serialization of Thrift-generated non-compound range tombstones
   when communicating with 2.x nodes (CASSANDRA-11930)
 * Fix Directories instantiations where CFS.initialDirectories should be used (CASSANDRA-11849)
 * Avoid referencing DatabaseDescriptor in AbstractType (CASSANDRA-11912)
 * Don't use static dataDirectories field in Directories instances (CASSANDRA-11647)
 * Fix sstables not being protected from removal during index build (CASSANDRA-11905)
 * cqlsh: Suppress stack trace from Read/WriteFailures (CASSANDRA-11032)
 * Remove unneeded code to repair index summaries that have
   been improperly down-sampled (CASSANDRA-11127)
 * Avoid WriteTimeoutExceptions during commit log replay due to materialized
   view lock contention (CASSANDRA-11891)
 * Prevent OOM failures on SSTable corruption, improve tests for corruption detection (CASSANDRA-9530)
 * Use CFS.initialDirectories when clearing snapshots (CASSANDRA-11705)
 * Allow compaction strategies to disable early open (CASSANDRA-11754)
 * Refactor Materialized View code (CASSANDRA-11475)
 * Update Java Driver (CASSANDRA-11615)
Merged from 2.2:
 * Persist local metadata earlier in startup sequence (CASSANDRA-11742)
 * cqlsh: fix tab completion for case-sensitive identifiers (CASSANDRA-11664)
 * Avoid showing estimated key as -1 in tablestats (CASSANDRA-11587)
 * Fix possible race condition in CommitLog.recover (CASSANDRA-11743)
 * Enable client encryption in sstableloader with cli options (CASSANDRA-11708)
 * Possible memory leak in NIODataInputStream (CASSANDRA-11867)
 * Add seconds to cqlsh tracing session duration (CASSANDRA-11753)
 * Fix commit log replay after out-of-order flush completion (CASSANDRA-9669)
 * Prohibit Reversed Counter type as part of the PK (CASSANDRA-9395)
 * cqlsh: correctly handle non-ascii chars in error messages (CASSANDRA-11626)
Merged from 2.1:
 * Run CommitLog tests with different compression settings (CASSANDRA-9039)
 * cqlsh: apply current keyspace to source command (CASSANDRA-11152)
 * Clear out parent repair session if repair coordinator dies (CASSANDRA-11824)
 * Set default streaming_socket_timeout_in_ms to 24 hours (CASSANDRA-11840)
 * Do not consider local node a valid source during replace (CASSANDRA-11848)
 * Add message dropped tasks to nodetool netstats (CASSANDRA-11855)
 * Avoid holding SSTableReaders for duration of incremental repair (CASSANDRA-11739)


3.6
 * Correctly migrate schema for frozen UDTs during 2.x -> 3.x upgrades
   (does not affect any released versions) (CASSANDRA-11613)
 * Allow server startup if JMX is configured directly (CASSANDRA-11725)
 * Prevent direct memory OOM on buffer pool allocations (CASSANDRA-11710)
 * Enhanced Compaction Logging (CASSANDRA-10805)
 * Make prepared statement cache size configurable (CASSANDRA-11555)
 * Integrated JMX authentication and authorization (CASSANDRA-10091)
 * Add units to stress ouput (CASSANDRA-11352)
 * Fix PER PARTITION LIMIT for single and multi partitions queries (CASSANDRA-11603)
 * Add uncompressed chunk cache for RandomAccessReader (CASSANDRA-5863)
 * Clarify ClusteringPrefix hierarchy (CASSANDRA-11213)
 * Always perform collision check before joining ring (CASSANDRA-10134)
 * SSTableWriter output discrepancy (CASSANDRA-11646)
 * Fix potential timeout in NativeTransportService.testConcurrentDestroys (CASSANDRA-10756)
 * Support large partitions on the 3.0 sstable format (CASSANDRA-11206,11763)
 * Add support to rebuild from specific range (CASSANDRA-10406)
 * Optimize the overlapping lookup by calculating all the
   bounds in advance (CASSANDRA-11571)
 * Support json/yaml output in noetool tablestats (CASSANDRA-5977)
 * (stress) Add datacenter option to -node options (CASSANDRA-11591)
 * Fix handling of empty slices (CASSANDRA-11513)
 * Make number of cores used by cqlsh COPY visible to testing code (CASSANDRA-11437)
 * Allow filtering on clustering columns for queries without secondary indexes (CASSANDRA-11310)
 * Refactor Restriction hierarchy (CASSANDRA-11354)
 * Eliminate allocations in R/W path (CASSANDRA-11421)
 * Update Netty to 4.0.36 (CASSANDRA-11567)
 * Fix PER PARTITION LIMIT for queries requiring post-query ordering (CASSANDRA-11556)
 * Allow instantiation of UDTs and tuples in UDFs (CASSANDRA-10818)
 * Support UDT in CQLSSTableWriter (CASSANDRA-10624)
 * Support for non-frozen user-defined types, updating
   individual fields of user-defined types (CASSANDRA-7423)
 * Make LZ4 compression level configurable (CASSANDRA-11051)
 * Allow per-partition LIMIT clause in CQL (CASSANDRA-7017)
 * Make custom filtering more extensible with UserExpression (CASSANDRA-11295)
 * Improve field-checking and error reporting in cassandra.yaml (CASSANDRA-10649)
 * Print CAS stats in nodetool proxyhistograms (CASSANDRA-11507)
 * More user friendly error when providing an invalid token to nodetool (CASSANDRA-9348)
 * Add static column support to SASI index (CASSANDRA-11183)
 * Support EQ/PREFIX queries in SASI CONTAINS mode without tokenization (CASSANDRA-11434)
 * Support LIKE operator in prepared statements (CASSANDRA-11456)
 * Add a command to see if a Materialized View has finished building (CASSANDRA-9967)
 * Log endpoint and port associated with streaming operation (CASSANDRA-8777)
 * Print sensible units for all log messages (CASSANDRA-9692)
 * Upgrade Netty to version 4.0.34 (CASSANDRA-11096)
 * Break the CQL grammar into separate Parser and Lexer (CASSANDRA-11372)
 * Compress only inter-dc traffic by default (CASSANDRA-8888)
 * Add metrics to track write amplification (CASSANDRA-11420)
 * cassandra-stress: cannot handle "value-less" tables (CASSANDRA-7739)
 * Add/drop multiple columns in one ALTER TABLE statement (CASSANDRA-10411)
 * Add require_endpoint_verification opt for internode encryption (CASSANDRA-9220)
 * Add auto import java.util for UDF code block (CASSANDRA-11392)
 * Add --hex-format option to nodetool getsstables (CASSANDRA-11337)
 * sstablemetadata should print sstable min/max token (CASSANDRA-7159)
 * Do not wrap CassandraException in TriggerExecutor (CASSANDRA-9421)
 * COPY TO should have higher double precision (CASSANDRA-11255)
 * Stress should exit with non-zero status after failure (CASSANDRA-10340)
 * Add client to cqlsh SHOW_SESSION (CASSANDRA-8958)
 * Fix nodetool tablestats keyspace level metrics (CASSANDRA-11226)
 * Store repair options in parent_repair_history (CASSANDRA-11244)
 * Print current leveling in sstableofflinerelevel (CASSANDRA-9588)
 * Change repair message for keyspaces with RF 1 (CASSANDRA-11203)
 * Remove hard-coded SSL cipher suites and protocols (CASSANDRA-10508)
 * Improve concurrency in CompactionStrategyManager (CASSANDRA-10099)
 * (cqlsh) interpret CQL type for formatting blobs (CASSANDRA-11274)
 * Refuse to start and print txn log information in case of disk
   corruption (CASSANDRA-10112)
 * Resolve some eclipse-warnings (CASSANDRA-11086)
 * (cqlsh) Show static columns in a different color (CASSANDRA-11059)
 * Allow to remove TTLs on table with default_time_to_live (CASSANDRA-11207)
Merged from 3.0:
 * Disallow creating view with a static column (CASSANDRA-11602)
 * Reduce the amount of object allocations caused by the getFunctions methods (CASSANDRA-11593)
 * Potential error replaying commitlog with smallint/tinyint/date/time types (CASSANDRA-11618)
 * Fix queries with filtering on counter columns (CASSANDRA-11629)
 * Improve tombstone printing in sstabledump (CASSANDRA-11655)
 * Fix paging for range queries where all clustering columns are specified (CASSANDRA-11669)
 * Don't require HEAP_NEW_SIZE to be set when using G1 (CASSANDRA-11600)
 * Fix sstabledump not showing cells after tombstone marker (CASSANDRA-11654)
 * Ignore all LocalStrategy keyspaces for streaming and other related
   operations (CASSANDRA-11627)
 * Ensure columnfilter covers indexed columns for thrift 2i queries (CASSANDRA-11523)
 * Only open one sstable scanner per sstable (CASSANDRA-11412)
 * Option to specify ProtocolVersion in cassandra-stress (CASSANDRA-11410)
 * ArithmeticException in avgFunctionForDecimal (CASSANDRA-11485)
 * LogAwareFileLister should only use OLD sstable files in current folder to determine disk consistency (CASSANDRA-11470)
 * Notify indexers of expired rows during compaction (CASSANDRA-11329)
 * Properly respond with ProtocolError when a v1/v2 native protocol
   header is received (CASSANDRA-11464)
 * Validate that num_tokens and initial_token are consistent with one another (CASSANDRA-10120)
Merged from 2.2:
 * Exit JVM if JMX server fails to startup (CASSANDRA-11540)
 * Produce a heap dump when exiting on OOM (CASSANDRA-9861)
 * Restore ability to filter on clustering columns when using a 2i (CASSANDRA-11510)
 * JSON datetime formatting needs timezone (CASSANDRA-11137)
 * Fix is_dense recalculation for Thrift-updated tables (CASSANDRA-11502)
 * Remove unnescessary file existence check during anticompaction (CASSANDRA-11660)
 * Add missing files to debian packages (CASSANDRA-11642)
 * Avoid calling Iterables::concat in loops during ModificationStatement::getFunctions (CASSANDRA-11621)
 * cqlsh: COPY FROM should use regular inserts for single statement batches and
   report errors correctly if workers processes crash on initialization (CASSANDRA-11474)
 * Always close cluster with connection in CqlRecordWriter (CASSANDRA-11553)
 * Allow only DISTINCT queries with partition keys restrictions (CASSANDRA-11339)
 * CqlConfigHelper no longer requires both a keystore and truststore to work (CASSANDRA-11532)
 * Make deprecated repair methods backward-compatible with previous notification service (CASSANDRA-11430)
 * IncomingStreamingConnection version check message wrong (CASSANDRA-11462)
Merged from 2.1:
 * Support mlockall on IBM POWER arch (CASSANDRA-11576)
 * Add option to disable use of severity in DynamicEndpointSnitch (CASSANDRA-11737)
 * cqlsh COPY FROM fails for null values with non-prepared statements (CASSANDRA-11631)
 * Make cython optional in pylib/setup.py (CASSANDRA-11630)
 * Change order of directory searching for cassandra.in.sh to favor local one (CASSANDRA-11628)
 * cqlsh COPY FROM fails with []{} chars in UDT/tuple fields/values (CASSANDRA-11633)
 * clqsh: COPY FROM throws TypeError with Cython extensions enabled (CASSANDRA-11574)
 * cqlsh: COPY FROM ignores NULL values in conversion (CASSANDRA-11549)
 * Validate levels when building LeveledScanner to avoid overlaps with orphaned sstables (CASSANDRA-9935)


3.5
 * StaticTokenTreeBuilder should respect posibility of duplicate tokens (CASSANDRA-11525)
 * Correctly fix potential assertion error during compaction (CASSANDRA-11353)
 * Avoid index segment stitching in RAM which lead to OOM on big SSTable files (CASSANDRA-11383)
 * Fix clustering and row filters for LIKE queries on clustering columns (CASSANDRA-11397)
Merged from 3.0:
 * Fix rare NPE on schema upgrade from 2.x to 3.x (CASSANDRA-10943)
 * Improve backoff policy for cqlsh COPY FROM (CASSANDRA-11320)
 * Improve IF NOT EXISTS check in CREATE INDEX (CASSANDRA-11131)
 * Upgrade ohc to 0.4.3
 * Enable SO_REUSEADDR for JMX RMI server sockets (CASSANDRA-11093)
 * Allocate merkletrees with the correct size (CASSANDRA-11390)
 * Support streaming pre-3.0 sstables (CASSANDRA-10990)
 * Add backpressure to compressed or encrypted commit log (CASSANDRA-10971)
 * SSTableExport supports secondary index tables (CASSANDRA-11330)
 * Fix sstabledump to include missing info in debug output (CASSANDRA-11321)
 * Establish and implement canonical bulk reading workload(s) (CASSANDRA-10331)
 * Fix paging for IN queries on tables without clustering columns (CASSANDRA-11208)
 * Remove recursive call from CompositesSearcher (CASSANDRA-11304)
 * Fix filtering on non-primary key columns for queries without index (CASSANDRA-6377)
 * Fix sstableloader fail when using materialized view (CASSANDRA-11275)
Merged from 2.2:
 * DatabaseDescriptor should log stacktrace in case of Eception during seed provider creation (CASSANDRA-11312)
 * Use canonical path for directory in SSTable descriptor (CASSANDRA-10587)
 * Add cassandra-stress keystore option (CASSANDRA-9325)
 * Dont mark sstables as repairing with sub range repairs (CASSANDRA-11451)
 * Notify when sstables change after cancelling compaction (CASSANDRA-11373)
 * cqlsh: COPY FROM should check that explicit column names are valid (CASSANDRA-11333)
 * Add -Dcassandra.start_gossip startup option (CASSANDRA-10809)
 * Fix UTF8Validator.validate() for modified UTF-8 (CASSANDRA-10748)
 * Clarify that now() function is calculated on the coordinator node in CQL documentation (CASSANDRA-10900)
 * Fix bloom filter sizing with LCS (CASSANDRA-11344)
 * (cqlsh) Fix error when result is 0 rows with EXPAND ON (CASSANDRA-11092)
 * Add missing newline at end of bin/cqlsh (CASSANDRA-11325)
 * Unresolved hostname leads to replace being ignored (CASSANDRA-11210)
 * Only log yaml config once, at startup (CASSANDRA-11217)
 * Reference leak with parallel repairs on the same table (CASSANDRA-11215)
Merged from 2.1:
 * Add a -j parameter to scrub/cleanup/upgradesstables to state how
   many threads to use (CASSANDRA-11179)
 * COPY FROM on large datasets: fix progress report and debug performance (CASSANDRA-11053)
 * InvalidateKeys should have a weak ref to key cache (CASSANDRA-11176)


3.4
 * (cqlsh) add cqlshrc option to always connect using ssl (CASSANDRA-10458)
 * Cleanup a few resource warnings (CASSANDRA-11085)
 * Allow custom tracing implementations (CASSANDRA-10392)
 * Extract LoaderOptions to be able to be used from outside (CASSANDRA-10637)
 * fix OnDiskIndexTest to properly treat empty ranges (CASSANDRA-11205)
 * fix TrackerTest to handle new notifications (CASSANDRA-11178)
 * add SASI validation for partitioner and complex columns (CASSANDRA-11169)
 * Add caching of encrypted credentials in PasswordAuthenticator (CASSANDRA-7715)
 * fix SASI memtable switching on flush (CASSANDRA-11159)
 * Remove duplicate offline compaction tracking (CASSANDRA-11148)
 * fix EQ semantics of analyzed SASI indexes (CASSANDRA-11130)
 * Support long name output for nodetool commands (CASSANDRA-7950)
 * Encrypted hints (CASSANDRA-11040)
 * SASI index options validation (CASSANDRA-11136)
 * Optimize disk seek using min/max column name meta data when the LIMIT clause is used
   (CASSANDRA-8180)
 * Add LIKE support to CQL3 (CASSANDRA-11067)
 * Generic Java UDF types (CASSANDRA-10819)
 * cqlsh: Include sub-second precision in timestamps by default (CASSANDRA-10428)
 * Set javac encoding to utf-8 (CASSANDRA-11077)
 * Integrate SASI index into Cassandra (CASSANDRA-10661)
 * Add --skip-flush option to nodetool snapshot
 * Skip values for non-queried columns (CASSANDRA-10657)
 * Add support for secondary indexes on static columns (CASSANDRA-8103)
 * CommitLogUpgradeTestMaker creates broken commit logs (CASSANDRA-11051)
 * Add metric for number of dropped mutations (CASSANDRA-10866)
 * Simplify row cache invalidation code (CASSANDRA-10396)
 * Support user-defined compaction through nodetool (CASSANDRA-10660)
 * Stripe view locks by key and table ID to reduce contention (CASSANDRA-10981)
 * Add nodetool gettimeout and settimeout commands (CASSANDRA-10953)
 * Add 3.0 metadata to sstablemetadata output (CASSANDRA-10838)
Merged from 3.0:
 * MV should only query complex columns included in the view (CASSANDRA-11069)
 * Failed aggregate creation breaks server permanently (CASSANDRA-11064)
 * Add sstabledump tool (CASSANDRA-7464)
 * Introduce backpressure for hints (CASSANDRA-10972)
 * Fix ClusteringPrefix not being able to read tombstone range boundaries (CASSANDRA-11158)
 * Prevent logging in sandboxed state (CASSANDRA-11033)
 * Disallow drop/alter operations of UDTs used by UDAs (CASSANDRA-10721)
 * Add query time validation method on Index (CASSANDRA-11043)
 * Avoid potential AssertionError in mixed version cluster (CASSANDRA-11128)
 * Properly handle hinted handoff after topology changes (CASSANDRA-5902)
 * AssertionError when listing sstable files on inconsistent disk state (CASSANDRA-11156)
 * Fix wrong rack counting and invalid conditions check for TokenAllocation
   (CASSANDRA-11139)
 * Avoid creating empty hint files (CASSANDRA-11090)
 * Fix leak detection strong reference loop using weak reference (CASSANDRA-11120)
 * Configurie BatchlogManager to stop delayed tasks on shutdown (CASSANDRA-11062)
 * Hadoop integration is incompatible with Cassandra Driver 3.0.0 (CASSANDRA-11001)
 * Add dropped_columns to the list of schema table so it gets handled
   properly (CASSANDRA-11050)
 * Fix NPE when using forceRepairRangeAsync without DC (CASSANDRA-11239)
Merged from 2.2:
 * Preserve order for preferred SSL cipher suites (CASSANDRA-11164)
 * Range.compareTo() violates the contract of Comparable (CASSANDRA-11216)
 * Avoid NPE when serializing ErrorMessage with null message (CASSANDRA-11167)
 * Replacing an aggregate with a new version doesn't reset INITCOND (CASSANDRA-10840)
 * (cqlsh) cqlsh cannot be called through symlink (CASSANDRA-11037)
 * fix ohc and java-driver pom dependencies in build.xml (CASSANDRA-10793)
 * Protect from keyspace dropped during repair (CASSANDRA-11065)
 * Handle adding fields to a UDT in SELECT JSON and toJson() (CASSANDRA-11146)
 * Better error message for cleanup (CASSANDRA-10991)
 * cqlsh pg-style-strings broken if line ends with ';' (CASSANDRA-11123)
 * Always persist upsampled index summaries (CASSANDRA-10512)
 * (cqlsh) Fix inconsistent auto-complete (CASSANDRA-10733)
 * Make SELECT JSON and toJson() threadsafe (CASSANDRA-11048)
 * Fix SELECT on tuple relations for mixed ASC/DESC clustering order (CASSANDRA-7281)
 * Use cloned TokenMetadata in size estimates to avoid race against membership check
   (CASSANDRA-10736)
 * (cqlsh) Support utf-8/cp65001 encoding on Windows (CASSANDRA-11030)
 * Fix paging on DISTINCT queries repeats result when first row in partition changes
   (CASSANDRA-10010)
 * (cqlsh) Support timezone conversion using pytz (CASSANDRA-10397)
 * cqlsh: change default encoding to UTF-8 (CASSANDRA-11124)
Merged from 2.1:
 * Checking if an unlogged batch is local is inefficient (CASSANDRA-11529)
 * Fix out-of-space error treatment in memtable flushing (CASSANDRA-11448).
 * Don't do defragmentation if reading from repaired sstables (CASSANDRA-10342)
 * Fix streaming_socket_timeout_in_ms not enforced (CASSANDRA-11286)
 * Avoid dropping message too quickly due to missing unit conversion (CASSANDRA-11302)
 * Don't remove FailureDetector history on removeEndpoint (CASSANDRA-10371)
 * Only notify if repair status changed (CASSANDRA-11172)
 * Use logback setting for 'cassandra -v' command (CASSANDRA-10767)
 * Fix sstableloader to unthrottle streaming by default (CASSANDRA-9714)
 * Fix incorrect warning in 'nodetool status' (CASSANDRA-10176)
 * Properly release sstable ref when doing offline scrub (CASSANDRA-10697)
 * Improve nodetool status performance for large cluster (CASSANDRA-7238)
 * Gossiper#isEnabled is not thread safe (CASSANDRA-11116)
 * Avoid major compaction mixing repaired and unrepaired sstables in DTCS (CASSANDRA-11113)
 * Make it clear what DTCS timestamp_resolution is used for (CASSANDRA-11041)
 * (cqlsh) Display milliseconds when datetime overflows (CASSANDRA-10625)


3.3
 * Avoid infinite loop if owned range is smaller than number of
   data dirs (CASSANDRA-11034)
 * Avoid bootstrap hanging when existing nodes have no data to stream (CASSANDRA-11010)
Merged from 3.0:
 * Remove double initialization of newly added tables (CASSANDRA-11027)
 * Filter keys searcher results by target range (CASSANDRA-11104)
 * Fix deserialization of legacy read commands (CASSANDRA-11087)
 * Fix incorrect computation of deletion time in sstable metadata (CASSANDRA-11102)
 * Avoid memory leak when collecting sstable metadata (CASSANDRA-11026)
 * Mutations do not block for completion under view lock contention (CASSANDRA-10779)
 * Invalidate legacy schema tables when unloading them (CASSANDRA-11071)
 * (cqlsh) handle INSERT and UPDATE statements with LWT conditions correctly
   (CASSANDRA-11003)
 * Fix DISTINCT queries in mixed version clusters (CASSANDRA-10762)
 * Migrate build status for indexes along with legacy schema (CASSANDRA-11046)
 * Ensure SSTables for legacy KEYS indexes can be read (CASSANDRA-11045)
 * Added support for IBM zSystems architecture (CASSANDRA-11054)
 * Update CQL documentation (CASSANDRA-10899)
 * Check the column name, not cell name, for dropped columns when reading
   legacy sstables (CASSANDRA-11018)
 * Don't attempt to index clustering values of static rows (CASSANDRA-11021)
 * Remove checksum files after replaying hints (CASSANDRA-10947)
 * Support passing base table metadata to custom 2i validation (CASSANDRA-10924)
 * Ensure stale index entries are purged during reads (CASSANDRA-11013)
 * (cqlsh) Also apply --connect-timeout to control connection
   timeout (CASSANDRA-10959)
 * Fix AssertionError when removing from list using UPDATE (CASSANDRA-10954)
 * Fix UnsupportedOperationException when reading old sstable with range
   tombstone (CASSANDRA-10743)
 * MV should use the maximum timestamp of the primary key (CASSANDRA-10910)
 * Fix potential assertion error during compaction (CASSANDRA-10944)
Merged from 2.2:
 * maxPurgeableTimestamp needs to check memtables too (CASSANDRA-9949)
 * Apply change to compaction throughput in real time (CASSANDRA-10025)
 * (cqlsh) encode input correctly when saving history
 * Fix potential NPE on ORDER BY queries with IN (CASSANDRA-10955)
 * Start L0 STCS-compactions even if there is a L0 -> L1 compaction
   going (CASSANDRA-10979)
 * Make UUID LSB unique per process (CASSANDRA-7925)
 * Avoid NPE when performing sstable tasks (scrub etc.) (CASSANDRA-10980)
 * Make sure client gets tombstone overwhelmed warning (CASSANDRA-9465)
 * Fix error streaming section more than 2GB (CASSANDRA-10961)
 * Histogram buckets exposed in jmx are sorted incorrectly (CASSANDRA-10975)
 * Enable GC logging by default (CASSANDRA-10140)
 * Optimize pending range computation (CASSANDRA-9258)
 * Skip commit log and saved cache directories in SSTable version startup check (CASSANDRA-10902)
 * drop/alter user should be case sensitive (CASSANDRA-10817)
Merged from 2.1:
 * test_bulk_round_trip_blogposts is failing occasionally (CASSANDRA-10938)
 * Fix isJoined return true only after becoming cluster member (CASANDRA-11007)
 * Fix bad gossip generation seen in long-running clusters (CASSANDRA-10969)
 * Avoid NPE when incremental repair fails (CASSANDRA-10909)
 * Unmark sstables compacting once they are done in cleanup/scrub/upgradesstables (CASSANDRA-10829)
 * Allow simultaneous bootstrapping with strict consistency when no vnodes are used (CASSANDRA-11005)
 * Log a message when major compaction does not result in a single file (CASSANDRA-10847)
 * (cqlsh) fix cqlsh_copy_tests when vnodes are disabled (CASSANDRA-10997)
 * (cqlsh) Add request timeout option to cqlsh (CASSANDRA-10686)
 * Avoid AssertionError while submitting hint with LWT (CASSANDRA-10477)
 * If CompactionMetadata is not in stats file, use index summary instead (CASSANDRA-10676)
 * Retry sending gossip syn multiple times during shadow round (CASSANDRA-8072)
 * Fix pending range calculation during moves (CASSANDRA-10887)
 * Sane default (200Mbps) for inter-DC streaming througput (CASSANDRA-8708)



3.2
 * Make sure tokens don't exist in several data directories (CASSANDRA-6696)
 * Add requireAuthorization method to IAuthorizer (CASSANDRA-10852)
 * Move static JVM options to conf/jvm.options file (CASSANDRA-10494)
 * Fix CassandraVersion to accept x.y version string (CASSANDRA-10931)
 * Add forceUserDefinedCleanup to allow more flexible cleanup (CASSANDRA-10708)
 * (cqlsh) allow setting TTL with COPY (CASSANDRA-9494)
 * Fix counting of received sstables in streaming (CASSANDRA-10949)
 * Implement hints compression (CASSANDRA-9428)
 * Fix potential assertion error when reading static columns (CASSANDRA-10903)
 * Fix EstimatedHistogram creation in nodetool tablehistograms (CASSANDRA-10859)
 * Establish bootstrap stream sessions sequentially (CASSANDRA-6992)
 * Sort compactionhistory output by timestamp (CASSANDRA-10464)
 * More efficient BTree removal (CASSANDRA-9991)
 * Make tablehistograms accept the same syntax as tablestats (CASSANDRA-10149)
 * Group pending compactions based on table (CASSANDRA-10718)
 * Add compressor name in sstablemetadata output (CASSANDRA-9879)
 * Fix type casting for counter columns (CASSANDRA-10824)
 * Prevent running Cassandra as root (CASSANDRA-8142)
 * bound maximum in-flight commit log replay mutation bytes to 64 megabytes (CASSANDRA-8639)
 * Normalize all scripts (CASSANDRA-10679)
 * Make compression ratio much more accurate (CASSANDRA-10225)
 * Optimize building of Clustering object when only one is created (CASSANDRA-10409)
 * Make index building pluggable (CASSANDRA-10681)
 * Add sstable flush observer (CASSANDRA-10678)
 * Improve NTS endpoints calculation (CASSANDRA-10200)
 * Improve performance of the folderSize function (CASSANDRA-10677)
 * Add support for type casting in selection clause (CASSANDRA-10310)
 * Added graphing option to cassandra-stress (CASSANDRA-7918)
 * Abort in-progress queries that time out (CASSANDRA-7392)
 * Add transparent data encryption core classes (CASSANDRA-9945)
Merged from 3.0:
 * Better handling of SSL connection errors inter-node (CASSANDRA-10816)
 * Avoid NoSuchElementException when executing empty batch (CASSANDRA-10711)
 * Avoid building PartitionUpdate in toString (CASSANDRA-10897)
 * Reduce heap spent when receiving many SSTables (CASSANDRA-10797)
 * Add back support for 3rd party auth providers to bulk loader (CASSANDRA-10873)
 * Eliminate the dependency on jgrapht for UDT resolution (CASSANDRA-10653)
 * (Hadoop) Close Clusters and Sessions in Hadoop Input/Output classes (CASSANDRA-10837)
 * Fix sstableloader not working with upper case keyspace name (CASSANDRA-10806)
Merged from 2.2:
 * jemalloc detection fails due to quoting issues in regexv (CASSANDRA-10946)
 * (cqlsh) show correct column names for empty result sets (CASSANDRA-9813)
 * Add new types to Stress (CASSANDRA-9556)
 * Add property to allow listening on broadcast interface (CASSANDRA-9748)
Merged from 2.1:
 * Match cassandra-loader options in COPY FROM (CASSANDRA-9303)
 * Fix binding to any address in CqlBulkRecordWriter (CASSANDRA-9309)
 * cqlsh fails to decode utf-8 characters for text typed columns (CASSANDRA-10875)
 * Log error when stream session fails (CASSANDRA-9294)
 * Fix bugs in commit log archiving startup behavior (CASSANDRA-10593)
 * (cqlsh) further optimise COPY FROM (CASSANDRA-9302)
 * Allow CREATE TABLE WITH ID (CASSANDRA-9179)
 * Make Stress compiles within eclipse (CASSANDRA-10807)
 * Cassandra Daemon should print JVM arguments (CASSANDRA-10764)
 * Allow cancellation of index summary redistribution (CASSANDRA-8805)


3.1.1
Merged from 3.0:
  * Fix upgrade data loss due to range tombstone deleting more data than then should
    (CASSANDRA-10822)


3.1
Merged from 3.0:
 * Avoid MV race during node decommission (CASSANDRA-10674)
 * Disable reloading of GossipingPropertyFileSnitch (CASSANDRA-9474)
 * Handle single-column deletions correction in materialized views
   when the column is part of the view primary key (CASSANDRA-10796)
 * Fix issue with datadir migration on upgrade (CASSANDRA-10788)
 * Fix bug with range tombstones on reverse queries and test coverage for
   AbstractBTreePartition (CASSANDRA-10059)
 * Remove 64k limit on collection elements (CASSANDRA-10374)
 * Remove unclear Indexer.indexes() method (CASSANDRA-10690)
 * Fix NPE on stream read error (CASSANDRA-10771)
 * Normalize cqlsh DESC output (CASSANDRA-10431)
 * Rejects partition range deletions when columns are specified (CASSANDRA-10739)
 * Fix error when saving cached key for old format sstable (CASSANDRA-10778)
 * Invalidate prepared statements on DROP INDEX (CASSANDRA-10758)
 * Fix SELECT statement with IN restrictions on partition key,
   ORDER BY and LIMIT (CASSANDRA-10729)
 * Improve stress performance over 1k threads (CASSANDRA-7217)
 * Wait for migration responses to complete before bootstrapping (CASSANDRA-10731)
 * Unable to create a function with argument of type Inet (CASSANDRA-10741)
 * Fix backward incompatibiliy in CqlInputFormat (CASSANDRA-10717)
 * Correctly preserve deletion info on updated rows when notifying indexers
   of single-row deletions (CASSANDRA-10694)
 * Notify indexers of partition delete during cleanup (CASSANDRA-10685)
 * Keep the file open in trySkipCache (CASSANDRA-10669)
 * Updated trigger example (CASSANDRA-10257)
Merged from 2.2:
 * Verify tables in pseudo-system keyspaces at startup (CASSANDRA-10761)
 * Fix IllegalArgumentException in DataOutputBuffer.reallocate for large buffers (CASSANDRA-10592)
 * Show CQL help in cqlsh in web browser (CASSANDRA-7225)
 * Serialize on disk the proper SSTable compression ratio (CASSANDRA-10775)
 * Reject index queries while the index is building (CASSANDRA-8505)
 * CQL.textile syntax incorrectly includes optional keyspace for aggregate SFUNC and FINALFUNC (CASSANDRA-10747)
 * Fix JSON update with prepared statements (CASSANDRA-10631)
 * Don't do anticompaction after subrange repair (CASSANDRA-10422)
 * Fix SimpleDateType type compatibility (CASSANDRA-10027)
 * (Hadoop) fix splits calculation (CASSANDRA-10640)
 * (Hadoop) ensure that Cluster instances are always closed (CASSANDRA-10058)
Merged from 2.1:
 * Fix Stress profile parsing on Windows (CASSANDRA-10808)
 * Fix incremental repair hang when replica is down (CASSANDRA-10288)
 * Optimize the way we check if a token is repaired in anticompaction (CASSANDRA-10768)
 * Add proper error handling to stream receiver (CASSANDRA-10774)
 * Warn or fail when changing cluster topology live (CASSANDRA-10243)
 * Status command in debian/ubuntu init script doesn't work (CASSANDRA-10213)
 * Some DROP ... IF EXISTS incorrectly result in exceptions on non-existing KS (CASSANDRA-10658)
 * DeletionTime.compareTo wrong in rare cases (CASSANDRA-10749)
 * Force encoding when computing statement ids (CASSANDRA-10755)
 * Properly reject counters as map keys (CASSANDRA-10760)
 * Fix the sstable-needs-cleanup check (CASSANDRA-10740)
 * (cqlsh) Print column names before COPY operation (CASSANDRA-8935)
 * Fix CompressedInputStream for proper cleanup (CASSANDRA-10012)
 * (cqlsh) Support counters in COPY commands (CASSANDRA-9043)
 * Try next replica if not possible to connect to primary replica on
   ColumnFamilyRecordReader (CASSANDRA-2388)
 * Limit window size in DTCS (CASSANDRA-10280)
 * sstableloader does not use MAX_HEAP_SIZE env parameter (CASSANDRA-10188)
 * (cqlsh) Improve COPY TO performance and error handling (CASSANDRA-9304)
 * Create compression chunk for sending file only (CASSANDRA-10680)
 * Forbid compact clustering column type changes in ALTER TABLE (CASSANDRA-8879)
 * Reject incremental repair with subrange repair (CASSANDRA-10422)
 * Add a nodetool command to refresh size_estimates (CASSANDRA-9579)
 * Invalidate cache after stream receive task is completed (CASSANDRA-10341)
 * Reject counter writes in CQLSSTableWriter (CASSANDRA-10258)
 * Remove superfluous COUNTER_MUTATION stage mapping (CASSANDRA-10605)


3.0
 * Fix AssertionError while flushing memtable due to materialized views
   incorrectly inserting empty rows (CASSANDRA-10614)
 * Store UDA initcond as CQL literal in the schema table, instead of a blob (CASSANDRA-10650)
 * Don't use -1 for the position of partition key in schema (CASSANDRA-10491)
 * Fix distinct queries in mixed version cluster (CASSANDRA-10573)
 * Skip sstable on clustering in names query (CASSANDRA-10571)
 * Remove value skipping as it breaks read-repair (CASSANDRA-10655)
 * Fix bootstrapping with MVs (CASSANDRA-10621)
 * Make sure EACH_QUORUM reads are using NTS (CASSANDRA-10584)
 * Fix MV replica filtering for non-NetworkTopologyStrategy (CASSANDRA-10634)
 * (Hadoop) fix CIF describeSplits() not handling 0 size estimates (CASSANDRA-10600)
 * Fix reading of legacy sstables (CASSANDRA-10590)
 * Use CQL type names in schema metadata tables (CASSANDRA-10365)
 * Guard batchlog replay against integer division by zero (CASSANDRA-9223)
 * Fix bug when adding a column to thrift with the same name than a primary key (CASSANDRA-10608)
 * Add client address argument to IAuthenticator::newSaslNegotiator (CASSANDRA-8068)
 * Fix implementation of LegacyLayout.LegacyBoundComparator (CASSANDRA-10602)
 * Don't use 'names query' read path for counters (CASSANDRA-10572)
 * Fix backward compatibility for counters (CASSANDRA-10470)
 * Remove memory_allocator paramter from cassandra.yaml (CASSANDRA-10581,10628)
 * Execute the metadata reload task of all registered indexes on CFS::reload (CASSANDRA-10604)
 * Fix thrift cas operations with defined columns (CASSANDRA-10576)
 * Fix PartitionUpdate.operationCount()for updates with static column operations (CASSANDRA-10606)
 * Fix thrift get() queries with defined columns (CASSANDRA-10586)
 * Fix marking of indexes as built and removed (CASSANDRA-10601)
 * Skip initialization of non-registered 2i instances, remove Index::getIndexName (CASSANDRA-10595)
 * Fix batches on multiple tables (CASSANDRA-10554)
 * Ensure compaction options are validated when updating KeyspaceMetadata (CASSANDRA-10569)
 * Flatten Iterator Transformation Hierarchy (CASSANDRA-9975)
 * Remove token generator (CASSANDRA-5261)
 * RolesCache should not be created for any authenticator that does not requireAuthentication (CASSANDRA-10562)
 * Fix LogTransaction checking only a single directory for files (CASSANDRA-10421)
 * Fix handling of range tombstones when reading old format sstables (CASSANDRA-10360)
 * Aggregate with Initial Condition fails with C* 3.0 (CASSANDRA-10367)
Merged from 2.2:
 * (cqlsh) show partial trace if incomplete after max_trace_wait (CASSANDRA-7645)
 * Use most up-to-date version of schema for system tables (CASSANDRA-10652)
 * Deprecate memory_allocator in cassandra.yaml (CASSANDRA-10581,10628)
 * Expose phi values from failure detector via JMX and tweak debug
   and trace logging (CASSANDRA-9526)
 * Fix IllegalArgumentException in DataOutputBuffer.reallocate for large buffers (CASSANDRA-10592)
Merged from 2.1:
 * Shutdown compaction in drain to prevent leak (CASSANDRA-10079)
 * (cqlsh) fix COPY using wrong variable name for time_format (CASSANDRA-10633)
 * Do not run SizeEstimatesRecorder if a node is not a member of the ring (CASSANDRA-9912)
 * Improve handling of dead nodes in gossip (CASSANDRA-10298)
 * Fix logback-tools.xml incorrectly configured for outputing to System.err
   (CASSANDRA-9937)
 * Fix streaming to catch exception so retry not fail (CASSANDRA-10557)
 * Add validation method to PerRowSecondaryIndex (CASSANDRA-10092)
 * Support encrypted and plain traffic on the same port (CASSANDRA-10559)
 * Do STCS in DTCS windows (CASSANDRA-10276)
 * Avoid repetition of JVM_OPTS in debian package (CASSANDRA-10251)
 * Fix potential NPE from handling result of SIM.highestSelectivityIndex (CASSANDRA-10550)
 * Fix paging issues with partitions containing only static columns data (CASSANDRA-10381)
 * Fix conditions on static columns (CASSANDRA-10264)
 * AssertionError: attempted to delete non-existing file CommitLog (CASSANDRA-10377)
 * Fix sorting for queries with an IN condition on partition key columns (CASSANDRA-10363)


3.0-rc2
 * Fix SELECT DISTINCT queries between 2.2.2 nodes and 3.0 nodes (CASSANDRA-10473)
 * Remove circular references in SegmentedFile (CASSANDRA-10543)
 * Ensure validation of indexed values only occurs once per-partition (CASSANDRA-10536)
 * Fix handling of static columns for range tombstones in thrift (CASSANDRA-10174)
 * Support empty ColumnFilter for backward compatility on empty IN (CASSANDRA-10471)
 * Remove Pig support (CASSANDRA-10542)
 * Fix LogFile throws Exception when assertion is disabled (CASSANDRA-10522)
 * Revert CASSANDRA-7486, make CMS default GC, move GC config to
   conf/jvm.options (CASSANDRA-10403)
 * Fix TeeingAppender causing some logs to be truncated/empty (CASSANDRA-10447)
 * Allow EACH_QUORUM for reads (CASSANDRA-9602)
 * Fix potential ClassCastException while upgrading (CASSANDRA-10468)
 * Fix NPE in MVs on update (CASSANDRA-10503)
 * Only include modified cell data in indexing deltas (CASSANDRA-10438)
 * Do not load keyspace when creating sstable writer (CASSANDRA-10443)
 * If node is not yet gossiping write all MV updates to batchlog only (CASSANDRA-10413)
 * Re-populate token metadata after commit log recovery (CASSANDRA-10293)
 * Provide additional metrics for materialized views (CASSANDRA-10323)
 * Flush system schema tables after local schema changes (CASSANDRA-10429)
Merged from 2.2:
 * Reduce contention getting instances of CompositeType (CASSANDRA-10433)
 * Fix the regression when using LIMIT with aggregates (CASSANDRA-10487)
 * Avoid NoClassDefFoundError during DataDescriptor initialization on windows (CASSANDRA-10412)
 * Preserve case of quoted Role & User names (CASSANDRA-10394)
 * cqlsh pg-style-strings broken (CASSANDRA-10484)
 * cqlsh prompt includes name of keyspace after failed `use` statement (CASSANDRA-10369)
Merged from 2.1:
 * (cqlsh) Distinguish negative and positive infinity in output (CASSANDRA-10523)
 * (cqlsh) allow custom time_format for COPY TO (CASSANDRA-8970)
 * Don't allow startup if the node's rack has changed (CASSANDRA-10242)
 * (cqlsh) show partial trace if incomplete after max_trace_wait (CASSANDRA-7645)
 * Allow LOCAL_JMX to be easily overridden (CASSANDRA-10275)
 * Mark nodes as dead even if they've already left (CASSANDRA-10205)


3.0.0-rc1
 * Fix mixed version read request compatibility for compact static tables
   (CASSANDRA-10373)
 * Fix paging of DISTINCT with static and IN (CASSANDRA-10354)
 * Allow MATERIALIZED VIEW's SELECT statement to restrict primary key
   columns (CASSANDRA-9664)
 * Move crc_check_chance out of compression options (CASSANDRA-9839)
 * Fix descending iteration past end of BTreeSearchIterator (CASSANDRA-10301)
 * Transfer hints to a different node on decommission (CASSANDRA-10198)
 * Check partition keys for CAS operations during stmt validation (CASSANDRA-10338)
 * Add custom query expressions to SELECT (CASSANDRA-10217)
 * Fix minor bugs in MV handling (CASSANDRA-10362)
 * Allow custom indexes with 0,1 or multiple target columns (CASSANDRA-10124)
 * Improve MV schema representation (CASSANDRA-9921)
 * Add flag to enable/disable coordinator batchlog for MV writes (CASSANDRA-10230)
 * Update cqlsh COPY for new internal driver serialization interface (CASSANDRA-10318)
 * Give index implementations more control over rebuild operations (CASSANDRA-10312)
 * Update index file format (CASSANDRA-10314)
 * Add "shadowable" row tombstones to deal with mv timestamp issues (CASSANDRA-10261)
 * CFS.loadNewSSTables() broken for pre-3.0 sstables
 * Cache selected index in read command to reduce lookups (CASSANDRA-10215)
 * Small optimizations of sstable index serialization (CASSANDRA-10232)
 * Support for both encrypted and unencrypted native transport connections (CASSANDRA-9590)
Merged from 2.2:
 * Configurable page size in cqlsh (CASSANDRA-9855)
 * Defer default role manager setup until all nodes are on 2.2+ (CASSANDRA-9761)
 * Handle missing RoleManager in config after upgrade to 2.2 (CASSANDRA-10209)
Merged from 2.1:
 * Bulk Loader API could not tolerate even node failure (CASSANDRA-10347)
 * Avoid misleading pushed notifications when multiple nodes
   share an rpc_address (CASSANDRA-10052)
 * Fix dropping undroppable when message queue is full (CASSANDRA-10113)
 * Fix potential ClassCastException during paging (CASSANDRA-10352)
 * Prevent ALTER TYPE from creating circular references (CASSANDRA-10339)
 * Fix cache handling of 2i and base tables (CASSANDRA-10155, 10359)
 * Fix NPE in nodetool compactionhistory (CASSANDRA-9758)
 * (Pig) support BulkOutputFormat as a URL parameter (CASSANDRA-7410)
 * BATCH statement is broken in cqlsh (CASSANDRA-10272)
 * (cqlsh) Make cqlsh PEP8 Compliant (CASSANDRA-10066)
 * (cqlsh) Fix error when starting cqlsh with --debug (CASSANDRA-10282)
 * Scrub, Cleanup and Upgrade do not unmark compacting until all operations
   have completed, regardless of the occurence of exceptions (CASSANDRA-10274)


3.0.0-beta2
 * Fix columns returned by AbstractBtreePartitions (CASSANDRA-10220)
 * Fix backward compatibility issue due to AbstractBounds serialization bug (CASSANDRA-9857)
 * Fix startup error when upgrading nodes (CASSANDRA-10136)
 * Base table PRIMARY KEY can be assumed to be NOT NULL in MV creation (CASSANDRA-10147)
 * Improve batchlog write patch (CASSANDRA-9673)
 * Re-apply MaterializedView updates on commitlog replay (CASSANDRA-10164)
 * Require AbstractType.isByteOrderComparable declaration in constructor (CASSANDRA-9901)
 * Avoid digest mismatch on upgrade to 3.0 (CASSANDRA-9554)
 * Fix Materialized View builder when adding multiple MVs (CASSANDRA-10156)
 * Choose better poolingOptions for protocol v4 in cassandra-stress (CASSANDRA-10182)
 * Fix LWW bug affecting Materialized Views (CASSANDRA-10197)
 * Ensures frozen sets and maps are always sorted (CASSANDRA-10162)
 * Don't deadlock when flushing CFS backed custom indexes (CASSANDRA-10181)
 * Fix double flushing of secondary index tables (CASSANDRA-10180)
 * Fix incorrect handling of range tombstones in thrift (CASSANDRA-10046)
 * Only use batchlog when paired materialized view replica is remote (CASSANDRA-10061)
 * Reuse TemporalRow when updating multiple MaterializedViews (CASSANDRA-10060)
 * Validate gc_grace_seconds for batchlog writes and MVs (CASSANDRA-9917)
 * Fix sstablerepairedset (CASSANDRA-10132)
Merged from 2.2:
 * Cancel transaction for sstables we wont redistribute index summary
   for (CASSANDRA-10270)
 * Retry snapshot deletion after compaction and gc on Windows (CASSANDRA-10222)
 * Fix failure to start with space in directory path on Windows (CASSANDRA-10239)
 * Fix repair hang when snapshot failed (CASSANDRA-10057)
 * Fall back to 1/4 commitlog volume for commitlog_total_space on small disks
   (CASSANDRA-10199)
Merged from 2.1:
 * Added configurable warning threshold for GC duration (CASSANDRA-8907)
 * Fix handling of streaming EOF (CASSANDRA-10206)
 * Only check KeyCache when it is enabled
 * Change streaming_socket_timeout_in_ms default to 1 hour (CASSANDRA-8611)
 * (cqlsh) update list of CQL keywords (CASSANDRA-9232)
 * Add nodetool gettraceprobability command (CASSANDRA-10234)
Merged from 2.0:
 * Fix rare race where older gossip states can be shadowed (CASSANDRA-10366)
 * Fix consolidating racks violating the RF contract (CASSANDRA-10238)
 * Disallow decommission when node is in drained state (CASSANDRA-8741)


2.2.1
 * Fix race during construction of commit log (CASSANDRA-10049)
 * Fix LeveledCompactionStrategyTest (CASSANDRA-9757)
 * Fix broken UnbufferedDataOutputStreamPlus.writeUTF (CASSANDRA-10203)
 * (cqlsh) default load-from-file encoding to utf-8 (CASSANDRA-9898)
 * Avoid returning Permission.NONE when failing to query users table (CASSANDRA-10168)
 * (cqlsh) add CLEAR command (CASSANDRA-10086)
 * Support string literals as Role names for compatibility (CASSANDRA-10135)
Merged from 2.1:
 * Only check KeyCache when it is enabled
 * Change streaming_socket_timeout_in_ms default to 1 hour (CASSANDRA-8611)
 * (cqlsh) update list of CQL keywords (CASSANDRA-9232)


3.0.0-beta1
 * Redesign secondary index API (CASSANDRA-9459, 7771, 9041)
 * Fix throwing ReadFailure instead of ReadTimeout on range queries (CASSANDRA-10125)
 * Rewrite hinted handoff (CASSANDRA-6230)
 * Fix query on static compact tables (CASSANDRA-10093)
 * Fix race during construction of commit log (CASSANDRA-10049)
 * Add option to only purge repaired tombstones (CASSANDRA-6434)
 * Change authorization handling for MVs (CASSANDRA-9927)
 * Add custom JMX enabled executor for UDF sandbox (CASSANDRA-10026)
 * Fix row deletion bug for Materialized Views (CASSANDRA-10014)
 * Support mixed-version clusters with Cassandra 2.1 and 2.2 (CASSANDRA-9704)
 * Fix multiple slices on RowSearchers (CASSANDRA-10002)
 * Fix bug in merging of collections (CASSANDRA-10001)
 * Optimize batchlog replay to avoid full scans (CASSANDRA-7237)
 * Repair improvements when using vnodes (CASSANDRA-5220)
 * Disable scripted UDFs by default (CASSANDRA-9889)
 * Bytecode inspection for Java-UDFs (CASSANDRA-9890)
 * Use byte to serialize MT hash length (CASSANDRA-9792)
 * Replace usage of Adler32 with CRC32 (CASSANDRA-8684)
 * Fix migration to new format from 2.1 SSTable (CASSANDRA-10006)
 * SequentialWriter should extend BufferedDataOutputStreamPlus (CASSANDRA-9500)
 * Use the same repairedAt timestamp within incremental repair session (CASSANDRA-9111)
Merged from 2.2:
 * Allow count(*) and count(1) to be use as normal aggregation (CASSANDRA-10114)
 * An NPE is thrown if the column name is unknown for an IN relation (CASSANDRA-10043)
 * Apply commit_failure_policy to more errors on startup (CASSANDRA-9749)
 * Fix histogram overflow exception (CASSANDRA-9973)
 * Route gossip messages over dedicated socket (CASSANDRA-9237)
 * Add checksum to saved cache files (CASSANDRA-9265)
 * Log warning when using an aggregate without partition key (CASSANDRA-9737)
Merged from 2.1:
 * (cqlsh) Allow encoding to be set through command line (CASSANDRA-10004)
 * Add new JMX methods to change local compaction strategy (CASSANDRA-9965)
 * Write hints for paxos commits (CASSANDRA-7342)
 * (cqlsh) Fix timestamps before 1970 on Windows, always
   use UTC for timestamp display (CASSANDRA-10000)
 * (cqlsh) Avoid overwriting new config file with old config
   when both exist (CASSANDRA-9777)
 * Release snapshot selfRef when doing snapshot repair (CASSANDRA-9998)
 * Cannot replace token does not exist - DN node removed as Fat Client (CASSANDRA-9871)
Merged from 2.0:
 * Don't cast expected bf size to an int (CASSANDRA-9959)
 * Make getFullyExpiredSSTables less expensive (CASSANDRA-9882)


3.0.0-alpha1
 * Implement proper sandboxing for UDFs (CASSANDRA-9402)
 * Simplify (and unify) cleanup of compaction leftovers (CASSANDRA-7066)
 * Allow extra schema definitions in cassandra-stress yaml (CASSANDRA-9850)
 * Metrics should use up to date nomenclature (CASSANDRA-9448)
 * Change CREATE/ALTER TABLE syntax for compression (CASSANDRA-8384)
 * Cleanup crc and adler code for java 8 (CASSANDRA-9650)
 * Storage engine refactor (CASSANDRA-8099, 9743, 9746, 9759, 9781, 9808, 9825,
   9848, 9705, 9859, 9867, 9874, 9828, 9801)
 * Update Guava to 18.0 (CASSANDRA-9653)
 * Bloom filter false positive ratio is not honoured (CASSANDRA-8413)
 * New option for cassandra-stress to leave a ratio of columns null (CASSANDRA-9522)
 * Change hinted_handoff_enabled yaml setting, JMX (CASSANDRA-9035)
 * Add algorithmic token allocation (CASSANDRA-7032)
 * Add nodetool command to replay batchlog (CASSANDRA-9547)
 * Make file buffer cache independent of paths being read (CASSANDRA-8897)
 * Remove deprecated legacy Hadoop code (CASSANDRA-9353)
 * Decommissioned nodes will not rejoin the cluster (CASSANDRA-8801)
 * Change gossip stabilization to use endpoit size (CASSANDRA-9401)
 * Change default garbage collector to G1 (CASSANDRA-7486)
 * Populate TokenMetadata early during startup (CASSANDRA-9317)
 * Undeprecate cache recentHitRate (CASSANDRA-6591)
 * Add support for selectively varint encoding fields (CASSANDRA-9499, 9865)
 * Materialized Views (CASSANDRA-6477)
Merged from 2.2:
 * Avoid grouping sstables for anticompaction with DTCS (CASSANDRA-9900)
 * UDF / UDA execution time in trace (CASSANDRA-9723)
 * Fix broken internode SSL (CASSANDRA-9884)
Merged from 2.1:
 * Add new JMX methods to change local compaction strategy (CASSANDRA-9965)
 * Fix handling of enable/disable autocompaction (CASSANDRA-9899)
 * Add consistency level to tracing ouput (CASSANDRA-9827)
 * Remove repair snapshot leftover on startup (CASSANDRA-7357)
 * Use random nodes for batch log when only 2 racks (CASSANDRA-8735)
 * Ensure atomicity inside thrift and stream session (CASSANDRA-7757)
 * Fix nodetool info error when the node is not joined (CASSANDRA-9031)
Merged from 2.0:
 * Log when messages are dropped due to cross_node_timeout (CASSANDRA-9793)
 * Don't track hotness when opening from snapshot for validation (CASSANDRA-9382)


2.2.0
 * Allow the selection of columns together with aggregates (CASSANDRA-9767)
 * Fix cqlsh copy methods and other windows specific issues (CASSANDRA-9795)
 * Don't wrap byte arrays in SequentialWriter (CASSANDRA-9797)
 * sum() and avg() functions missing for smallint and tinyint types (CASSANDRA-9671)
 * Revert CASSANDRA-9542 (allow native functions in UDA) (CASSANDRA-9771)
Merged from 2.1:
 * Fix MarshalException when upgrading superColumn family (CASSANDRA-9582)
 * Fix broken logging for "empty" flushes in Memtable (CASSANDRA-9837)
 * Handle corrupt files on startup (CASSANDRA-9686)
 * Fix clientutil jar and tests (CASSANDRA-9760)
 * (cqlsh) Allow the SSL protocol version to be specified through the
    config file or environment variables (CASSANDRA-9544)
Merged from 2.0:
 * Add tool to find why expired sstables are not getting dropped (CASSANDRA-10015)
 * Remove erroneous pending HH tasks from tpstats/jmx (CASSANDRA-9129)
 * Don't cast expected bf size to an int (CASSANDRA-9959)
 * checkForEndpointCollision fails for legitimate collisions (CASSANDRA-9765)
 * Complete CASSANDRA-8448 fix (CASSANDRA-9519)
 * Don't include auth credentials in debug log (CASSANDRA-9682)
 * Can't transition from write survey to normal mode (CASSANDRA-9740)
 * Scrub (recover) sstables even when -Index.db is missing (CASSANDRA-9591)
 * Fix growing pending background compaction (CASSANDRA-9662)


2.2.0-rc2
 * Re-enable memory-mapped I/O on Windows (CASSANDRA-9658)
 * Warn when an extra-large partition is compacted (CASSANDRA-9643)
 * (cqlsh) Allow setting the initial connection timeout (CASSANDRA-9601)
 * BulkLoader has --transport-factory option but does not use it (CASSANDRA-9675)
 * Allow JMX over SSL directly from nodetool (CASSANDRA-9090)
 * Update cqlsh for UDFs (CASSANDRA-7556)
 * Change Windows kernel default timer resolution (CASSANDRA-9634)
 * Deprected sstable2json and json2sstable (CASSANDRA-9618)
 * Allow native functions in user-defined aggregates (CASSANDRA-9542)
 * Don't repair system_distributed by default (CASSANDRA-9621)
 * Fix mixing min, max, and count aggregates for blob type (CASSANRA-9622)
 * Rename class for DATE type in Java driver (CASSANDRA-9563)
 * Duplicate compilation of UDFs on coordinator (CASSANDRA-9475)
 * Fix connection leak in CqlRecordWriter (CASSANDRA-9576)
 * Mlockall before opening system sstables & remove boot_without_jna option (CASSANDRA-9573)
 * Add functions to convert timeuuid to date or time, deprecate dateOf and unixTimestampOf (CASSANDRA-9229)
 * Make sure we cancel non-compacting sstables from LifecycleTransaction (CASSANDRA-9566)
 * Fix deprecated repair JMX API (CASSANDRA-9570)
 * Add logback metrics (CASSANDRA-9378)
 * Update and refactor ant test/test-compression to run the tests in parallel (CASSANDRA-9583)
 * Fix upgrading to new directory for secondary index (CASSANDRA-9687)
Merged from 2.1:
 * (cqlsh) Fix bad check for CQL compatibility when DESCRIBE'ing
   COMPACT STORAGE tables with no clustering columns
 * Eliminate strong self-reference chains in sstable ref tidiers (CASSANDRA-9656)
 * Ensure StreamSession uses canonical sstable reader instances (CASSANDRA-9700) 
 * Ensure memtable book keeping is not corrupted in the event we shrink usage (CASSANDRA-9681)
 * Update internal python driver for cqlsh (CASSANDRA-9064)
 * Fix IndexOutOfBoundsException when inserting tuple with too many
   elements using the string literal notation (CASSANDRA-9559)
 * Enable describe on indices (CASSANDRA-7814)
 * Fix incorrect result for IN queries where column not found (CASSANDRA-9540)
 * ColumnFamilyStore.selectAndReference may block during compaction (CASSANDRA-9637)
 * Fix bug in cardinality check when compacting (CASSANDRA-9580)
 * Fix memory leak in Ref due to ConcurrentLinkedQueue.remove() behaviour (CASSANDRA-9549)
 * Make rebuild only run one at a time (CASSANDRA-9119)
Merged from 2.0:
 * Avoid NPE in AuthSuccess#decode (CASSANDRA-9727)
 * Add listen_address to system.local (CASSANDRA-9603)
 * Bug fixes to resultset metadata construction (CASSANDRA-9636)
 * Fix setting 'durable_writes' in ALTER KEYSPACE (CASSANDRA-9560)
 * Avoids ballot clash in Paxos (CASSANDRA-9649)
 * Improve trace messages for RR (CASSANDRA-9479)
 * Fix suboptimal secondary index selection when restricted
   clustering column is also indexed (CASSANDRA-9631)
 * (cqlsh) Add min_threshold to DTCS option autocomplete (CASSANDRA-9385)
 * Fix error message when attempting to create an index on a column
   in a COMPACT STORAGE table with clustering columns (CASSANDRA-9527)
 * 'WITH WITH' in alter keyspace statements causes NPE (CASSANDRA-9565)
 * Expose some internals of SelectStatement for inspection (CASSANDRA-9532)
 * ArrivalWindow should use primitives (CASSANDRA-9496)
 * Periodically submit background compaction tasks (CASSANDRA-9592)
 * Set HAS_MORE_PAGES flag to false when PagingState is null (CASSANDRA-9571)


2.2.0-rc1
 * Compressed commit log should measure compressed space used (CASSANDRA-9095)
 * Fix comparison bug in CassandraRoleManager#collectRoles (CASSANDRA-9551)
 * Add tinyint,smallint,time,date support for UDFs (CASSANDRA-9400)
 * Deprecates SSTableSimpleWriter and SSTableSimpleUnsortedWriter (CASSANDRA-9546)
 * Empty INITCOND treated as null in aggregate (CASSANDRA-9457)
 * Remove use of Cell in Thrift MapReduce classes (CASSANDRA-8609)
 * Integrate pre-release Java Driver 2.2-rc1, custom build (CASSANDRA-9493)
 * Clean up gossiper logic for old versions (CASSANDRA-9370)
 * Fix custom payload coding/decoding to match the spec (CASSANDRA-9515)
 * ant test-all results incomplete when parsed (CASSANDRA-9463)
 * Disallow frozen<> types in function arguments and return types for
   clarity (CASSANDRA-9411)
 * Static Analysis to warn on unsafe use of Autocloseable instances (CASSANDRA-9431)
 * Update commitlog archiving examples now that commitlog segments are
   not recycled (CASSANDRA-9350)
 * Extend Transactional API to sstable lifecycle management (CASSANDRA-8568)
 * (cqlsh) Add support for native protocol 4 (CASSANDRA-9399)
 * Ensure that UDF and UDAs are keyspace-isolated (CASSANDRA-9409)
 * Revert CASSANDRA-7807 (tracing completion client notifications) (CASSANDRA-9429)
 * Add ability to stop compaction by ID (CASSANDRA-7207)
 * Let CassandraVersion handle SNAPSHOT version (CASSANDRA-9438)
Merged from 2.1:
 * (cqlsh) Fix using COPY through SOURCE or -f (CASSANDRA-9083)
 * Fix occasional lack of `system` keyspace in schema tables (CASSANDRA-8487)
 * Use ProtocolError code instead of ServerError code for native protocol
   error responses to unsupported protocol versions (CASSANDRA-9451)
 * Default commitlog_sync_batch_window_in_ms changed to 2ms (CASSANDRA-9504)
 * Fix empty partition assertion in unsorted sstable writing tools (CASSANDRA-9071)
 * Ensure truncate without snapshot cannot produce corrupt responses (CASSANDRA-9388) 
 * Consistent error message when a table mixes counter and non-counter
   columns (CASSANDRA-9492)
 * Avoid getting unreadable keys during anticompaction (CASSANDRA-9508)
 * (cqlsh) Better float precision by default (CASSANDRA-9224)
 * Improve estimated row count (CASSANDRA-9107)
 * Optimize range tombstone memory footprint (CASSANDRA-8603)
 * Use configured gcgs in anticompaction (CASSANDRA-9397)
Merged from 2.0:
 * Don't accumulate more range than necessary in RangeTombstone.Tracker (CASSANDRA-9486)
 * Add broadcast and rpc addresses to system.local (CASSANDRA-9436)
 * Always mark sstable suspect when corrupted (CASSANDRA-9478)
 * Add database users and permissions to CQL3 documentation (CASSANDRA-7558)
 * Allow JVM_OPTS to be passed to standalone tools (CASSANDRA-5969)
 * Fix bad condition in RangeTombstoneList (CASSANDRA-9485)
 * Fix potential StackOverflow when setting CrcCheckChance over JMX (CASSANDRA-9488)
 * Fix null static columns in pages after the first, paged reversed
   queries (CASSANDRA-8502)
 * Fix counting cache serialization in request metrics (CASSANDRA-9466)
 * Add option not to validate atoms during scrub (CASSANDRA-9406)


2.2.0-beta1
 * Introduce Transactional API for internal state changes (CASSANDRA-8984)
 * Add a flag in cassandra.yaml to enable UDFs (CASSANDRA-9404)
 * Better support of null for UDF (CASSANDRA-8374)
 * Use ecj instead of javassist for UDFs (CASSANDRA-8241)
 * faster async logback configuration for tests (CASSANDRA-9376)
 * Add `smallint` and `tinyint` data types (CASSANDRA-8951)
 * Avoid thrift schema creation when native driver is used in stress tool (CASSANDRA-9374)
 * Make Functions.declared thread-safe
 * Add client warnings to native protocol v4 (CASSANDRA-8930)
 * Allow roles cache to be invalidated (CASSANDRA-8967)
 * Upgrade Snappy (CASSANDRA-9063)
 * Don't start Thrift rpc by default (CASSANDRA-9319)
 * Only stream from unrepaired sstables with incremental repair (CASSANDRA-8267)
 * Aggregate UDFs allow SFUNC return type to differ from STYPE if FFUNC specified (CASSANDRA-9321)
 * Remove Thrift dependencies in bundled tools (CASSANDRA-8358)
 * Disable memory mapping of hsperfdata file for JVM statistics (CASSANDRA-9242)
 * Add pre-startup checks to detect potential incompatibilities (CASSANDRA-8049)
 * Distinguish between null and unset in protocol v4 (CASSANDRA-7304)
 * Add user/role permissions for user-defined functions (CASSANDRA-7557)
 * Allow cassandra config to be updated to restart daemon without unloading classes (CASSANDRA-9046)
 * Don't initialize compaction writer before checking if iter is empty (CASSANDRA-9117)
 * Don't execute any functions at prepare-time (CASSANDRA-9037)
 * Share file handles between all instances of a SegmentedFile (CASSANDRA-8893)
 * Make it possible to major compact LCS (CASSANDRA-7272)
 * Make FunctionExecutionException extend RequestExecutionException
   (CASSANDRA-9055)
 * Add support for SELECT JSON, INSERT JSON syntax and new toJson(), fromJson()
   functions (CASSANDRA-7970)
 * Optimise max purgeable timestamp calculation in compaction (CASSANDRA-8920)
 * Constrain internode message buffer sizes, and improve IO class hierarchy (CASSANDRA-8670) 
 * New tool added to validate all sstables in a node (CASSANDRA-5791)
 * Push notification when tracing completes for an operation (CASSANDRA-7807)
 * Delay "node up" and "node added" notifications until native protocol server is started (CASSANDRA-8236)
 * Compressed Commit Log (CASSANDRA-6809)
 * Optimise IntervalTree (CASSANDRA-8988)
 * Add a key-value payload for third party usage (CASSANDRA-8553, 9212)
 * Bump metrics-reporter-config dependency for metrics 3.0 (CASSANDRA-8149)
 * Partition intra-cluster message streams by size, not type (CASSANDRA-8789)
 * Add WriteFailureException to native protocol, notify coordinator of
   write failures (CASSANDRA-8592)
 * Convert SequentialWriter to nio (CASSANDRA-8709)
 * Add role based access control (CASSANDRA-7653, 8650, 7216, 8760, 8849, 8761, 8850)
 * Record client ip address in tracing sessions (CASSANDRA-8162)
 * Indicate partition key columns in response metadata for prepared
   statements (CASSANDRA-7660)
 * Merge UUIDType and TimeUUIDType parse logic (CASSANDRA-8759)
 * Avoid memory allocation when searching index summary (CASSANDRA-8793)
 * Optimise (Time)?UUIDType Comparisons (CASSANDRA-8730)
 * Make CRC32Ex into a separate maven dependency (CASSANDRA-8836)
 * Use preloaded jemalloc w/ Unsafe (CASSANDRA-8714, 9197)
 * Avoid accessing partitioner through StorageProxy (CASSANDRA-8244, 8268)
 * Upgrade Metrics library and remove depricated metrics (CASSANDRA-5657)
 * Serializing Row cache alternative, fully off heap (CASSANDRA-7438)
 * Duplicate rows returned when in clause has repeated values (CASSANDRA-6706)
 * Make CassandraException unchecked, extend RuntimeException (CASSANDRA-8560)
 * Support direct buffer decompression for reads (CASSANDRA-8464)
 * DirectByteBuffer compatible LZ4 methods (CASSANDRA-7039)
 * Group sstables for anticompaction correctly (CASSANDRA-8578)
 * Add ReadFailureException to native protocol, respond
   immediately when replicas encounter errors while handling
   a read request (CASSANDRA-7886)
 * Switch CommitLogSegment from RandomAccessFile to nio (CASSANDRA-8308)
 * Allow mixing token and partition key restrictions (CASSANDRA-7016)
 * Support index key/value entries on map collections (CASSANDRA-8473)
 * Modernize schema tables (CASSANDRA-8261)
 * Support for user-defined aggregation functions (CASSANDRA-8053)
 * Fix NPE in SelectStatement with empty IN values (CASSANDRA-8419)
 * Refactor SelectStatement, return IN results in natural order instead
   of IN value list order and ignore duplicate values in partition key IN restrictions (CASSANDRA-7981)
 * Support UDTs, tuples, and collections in user-defined
   functions (CASSANDRA-7563)
 * Fix aggregate fn results on empty selection, result column name,
   and cqlsh parsing (CASSANDRA-8229)
 * Mark sstables as repaired after full repair (CASSANDRA-7586)
 * Extend Descriptor to include a format value and refactor reader/writer
   APIs (CASSANDRA-7443)
 * Integrate JMH for microbenchmarks (CASSANDRA-8151)
 * Keep sstable levels when bootstrapping (CASSANDRA-7460)
 * Add Sigar library and perform basic OS settings check on startup (CASSANDRA-7838)
 * Support for aggregation functions (CASSANDRA-4914)
 * Remove cassandra-cli (CASSANDRA-7920)
 * Accept dollar quoted strings in CQL (CASSANDRA-7769)
 * Make assassinate a first class command (CASSANDRA-7935)
 * Support IN clause on any partition key column (CASSANDRA-7855)
 * Support IN clause on any clustering column (CASSANDRA-4762)
 * Improve compaction logging (CASSANDRA-7818)
 * Remove YamlFileNetworkTopologySnitch (CASSANDRA-7917)
 * Do anticompaction in groups (CASSANDRA-6851)
 * Support user-defined functions (CASSANDRA-7395, 7526, 7562, 7740, 7781, 7929,
   7924, 7812, 8063, 7813, 7708)
 * Permit configurable timestamps with cassandra-stress (CASSANDRA-7416)
 * Move sstable RandomAccessReader to nio2, which allows using the
   FILE_SHARE_DELETE flag on Windows (CASSANDRA-4050)
 * Remove CQL2 (CASSANDRA-5918)
 * Optimize fetching multiple cells by name (CASSANDRA-6933)
 * Allow compilation in java 8 (CASSANDRA-7028)
 * Make incremental repair default (CASSANDRA-7250)
 * Enable code coverage thru JaCoCo (CASSANDRA-7226)
 * Switch external naming of 'column families' to 'tables' (CASSANDRA-4369) 
 * Shorten SSTable path (CASSANDRA-6962)
 * Use unsafe mutations for most unit tests (CASSANDRA-6969)
 * Fix race condition during calculation of pending ranges (CASSANDRA-7390)
 * Fail on very large batch sizes (CASSANDRA-8011)
 * Improve concurrency of repair (CASSANDRA-6455, 8208, 9145)
 * Select optimal CRC32 implementation at runtime (CASSANDRA-8614)
 * Evaluate MurmurHash of Token once per query (CASSANDRA-7096)
 * Generalize progress reporting (CASSANDRA-8901)
 * Resumable bootstrap streaming (CASSANDRA-8838, CASSANDRA-8942)
 * Allow scrub for secondary index (CASSANDRA-5174)
 * Save repair data to system table (CASSANDRA-5839)
 * fix nodetool names that reference column families (CASSANDRA-8872)
 Merged from 2.1:
 * Warn on misuse of unlogged batches (CASSANDRA-9282)
 * Failure detector detects and ignores local pauses (CASSANDRA-9183)
 * Add utility class to support for rate limiting a given log statement (CASSANDRA-9029)
 * Add missing consistency levels to cassandra-stess (CASSANDRA-9361)
 * Fix commitlog getCompletedTasks to not increment (CASSANDRA-9339)
 * Fix for harmless exceptions logged as ERROR (CASSANDRA-8564)
 * Delete processed sstables in sstablesplit/sstableupgrade (CASSANDRA-8606)
 * Improve sstable exclusion from partition tombstones (CASSANDRA-9298)
 * Validate the indexed column rather than the cell's contents for 2i (CASSANDRA-9057)
 * Add support for top-k custom 2i queries (CASSANDRA-8717)
 * Fix error when dropping table during compaction (CASSANDRA-9251)
 * cassandra-stress supports validation operations over user profiles (CASSANDRA-8773)
 * Add support for rate limiting log messages (CASSANDRA-9029)
 * Log the partition key with tombstone warnings (CASSANDRA-8561)
 * Reduce runWithCompactionsDisabled poll interval to 1ms (CASSANDRA-9271)
 * Fix PITR commitlog replay (CASSANDRA-9195)
 * GCInspector logs very different times (CASSANDRA-9124)
 * Fix deleting from an empty list (CASSANDRA-9198)
 * Update tuple and collection types that use a user-defined type when that UDT
   is modified (CASSANDRA-9148, CASSANDRA-9192)
 * Use higher timeout for prepair and snapshot in repair (CASSANDRA-9261)
 * Fix anticompaction blocking ANTI_ENTROPY stage (CASSANDRA-9151)
 * Repair waits for anticompaction to finish (CASSANDRA-9097)
 * Fix streaming not holding ref when stream error (CASSANDRA-9295)
 * Fix canonical view returning early opened SSTables (CASSANDRA-9396)
Merged from 2.0:
 * (cqlsh) Add LOGIN command to switch users (CASSANDRA-7212)
 * Clone SliceQueryFilter in AbstractReadCommand implementations (CASSANDRA-8940)
 * Push correct protocol notification for DROP INDEX (CASSANDRA-9310)
 * token-generator - generated tokens too long (CASSANDRA-9300)
 * Fix counting of tombstones for TombstoneOverwhelmingException (CASSANDRA-9299)
 * Fix ReconnectableSnitch reconnecting to peers during upgrade (CASSANDRA-6702)
 * Include keyspace and table name in error log for collections over the size
   limit (CASSANDRA-9286)
 * Avoid potential overlap in LCS with single-partition sstables (CASSANDRA-9322)
 * Log warning message when a table is queried before the schema has fully
   propagated (CASSANDRA-9136)
 * Overload SecondaryIndex#indexes to accept the column definition (CASSANDRA-9314)
 * (cqlsh) Add SERIAL and LOCAL_SERIAL consistency levels (CASSANDRA-8051)
 * Fix index selection during rebuild with certain table layouts (CASSANDRA-9281)
 * Fix partition-level-delete-only workload accounting (CASSANDRA-9194)
 * Allow scrub to handle corrupted compressed chunks (CASSANDRA-9140)
 * Fix assertion error when resetlocalschema is run during repair (CASSANDRA-9249)
 * Disable single sstable tombstone compactions for DTCS by default (CASSANDRA-9234)
 * IncomingTcpConnection thread is not named (CASSANDRA-9262)
 * Close incoming connections when MessagingService is stopped (CASSANDRA-9238)
 * Fix streaming hang when retrying (CASSANDRA-9132)


2.1.5
 * Re-add deprecated cold_reads_to_omit param for backwards compat (CASSANDRA-9203)
 * Make anticompaction visible in compactionstats (CASSANDRA-9098)
 * Improve nodetool getendpoints documentation about the partition
   key parameter (CASSANDRA-6458)
 * Don't check other keyspaces for schema changes when an user-defined
   type is altered (CASSANDRA-9187)
 * Add generate-idea-files target to build.xml (CASSANDRA-9123)
 * Allow takeColumnFamilySnapshot to take a list of tables (CASSANDRA-8348)
 * Limit major sstable operations to their canonical representation (CASSANDRA-8669)
 * cqlsh: Add tests for INSERT and UPDATE tab completion (CASSANDRA-9125)
 * cqlsh: quote column names when needed in COPY FROM inserts (CASSANDRA-9080)
 * Do not load read meter for offline operations (CASSANDRA-9082)
 * cqlsh: Make CompositeType data readable (CASSANDRA-8919)
 * cqlsh: Fix display of triggers (CASSANDRA-9081)
 * Fix NullPointerException when deleting or setting an element by index on
   a null list collection (CASSANDRA-9077)
 * Buffer bloom filter serialization (CASSANDRA-9066)
 * Fix anti-compaction target bloom filter size (CASSANDRA-9060)
 * Make FROZEN and TUPLE unreserved keywords in CQL (CASSANDRA-9047)
 * Prevent AssertionError from SizeEstimatesRecorder (CASSANDRA-9034)
 * Avoid overwriting index summaries for sstables with an older format that
   does not support downsampling; rebuild summaries on startup when this
   is detected (CASSANDRA-8993)
 * Fix potential data loss in CompressedSequentialWriter (CASSANDRA-8949)
 * Make PasswordAuthenticator number of hashing rounds configurable (CASSANDRA-8085)
 * Fix AssertionError when binding nested collections in DELETE (CASSANDRA-8900)
 * Check for overlap with non-early sstables in LCS (CASSANDRA-8739)
 * Only calculate max purgable timestamp if we have to (CASSANDRA-8914)
 * (cqlsh) Greatly improve performance of COPY FROM (CASSANDRA-8225)
 * IndexSummary effectiveIndexInterval is now a guideline, not a rule (CASSANDRA-8993)
 * Use correct bounds for page cache eviction of compressed files (CASSANDRA-8746)
 * SSTableScanner enforces its bounds (CASSANDRA-8946)
 * Cleanup cell equality (CASSANDRA-8947)
 * Introduce intra-cluster message coalescing (CASSANDRA-8692)
 * DatabaseDescriptor throws NPE when rpc_interface is used (CASSANDRA-8839)
 * Don't check if an sstable is live for offline compactions (CASSANDRA-8841)
 * Don't set clientMode in SSTableLoader (CASSANDRA-8238)
 * Fix SSTableRewriter with disabled early open (CASSANDRA-8535)
 * Fix cassandra-stress so it respects the CL passed in user mode (CASSANDRA-8948)
 * Fix rare NPE in ColumnDefinition#hasIndexOption() (CASSANDRA-8786)
 * cassandra-stress reports per-operation statistics, plus misc (CASSANDRA-8769)
 * Add SimpleDate (cql date) and Time (cql time) types (CASSANDRA-7523)
 * Use long for key count in cfstats (CASSANDRA-8913)
 * Make SSTableRewriter.abort() more robust to failure (CASSANDRA-8832)
 * Remove cold_reads_to_omit from STCS (CASSANDRA-8860)
 * Make EstimatedHistogram#percentile() use ceil instead of floor (CASSANDRA-8883)
 * Fix top partitions reporting wrong cardinality (CASSANDRA-8834)
 * Fix rare NPE in KeyCacheSerializer (CASSANDRA-8067)
 * Pick sstables for validation as late as possible inc repairs (CASSANDRA-8366)
 * Fix commitlog getPendingTasks to not increment (CASSANDRA-8862)
 * Fix parallelism adjustment in range and secondary index queries
   when the first fetch does not satisfy the limit (CASSANDRA-8856)
 * Check if the filtered sstables is non-empty in STCS (CASSANDRA-8843)
 * Upgrade java-driver used for cassandra-stress (CASSANDRA-8842)
 * Fix CommitLog.forceRecycleAllSegments() memory access error (CASSANDRA-8812)
 * Improve assertions in Memory (CASSANDRA-8792)
 * Fix SSTableRewriter cleanup (CASSANDRA-8802)
 * Introduce SafeMemory for CompressionMetadata.Writer (CASSANDRA-8758)
 * 'nodetool info' prints exception against older node (CASSANDRA-8796)
 * Ensure SSTableReader.last corresponds exactly with the file end (CASSANDRA-8750)
 * Make SSTableWriter.openEarly more robust and obvious (CASSANDRA-8747)
 * Enforce SSTableReader.first/last (CASSANDRA-8744)
 * Cleanup SegmentedFile API (CASSANDRA-8749)
 * Avoid overlap with early compaction replacement (CASSANDRA-8683)
 * Safer Resource Management++ (CASSANDRA-8707)
 * Write partition size estimates into a system table (CASSANDRA-7688)
 * cqlsh: Fix keys() and full() collection indexes in DESCRIBE output
   (CASSANDRA-8154)
 * Show progress of streaming in nodetool netstats (CASSANDRA-8886)
 * IndexSummaryBuilder utilises offheap memory, and shares data between
   each IndexSummary opened from it (CASSANDRA-8757)
 * markCompacting only succeeds if the exact SSTableReader instances being 
   marked are in the live set (CASSANDRA-8689)
 * cassandra-stress support for varint (CASSANDRA-8882)
 * Fix Adler32 digest for compressed sstables (CASSANDRA-8778)
 * Add nodetool statushandoff/statusbackup (CASSANDRA-8912)
 * Use stdout for progress and stats in sstableloader (CASSANDRA-8982)
 * Correctly identify 2i datadir from older versions (CASSANDRA-9116)
Merged from 2.0:
 * Ignore gossip SYNs after shutdown (CASSANDRA-9238)
 * Avoid overflow when calculating max sstable size in LCS (CASSANDRA-9235)
 * Make sstable blacklisting work with compression (CASSANDRA-9138)
 * Do not attempt to rebuild indexes if no index accepts any column (CASSANDRA-9196)
 * Don't initiate snitch reconnection for dead states (CASSANDRA-7292)
 * Fix ArrayIndexOutOfBoundsException in CQLSSTableWriter (CASSANDRA-8978)
 * Add shutdown gossip state to prevent timeouts during rolling restarts (CASSANDRA-8336)
 * Fix running with java.net.preferIPv6Addresses=true (CASSANDRA-9137)
 * Fix failed bootstrap/replace attempts being persisted in system.peers (CASSANDRA-9180)
 * Flush system.IndexInfo after marking index built (CASSANDRA-9128)
 * Fix updates to min/max_compaction_threshold through cassandra-cli
   (CASSANDRA-8102)
 * Don't include tmp files when doing offline relevel (CASSANDRA-9088)
 * Use the proper CAS WriteType when finishing a previous round during Paxos
   preparation (CASSANDRA-8672)
 * Avoid race in cancelling compactions (CASSANDRA-9070)
 * More aggressive check for expired sstables in DTCS (CASSANDRA-8359)
 * Fix ignored index_interval change in ALTER TABLE statements (CASSANDRA-7976)
 * Do more aggressive compaction in old time windows in DTCS (CASSANDRA-8360)
 * java.lang.AssertionError when reading saved cache (CASSANDRA-8740)
 * "disk full" when running cleanup (CASSANDRA-9036)
 * Lower logging level from ERROR to DEBUG when a scheduled schema pull
   cannot be completed due to a node being down (CASSANDRA-9032)
 * Fix MOVED_NODE client event (CASSANDRA-8516)
 * Allow overriding MAX_OUTSTANDING_REPLAY_COUNT (CASSANDRA-7533)
 * Fix malformed JMX ObjectName containing IPv6 addresses (CASSANDRA-9027)
 * (cqlsh) Allow increasing CSV field size limit through
   cqlshrc config option (CASSANDRA-8934)
 * Stop logging range tombstones when exceeding the threshold
   (CASSANDRA-8559)
 * Fix NullPointerException when nodetool getendpoints is run
   against invalid keyspaces or tables (CASSANDRA-8950)
 * Allow specifying the tmp dir (CASSANDRA-7712)
 * Improve compaction estimated tasks estimation (CASSANDRA-8904)
 * Fix duplicate up/down messages sent to native clients (CASSANDRA-7816)
 * Expose commit log archive status via JMX (CASSANDRA-8734)
 * Provide better exceptions for invalid replication strategy parameters
   (CASSANDRA-8909)
 * Fix regression in mixed single and multi-column relation support for
   SELECT statements (CASSANDRA-8613)
 * Add ability to limit number of native connections (CASSANDRA-8086)
 * Fix CQLSSTableWriter throwing exception and spawning threads
   (CASSANDRA-8808)
 * Fix MT mismatch between empty and GC-able data (CASSANDRA-8979)
 * Fix incorrect validation when snapshotting single table (CASSANDRA-8056)
 * Add offline tool to relevel sstables (CASSANDRA-8301)
 * Preserve stream ID for more protocol errors (CASSANDRA-8848)
 * Fix combining token() function with multi-column relations on
   clustering columns (CASSANDRA-8797)
 * Make CFS.markReferenced() resistant to bad refcounting (CASSANDRA-8829)
 * Fix StreamTransferTask abort/complete bad refcounting (CASSANDRA-8815)
 * Fix AssertionError when querying a DESC clustering ordered
   table with ASC ordering and paging (CASSANDRA-8767)
 * AssertionError: "Memory was freed" when running cleanup (CASSANDRA-8716)
 * Make it possible to set max_sstable_age to fractional days (CASSANDRA-8406)
 * Fix some multi-column relations with indexes on some clustering
   columns (CASSANDRA-8275)
 * Fix memory leak in SSTableSimple*Writer and SSTableReader.validate()
   (CASSANDRA-8748)
 * Throw OOM if allocating memory fails to return a valid pointer (CASSANDRA-8726)
 * Fix SSTableSimpleUnsortedWriter ConcurrentModificationException (CASSANDRA-8619)
 * 'nodetool info' prints exception against older node (CASSANDRA-8796)
 * Ensure SSTableSimpleUnsortedWriter.close() terminates if
   disk writer has crashed (CASSANDRA-8807)


2.1.4
 * Bind JMX to localhost unless explicitly configured otherwise (CASSANDRA-9085)


2.1.3
 * Fix HSHA/offheap_objects corruption (CASSANDRA-8719)
 * Upgrade libthrift to 0.9.2 (CASSANDRA-8685)
 * Don't use the shared ref in sstableloader (CASSANDRA-8704)
 * Purge internal prepared statements if related tables or
   keyspaces are dropped (CASSANDRA-8693)
 * (cqlsh) Handle unicode BOM at start of files (CASSANDRA-8638)
 * Stop compactions before exiting offline tools (CASSANDRA-8623)
 * Update tools/stress/README.txt to match current behaviour (CASSANDRA-7933)
 * Fix schema from Thrift conversion with empty metadata (CASSANDRA-8695)
 * Safer Resource Management (CASSANDRA-7705)
 * Make sure we compact highly overlapping cold sstables with
   STCS (CASSANDRA-8635)
 * rpc_interface and listen_interface generate NPE on startup when specified
   interface doesn't exist (CASSANDRA-8677)
 * Fix ArrayIndexOutOfBoundsException in nodetool cfhistograms (CASSANDRA-8514)
 * Switch from yammer metrics for nodetool cf/proxy histograms (CASSANDRA-8662)
 * Make sure we don't add tmplink files to the compaction
   strategy (CASSANDRA-8580)
 * (cqlsh) Handle maps with blob keys (CASSANDRA-8372)
 * (cqlsh) Handle DynamicCompositeType schemas correctly (CASSANDRA-8563)
 * Duplicate rows returned when in clause has repeated values (CASSANDRA-6706)
 * Add tooling to detect hot partitions (CASSANDRA-7974)
 * Fix cassandra-stress user-mode truncation of partition generation (CASSANDRA-8608)
 * Only stream from unrepaired sstables during inc repair (CASSANDRA-8267)
 * Don't allow starting multiple inc repairs on the same sstables (CASSANDRA-8316)
 * Invalidate prepared BATCH statements when related tables
   or keyspaces are dropped (CASSANDRA-8652)
 * Fix missing results in secondary index queries on collections
   with ALLOW FILTERING (CASSANDRA-8421)
 * Expose EstimatedHistogram metrics for range slices (CASSANDRA-8627)
 * (cqlsh) Escape clqshrc passwords properly (CASSANDRA-8618)
 * Fix NPE when passing wrong argument in ALTER TABLE statement (CASSANDRA-8355)
 * Pig: Refactor and deprecate CqlStorage (CASSANDRA-8599)
 * Don't reuse the same cleanup strategy for all sstables (CASSANDRA-8537)
 * Fix case-sensitivity of index name on CREATE and DROP INDEX
   statements (CASSANDRA-8365)
 * Better detection/logging for corruption in compressed sstables (CASSANDRA-8192)
 * Use the correct repairedAt value when closing writer (CASSANDRA-8570)
 * (cqlsh) Handle a schema mismatch being detected on startup (CASSANDRA-8512)
 * Properly calculate expected write size during compaction (CASSANDRA-8532)
 * Invalidate affected prepared statements when a table's columns
   are altered (CASSANDRA-7910)
 * Stress - user defined writes should populate sequentally (CASSANDRA-8524)
 * Fix regression in SSTableRewriter causing some rows to become unreadable 
   during compaction (CASSANDRA-8429)
 * Run major compactions for repaired/unrepaired in parallel (CASSANDRA-8510)
 * (cqlsh) Fix compression options in DESCRIBE TABLE output when compression
   is disabled (CASSANDRA-8288)
 * (cqlsh) Fix DESCRIBE output after keyspaces are altered (CASSANDRA-7623)
 * Make sure we set lastCompactedKey correctly (CASSANDRA-8463)
 * (cqlsh) Fix output of CONSISTENCY command (CASSANDRA-8507)
 * (cqlsh) Fixed the handling of LIST statements (CASSANDRA-8370)
 * Make sstablescrub check leveled manifest again (CASSANDRA-8432)
 * Check first/last keys in sstable when giving out positions (CASSANDRA-8458)
 * Disable mmap on Windows (CASSANDRA-6993)
 * Add missing ConsistencyLevels to cassandra-stress (CASSANDRA-8253)
 * Add auth support to cassandra-stress (CASSANDRA-7985)
 * Fix ArrayIndexOutOfBoundsException when generating error message
   for some CQL syntax errors (CASSANDRA-8455)
 * Scale memtable slab allocation logarithmically (CASSANDRA-7882)
 * cassandra-stress simultaneous inserts over same seed (CASSANDRA-7964)
 * Reduce cassandra-stress sampling memory requirements (CASSANDRA-7926)
 * Ensure memtable flush cannot expire commit log entries from its future (CASSANDRA-8383)
 * Make read "defrag" async to reclaim memtables (CASSANDRA-8459)
 * Remove tmplink files for offline compactions (CASSANDRA-8321)
 * Reduce maxHintsInProgress (CASSANDRA-8415)
 * BTree updates may call provided update function twice (CASSANDRA-8018)
 * Release sstable references after anticompaction (CASSANDRA-8386)
 * Handle abort() in SSTableRewriter properly (CASSANDRA-8320)
 * Centralize shared executors (CASSANDRA-8055)
 * Fix filtering for CONTAINS (KEY) relations on frozen collection
   clustering columns when the query is restricted to a single
   partition (CASSANDRA-8203)
 * Do more aggressive entire-sstable TTL expiry checks (CASSANDRA-8243)
 * Add more log info if readMeter is null (CASSANDRA-8238)
 * add check of the system wall clock time at startup (CASSANDRA-8305)
 * Support for frozen collections (CASSANDRA-7859)
 * Fix overflow on histogram computation (CASSANDRA-8028)
 * Have paxos reuse the timestamp generation of normal queries (CASSANDRA-7801)
 * Fix incremental repair not remove parent session on remote (CASSANDRA-8291)
 * Improve JBOD disk utilization (CASSANDRA-7386)
 * Log failed host when preparing incremental repair (CASSANDRA-8228)
 * Force config client mode in CQLSSTableWriter (CASSANDRA-8281)
 * Fix sstableupgrade throws exception (CASSANDRA-8688)
 * Fix hang when repairing empty keyspace (CASSANDRA-8694)
Merged from 2.0:
 * Fix IllegalArgumentException in dynamic snitch (CASSANDRA-8448)
 * Add support for UPDATE ... IF EXISTS (CASSANDRA-8610)
 * Fix reversal of list prepends (CASSANDRA-8733)
 * Prevent non-zero default_time_to_live on tables with counters
   (CASSANDRA-8678)
 * Fix SSTableSimpleUnsortedWriter ConcurrentModificationException
   (CASSANDRA-8619)
 * Round up time deltas lower than 1ms in BulkLoader (CASSANDRA-8645)
 * Add batch remove iterator to ABSC (CASSANDRA-8414, 8666)
 * Round up time deltas lower than 1ms in BulkLoader (CASSANDRA-8645)
 * Fix isClientMode check in Keyspace (CASSANDRA-8687)
 * Use more efficient slice size for querying internal secondary
   index tables (CASSANDRA-8550)
 * Fix potentially returning deleted rows with range tombstone (CASSANDRA-8558)
 * Check for available disk space before starting a compaction (CASSANDRA-8562)
 * Fix DISTINCT queries with LIMITs or paging when some partitions
   contain only tombstones (CASSANDRA-8490)
 * Introduce background cache refreshing to permissions cache
   (CASSANDRA-8194)
 * Fix race condition in StreamTransferTask that could lead to
   infinite loops and premature sstable deletion (CASSANDRA-7704)
 * Add an extra version check to MigrationTask (CASSANDRA-8462)
 * Ensure SSTableWriter cleans up properly after failure (CASSANDRA-8499)
 * Increase bf true positive count on key cache hit (CASSANDRA-8525)
 * Move MeteredFlusher to its own thread (CASSANDRA-8485)
 * Fix non-distinct results in DISTNCT queries on static columns when
   paging is enabled (CASSANDRA-8087)
 * Move all hints related tasks to hints internal executor (CASSANDRA-8285)
 * Fix paging for multi-partition IN queries (CASSANDRA-8408)
 * Fix MOVED_NODE topology event never being emitted when a node
   moves its token (CASSANDRA-8373)
 * Fix validation of indexes in COMPACT tables (CASSANDRA-8156)
 * Avoid StackOverflowError when a large list of IN values
   is used for a clustering column (CASSANDRA-8410)
 * Fix NPE when writetime() or ttl() calls are wrapped by
   another function call (CASSANDRA-8451)
 * Fix NPE after dropping a keyspace (CASSANDRA-8332)
 * Fix error message on read repair timeouts (CASSANDRA-7947)
 * Default DTCS base_time_seconds changed to 60 (CASSANDRA-8417)
 * Refuse Paxos operation with more than one pending endpoint (CASSANDRA-8346, 8640)
 * Throw correct exception when trying to bind a keyspace or table
   name (CASSANDRA-6952)
 * Make HHOM.compact synchronized (CASSANDRA-8416)
 * cancel latency-sampling task when CF is dropped (CASSANDRA-8401)
 * don't block SocketThread for MessagingService (CASSANDRA-8188)
 * Increase quarantine delay on replacement (CASSANDRA-8260)
 * Expose off-heap memory usage stats (CASSANDRA-7897)
 * Ignore Paxos commits for truncated tables (CASSANDRA-7538)
 * Validate size of indexed column values (CASSANDRA-8280)
 * Make LCS split compaction results over all data directories (CASSANDRA-8329)
 * Fix some failing queries that use multi-column relations
   on COMPACT STORAGE tables (CASSANDRA-8264)
 * Fix InvalidRequestException with ORDER BY (CASSANDRA-8286)
 * Disable SSLv3 for POODLE (CASSANDRA-8265)
 * Fix millisecond timestamps in Tracing (CASSANDRA-8297)
 * Include keyspace name in error message when there are insufficient
   live nodes to stream from (CASSANDRA-8221)
 * Avoid overlap in L1 when L0 contains many nonoverlapping
   sstables (CASSANDRA-8211)
 * Improve PropertyFileSnitch logging (CASSANDRA-8183)
 * Add DC-aware sequential repair (CASSANDRA-8193)
 * Use live sstables in snapshot repair if possible (CASSANDRA-8312)
 * Fix hints serialized size calculation (CASSANDRA-8587)


2.1.2
 * (cqlsh) parse_for_table_meta errors out on queries with undefined
   grammars (CASSANDRA-8262)
 * (cqlsh) Fix SELECT ... TOKEN() function broken in C* 2.1.1 (CASSANDRA-8258)
 * Fix Cassandra crash when running on JDK8 update 40 (CASSANDRA-8209)
 * Optimize partitioner tokens (CASSANDRA-8230)
 * Improve compaction of repaired/unrepaired sstables (CASSANDRA-8004)
 * Make cache serializers pluggable (CASSANDRA-8096)
 * Fix issues with CONTAINS (KEY) queries on secondary indexes
   (CASSANDRA-8147)
 * Fix read-rate tracking of sstables for some queries (CASSANDRA-8239)
 * Fix default timestamp in QueryOptions (CASSANDRA-8246)
 * Set socket timeout when reading remote version (CASSANDRA-8188)
 * Refactor how we track live size (CASSANDRA-7852)
 * Make sure unfinished compaction files are removed (CASSANDRA-8124)
 * Fix shutdown when run as Windows service (CASSANDRA-8136)
 * Fix DESCRIBE TABLE with custom indexes (CASSANDRA-8031)
 * Fix race in RecoveryManagerTest (CASSANDRA-8176)
 * Avoid IllegalArgumentException while sorting sstables in
   IndexSummaryManager (CASSANDRA-8182)
 * Shutdown JVM on file descriptor exhaustion (CASSANDRA-7579)
 * Add 'die' policy for commit log and disk failure (CASSANDRA-7927)
 * Fix installing as service on Windows (CASSANDRA-8115)
 * Fix CREATE TABLE for CQL2 (CASSANDRA-8144)
 * Avoid boxing in ColumnStats min/max trackers (CASSANDRA-8109)
Merged from 2.0:
 * Correctly handle non-text column names in cql3 (CASSANDRA-8178)
 * Fix deletion for indexes on primary key columns (CASSANDRA-8206)
 * Add 'nodetool statusgossip' (CASSANDRA-8125)
 * Improve client notification that nodes are ready for requests (CASSANDRA-7510)
 * Handle negative timestamp in writetime method (CASSANDRA-8139)
 * Pig: Remove errant LIMIT clause in CqlNativeStorage (CASSANDRA-8166)
 * Throw ConfigurationException when hsha is used with the default
   rpc_max_threads setting of 'unlimited' (CASSANDRA-8116)
 * Allow concurrent writing of the same table in the same JVM using
   CQLSSTableWriter (CASSANDRA-7463)
 * Fix totalDiskSpaceUsed calculation (CASSANDRA-8205)


2.1.1
 * Fix spin loop in AtomicSortedColumns (CASSANDRA-7546)
 * Dont notify when replacing tmplink files (CASSANDRA-8157)
 * Fix validation with multiple CONTAINS clause (CASSANDRA-8131)
 * Fix validation of collections in TriggerExecutor (CASSANDRA-8146)
 * Fix IllegalArgumentException when a list of IN values containing tuples
   is passed as a single arg to a prepared statement with the v1 or v2
   protocol (CASSANDRA-8062)
 * Fix ClassCastException in DISTINCT query on static columns with
   query paging (CASSANDRA-8108)
 * Fix NPE on null nested UDT inside a set (CASSANDRA-8105)
 * Fix exception when querying secondary index on set items or map keys
   when some clustering columns are specified (CASSANDRA-8073)
 * Send proper error response when there is an error during native
   protocol message decode (CASSANDRA-8118)
 * Gossip should ignore generation numbers too far in the future (CASSANDRA-8113)
 * Fix NPE when creating a table with frozen sets, lists (CASSANDRA-8104)
 * Fix high memory use due to tracking reads on incrementally opened sstable
   readers (CASSANDRA-8066)
 * Fix EXECUTE request with skipMetadata=false returning no metadata
   (CASSANDRA-8054)
 * Allow concurrent use of CQLBulkOutputFormat (CASSANDRA-7776)
 * Shutdown JVM on OOM (CASSANDRA-7507)
 * Upgrade netty version and enable epoll event loop (CASSANDRA-7761)
 * Don't duplicate sstables smaller than split size when using
   the sstablesplitter tool (CASSANDRA-7616)
 * Avoid re-parsing already prepared statements (CASSANDRA-7923)
 * Fix some Thrift slice deletions and updates of COMPACT STORAGE
   tables with some clustering columns omitted (CASSANDRA-7990)
 * Fix filtering for CONTAINS on sets (CASSANDRA-8033)
 * Properly track added size (CASSANDRA-7239)
 * Allow compilation in java 8 (CASSANDRA-7208)
 * Fix Assertion error on RangeTombstoneList diff (CASSANDRA-8013)
 * Release references to overlapping sstables during compaction (CASSANDRA-7819)
 * Send notification when opening compaction results early (CASSANDRA-8034)
 * Make native server start block until properly bound (CASSANDRA-7885)
 * (cqlsh) Fix IPv6 support (CASSANDRA-7988)
 * Ignore fat clients when checking for endpoint collision (CASSANDRA-7939)
 * Make sstablerepairedset take a list of files (CASSANDRA-7995)
 * (cqlsh) Tab completeion for indexes on map keys (CASSANDRA-7972)
 * (cqlsh) Fix UDT field selection in select clause (CASSANDRA-7891)
 * Fix resource leak in event of corrupt sstable
 * (cqlsh) Add command line option for cqlshrc file path (CASSANDRA-7131)
 * Provide visibility into prepared statements churn (CASSANDRA-7921, CASSANDRA-7930)
 * Invalidate prepared statements when their keyspace or table is
   dropped (CASSANDRA-7566)
 * cassandra-stress: fix support for NetworkTopologyStrategy (CASSANDRA-7945)
 * Fix saving caches when a table is dropped (CASSANDRA-7784)
 * Add better error checking of new stress profile (CASSANDRA-7716)
 * Use ThreadLocalRandom and remove FBUtilities.threadLocalRandom (CASSANDRA-7934)
 * Prevent operator mistakes due to simultaneous bootstrap (CASSANDRA-7069)
 * cassandra-stress supports whitelist mode for node config (CASSANDRA-7658)
 * GCInspector more closely tracks GC; cassandra-stress and nodetool report it (CASSANDRA-7916)
 * nodetool won't output bogus ownership info without a keyspace (CASSANDRA-7173)
 * Add human readable option to nodetool commands (CASSANDRA-5433)
 * Don't try to set repairedAt on old sstables (CASSANDRA-7913)
 * Add metrics for tracking PreparedStatement use (CASSANDRA-7719)
 * (cqlsh) tab-completion for triggers (CASSANDRA-7824)
 * (cqlsh) Support for query paging (CASSANDRA-7514)
 * (cqlsh) Show progress of COPY operations (CASSANDRA-7789)
 * Add syntax to remove multiple elements from a map (CASSANDRA-6599)
 * Support non-equals conditions in lightweight transactions (CASSANDRA-6839)
 * Add IF [NOT] EXISTS to create/drop triggers (CASSANDRA-7606)
 * (cqlsh) Display the current logged-in user (CASSANDRA-7785)
 * (cqlsh) Don't ignore CTRL-C during COPY FROM execution (CASSANDRA-7815)
 * (cqlsh) Order UDTs according to cross-type dependencies in DESCRIBE
   output (CASSANDRA-7659)
 * (cqlsh) Fix handling of CAS statement results (CASSANDRA-7671)
 * (cqlsh) COPY TO/FROM improvements (CASSANDRA-7405)
 * Support list index operations with conditions (CASSANDRA-7499)
 * Add max live/tombstoned cells to nodetool cfstats output (CASSANDRA-7731)
 * Validate IPv6 wildcard addresses properly (CASSANDRA-7680)
 * (cqlsh) Error when tracing query (CASSANDRA-7613)
 * Avoid IOOBE when building SyntaxError message snippet (CASSANDRA-7569)
 * SSTableExport uses correct validator to create string representation of partition
   keys (CASSANDRA-7498)
 * Avoid NPEs when receiving type changes for an unknown keyspace (CASSANDRA-7689)
 * Add support for custom 2i validation (CASSANDRA-7575)
 * Pig support for hadoop CqlInputFormat (CASSANDRA-6454)
 * Add duration mode to cassandra-stress (CASSANDRA-7468)
 * Add listen_interface and rpc_interface options (CASSANDRA-7417)
 * Improve schema merge performance (CASSANDRA-7444)
 * Adjust MT depth based on # of partition validating (CASSANDRA-5263)
 * Optimise NativeCell comparisons (CASSANDRA-6755)
 * Configurable client timeout for cqlsh (CASSANDRA-7516)
 * Include snippet of CQL query near syntax error in messages (CASSANDRA-7111)
 * Make repair -pr work with -local (CASSANDRA-7450)
 * Fix error in sstableloader with -cph > 1 (CASSANDRA-8007)
 * Fix snapshot repair error on indexed tables (CASSANDRA-8020)
 * Do not exit nodetool repair when receiving JMX NOTIF_LOST (CASSANDRA-7909)
 * Stream to private IP when available (CASSANDRA-8084)
Merged from 2.0:
 * Reject conditions on DELETE unless full PK is given (CASSANDRA-6430)
 * Properly reject the token function DELETE (CASSANDRA-7747)
 * Force batchlog replay before decommissioning a node (CASSANDRA-7446)
 * Fix hint replay with many accumulated expired hints (CASSANDRA-6998)
 * Fix duplicate results in DISTINCT queries on static columns with query
   paging (CASSANDRA-8108)
 * Add DateTieredCompactionStrategy (CASSANDRA-6602)
 * Properly validate ascii and utf8 string literals in CQL queries (CASSANDRA-8101)
 * (cqlsh) Fix autocompletion for alter keyspace (CASSANDRA-8021)
 * Create backup directories for commitlog archiving during startup (CASSANDRA-8111)
 * Reduce totalBlockFor() for LOCAL_* consistency levels (CASSANDRA-8058)
 * Fix merging schemas with re-dropped keyspaces (CASSANDRA-7256)
 * Fix counters in supercolumns during live upgrades from 1.2 (CASSANDRA-7188)
 * Notify DT subscribers when a column family is truncated (CASSANDRA-8088)
 * Add sanity check of $JAVA on startup (CASSANDRA-7676)
 * Schedule fat client schema pull on join (CASSANDRA-7993)
 * Don't reset nodes' versions when closing IncomingTcpConnections
   (CASSANDRA-7734)
 * Record the real messaging version in all cases in OutboundTcpConnection
   (CASSANDRA-8057)
 * SSL does not work in cassandra-cli (CASSANDRA-7899)
 * Fix potential exception when using ReversedType in DynamicCompositeType
   (CASSANDRA-7898)
 * Better validation of collection values (CASSANDRA-7833)
 * Track min/max timestamps correctly (CASSANDRA-7969)
 * Fix possible overflow while sorting CL segments for replay (CASSANDRA-7992)
 * Increase nodetool Xmx (CASSANDRA-7956)
 * Archive any commitlog segments present at startup (CASSANDRA-6904)
 * CrcCheckChance should adjust based on live CFMetadata not 
   sstable metadata (CASSANDRA-7978)
 * token() should only accept columns in the partitioning
   key order (CASSANDRA-6075)
 * Add method to invalidate permission cache via JMX (CASSANDRA-7977)
 * Allow propagating multiple gossip states atomically (CASSANDRA-6125)
 * Log exceptions related to unclean native protocol client disconnects
   at DEBUG or INFO (CASSANDRA-7849)
 * Allow permissions cache to be set via JMX (CASSANDRA-7698)
 * Include schema_triggers CF in readable system resources (CASSANDRA-7967)
 * Fix RowIndexEntry to report correct serializedSize (CASSANDRA-7948)
 * Make CQLSSTableWriter sync within partitions (CASSANDRA-7360)
 * Potentially use non-local replicas in CqlConfigHelper (CASSANDRA-7906)
 * Explicitly disallow mixing multi-column and single-column
   relations on clustering columns (CASSANDRA-7711)
 * Better error message when condition is set on PK column (CASSANDRA-7804)
 * Don't send schema change responses and events for no-op DDL
   statements (CASSANDRA-7600)
 * (Hadoop) fix cluster initialisation for a split fetching (CASSANDRA-7774)
 * Throw InvalidRequestException when queries contain relations on entire
   collection columns (CASSANDRA-7506)
 * (cqlsh) enable CTRL-R history search with libedit (CASSANDRA-7577)
 * (Hadoop) allow ACFRW to limit nodes to local DC (CASSANDRA-7252)
 * (cqlsh) cqlsh should automatically disable tracing when selecting
   from system_traces (CASSANDRA-7641)
 * (Hadoop) Add CqlOutputFormat (CASSANDRA-6927)
 * Don't depend on cassandra config for nodetool ring (CASSANDRA-7508)
 * (cqlsh) Fix failing cqlsh formatting tests (CASSANDRA-7703)
 * Fix IncompatibleClassChangeError from hadoop2 (CASSANDRA-7229)
 * Add 'nodetool sethintedhandoffthrottlekb' (CASSANDRA-7635)
 * (cqlsh) Add tab-completion for CREATE/DROP USER IF [NOT] EXISTS (CASSANDRA-7611)
 * Catch errors when the JVM pulls the rug out from GCInspector (CASSANDRA-5345)
 * cqlsh fails when version number parts are not int (CASSANDRA-7524)
 * Fix NPE when table dropped during streaming (CASSANDRA-7946)
 * Fix wrong progress when streaming uncompressed (CASSANDRA-7878)
 * Fix possible infinite loop in creating repair range (CASSANDRA-7983)
 * Fix unit in nodetool for streaming throughput (CASSANDRA-7375)
Merged from 1.2:
 * Don't index tombstones (CASSANDRA-7828)
 * Improve PasswordAuthenticator default super user setup (CASSANDRA-7788)


2.1.0
 * (cqlsh) Removed "ALTER TYPE <name> RENAME TO <name>" from tab-completion
   (CASSANDRA-7895)
 * Fixed IllegalStateException in anticompaction (CASSANDRA-7892)
 * cqlsh: DESCRIBE support for frozen UDTs, tuples (CASSANDRA-7863)
 * Avoid exposing internal classes over JMX (CASSANDRA-7879)
 * Add null check for keys when freezing collection (CASSANDRA-7869)
 * Improve stress workload realism (CASSANDRA-7519)
Merged from 2.0:
 * Configure system.paxos with LeveledCompactionStrategy (CASSANDRA-7753)
 * Fix ALTER clustering column type from DateType to TimestampType when
   using DESC clustering order (CASSANRDA-7797)
 * Throw EOFException if we run out of chunks in compressed datafile
   (CASSANDRA-7664)
 * Fix PRSI handling of CQL3 row markers for row cleanup (CASSANDRA-7787)
 * Fix dropping collection when it's the last regular column (CASSANDRA-7744)
 * Make StreamReceiveTask thread safe and gc friendly (CASSANDRA-7795)
 * Validate empty cell names from counter updates (CASSANDRA-7798)
Merged from 1.2:
 * Don't allow compacted sstables to be marked as compacting (CASSANDRA-7145)
 * Track expired tombstones (CASSANDRA-7810)


2.1.0-rc7
 * Add frozen keyword and require UDT to be frozen (CASSANDRA-7857)
 * Track added sstable size correctly (CASSANDRA-7239)
 * (cqlsh) Fix case insensitivity (CASSANDRA-7834)
 * Fix failure to stream ranges when moving (CASSANDRA-7836)
 * Correctly remove tmplink files (CASSANDRA-7803)
 * (cqlsh) Fix column name formatting for functions, CAS operations,
   and UDT field selections (CASSANDRA-7806)
 * (cqlsh) Fix COPY FROM handling of null/empty primary key
   values (CASSANDRA-7792)
 * Fix ordering of static cells (CASSANDRA-7763)
Merged from 2.0:
 * Forbid re-adding dropped counter columns (CASSANDRA-7831)
 * Fix CFMetaData#isThriftCompatible() for PK-only tables (CASSANDRA-7832)
 * Always reject inequality on the partition key without token()
   (CASSANDRA-7722)
 * Always send Paxos commit to all replicas (CASSANDRA-7479)
 * Make disruptor_thrift_server invocation pool configurable (CASSANDRA-7594)
 * Make repair no-op when RF=1 (CASSANDRA-7864)


2.1.0-rc6
 * Fix OOM issue from netty caching over time (CASSANDRA-7743)
 * json2sstable couldn't import JSON for CQL table (CASSANDRA-7477)
 * Invalidate all caches on table drop (CASSANDRA-7561)
 * Skip strict endpoint selection for ranges if RF == nodes (CASSANRA-7765)
 * Fix Thrift range filtering without 2ary index lookups (CASSANDRA-7741)
 * Add tracing entries about concurrent range requests (CASSANDRA-7599)
 * (cqlsh) Fix DESCRIBE for NTS keyspaces (CASSANDRA-7729)
 * Remove netty buffer ref-counting (CASSANDRA-7735)
 * Pass mutated cf to index updater for use by PRSI (CASSANDRA-7742)
 * Include stress yaml example in release and deb (CASSANDRA-7717)
 * workaround for netty issue causing corrupted data off the wire (CASSANDRA-7695)
 * cqlsh DESC CLUSTER fails retrieving ring information (CASSANDRA-7687)
 * Fix binding null values inside UDT (CASSANDRA-7685)
 * Fix UDT field selection with empty fields (CASSANDRA-7670)
 * Bogus deserialization of static cells from sstable (CASSANDRA-7684)
 * Fix NPE on compaction leftover cleanup for dropped table (CASSANDRA-7770)
Merged from 2.0:
 * Fix race condition in StreamTransferTask that could lead to
   infinite loops and premature sstable deletion (CASSANDRA-7704)
 * (cqlsh) Wait up to 10 sec for a tracing session (CASSANDRA-7222)
 * Fix NPE in FileCacheService.sizeInBytes (CASSANDRA-7756)
 * Remove duplicates from StorageService.getJoiningNodes (CASSANDRA-7478)
 * Clone token map outside of hot gossip loops (CASSANDRA-7758)
 * Fix MS expiring map timeout for Paxos messages (CASSANDRA-7752)
 * Do not flush on truncate if durable_writes is false (CASSANDRA-7750)
 * Give CRR a default input_cql Statement (CASSANDRA-7226)
 * Better error message when adding a collection with the same name
   than a previously dropped one (CASSANDRA-6276)
 * Fix validation when adding static columns (CASSANDRA-7730)
 * (Thrift) fix range deletion of supercolumns (CASSANDRA-7733)
 * Fix potential AssertionError in RangeTombstoneList (CASSANDRA-7700)
 * Validate arguments of blobAs* functions (CASSANDRA-7707)
 * Fix potential AssertionError with 2ndary indexes (CASSANDRA-6612)
 * Avoid logging CompactionInterrupted at ERROR (CASSANDRA-7694)
 * Minor leak in sstable2jon (CASSANDRA-7709)
 * Add cassandra.auto_bootstrap system property (CASSANDRA-7650)
 * Update java driver (for hadoop) (CASSANDRA-7618)
 * Remove CqlPagingRecordReader/CqlPagingInputFormat (CASSANDRA-7570)
 * Support connecting to ipv6 jmx with nodetool (CASSANDRA-7669)


2.1.0-rc5
 * Reject counters inside user types (CASSANDRA-7672)
 * Switch to notification-based GCInspector (CASSANDRA-7638)
 * (cqlsh) Handle nulls in UDTs and tuples correctly (CASSANDRA-7656)
 * Don't use strict consistency when replacing (CASSANDRA-7568)
 * Fix min/max cell name collection on 2.0 SSTables with range
   tombstones (CASSANDRA-7593)
 * Tolerate min/max cell names of different lengths (CASSANDRA-7651)
 * Filter cached results correctly (CASSANDRA-7636)
 * Fix tracing on the new SEPExecutor (CASSANDRA-7644)
 * Remove shuffle and taketoken (CASSANDRA-7601)
 * Clean up Windows batch scripts (CASSANDRA-7619)
 * Fix native protocol drop user type notification (CASSANDRA-7571)
 * Give read access to system.schema_usertypes to all authenticated users
   (CASSANDRA-7578)
 * (cqlsh) Fix cqlsh display when zero rows are returned (CASSANDRA-7580)
 * Get java version correctly when JAVA_TOOL_OPTIONS is set (CASSANDRA-7572)
 * Fix NPE when dropping index from non-existent keyspace, AssertionError when
   dropping non-existent index with IF EXISTS (CASSANDRA-7590)
 * Fix sstablelevelresetter hang (CASSANDRA-7614)
 * (cqlsh) Fix deserialization of blobs (CASSANDRA-7603)
 * Use "keyspace updated" schema change message for UDT changes in v1 and
   v2 protocols (CASSANDRA-7617)
 * Fix tracing of range slices and secondary index lookups that are local
   to the coordinator (CASSANDRA-7599)
 * Set -Dcassandra.storagedir for all tool shell scripts (CASSANDRA-7587)
 * Don't swap max/min col names when mutating sstable metadata (CASSANDRA-7596)
 * (cqlsh) Correctly handle paged result sets (CASSANDRA-7625)
 * (cqlsh) Improve waiting for a trace to complete (CASSANDRA-7626)
 * Fix tracing of concurrent range slices and 2ary index queries (CASSANDRA-7626)
 * Fix scrub against collection type (CASSANDRA-7665)
Merged from 2.0:
 * Set gc_grace_seconds to seven days for system schema tables (CASSANDRA-7668)
 * SimpleSeedProvider no longer caches seeds forever (CASSANDRA-7663)
 * Always flush on truncate (CASSANDRA-7511)
 * Fix ReversedType(DateType) mapping to native protocol (CASSANDRA-7576)
 * Always merge ranges owned by a single node (CASSANDRA-6930)
 * Track max/min timestamps for range tombstones (CASSANDRA-7647)
 * Fix NPE when listing saved caches dir (CASSANDRA-7632)


2.1.0-rc4
 * Fix word count hadoop example (CASSANDRA-7200)
 * Updated memtable_cleanup_threshold and memtable_flush_writers defaults 
   (CASSANDRA-7551)
 * (Windows) fix startup when WMI memory query fails (CASSANDRA-7505)
 * Anti-compaction proceeds if any part of the repair failed (CASSANDRA-7521)
 * Add missing table name to DROP INDEX responses and notifications (CASSANDRA-7539)
 * Bump CQL version to 3.2.0 and update CQL documentation (CASSANDRA-7527)
 * Fix configuration error message when running nodetool ring (CASSANDRA-7508)
 * Support conditional updates, tuple type, and the v3 protocol in cqlsh (CASSANDRA-7509)
 * Handle queries on multiple secondary index types (CASSANDRA-7525)
 * Fix cqlsh authentication with v3 native protocol (CASSANDRA-7564)
 * Fix NPE when unknown prepared statement ID is used (CASSANDRA-7454)
Merged from 2.0:
 * (Windows) force range-based repair to non-sequential mode (CASSANDRA-7541)
 * Fix range merging when DES scores are zero (CASSANDRA-7535)
 * Warn when SSL certificates have expired (CASSANDRA-7528)
 * Fix error when doing reversed queries with static columns (CASSANDRA-7490)
Merged from 1.2:
 * Set correct stream ID on responses when non-Exception Throwables
   are thrown while handling native protocol messages (CASSANDRA-7470)


2.1.0-rc3
 * Consider expiry when reconciling otherwise equal cells (CASSANDRA-7403)
 * Introduce CQL support for stress tool (CASSANDRA-6146)
 * Fix ClassCastException processing expired messages (CASSANDRA-7496)
 * Fix prepared marker for collections inside UDT (CASSANDRA-7472)
 * Remove left-over populate_io_cache_on_flush and replicate_on_write
   uses (CASSANDRA-7493)
 * (Windows) handle spaces in path names (CASSANDRA-7451)
 * Ensure writes have completed after dropping a table, before recycling
   commit log segments (CASSANDRA-7437)
 * Remove left-over rows_per_partition_to_cache (CASSANDRA-7493)
 * Fix error when CONTAINS is used with a bind marker (CASSANDRA-7502)
 * Properly reject unknown UDT field (CASSANDRA-7484)
Merged from 2.0:
 * Fix CC#collectTimeOrderedData() tombstone optimisations (CASSANDRA-7394)
 * Support DISTINCT for static columns and fix behaviour when DISTINC is
   not use (CASSANDRA-7305).
 * Workaround JVM NPE on JMX bind failure (CASSANDRA-7254)
 * Fix race in FileCacheService RemovalListener (CASSANDRA-7278)
 * Fix inconsistent use of consistencyForCommit that allowed LOCAL_QUORUM
   operations to incorrect become full QUORUM (CASSANDRA-7345)
 * Properly handle unrecognized opcodes and flags (CASSANDRA-7440)
 * (Hadoop) close CqlRecordWriter clients when finished (CASSANDRA-7459)
 * Commit disk failure policy (CASSANDRA-7429)
 * Make sure high level sstables get compacted (CASSANDRA-7414)
 * Fix AssertionError when using empty clustering columns and static columns
   (CASSANDRA-7455)
 * Add option to disable STCS in L0 (CASSANDRA-6621)
 * Upgrade to snappy-java 1.0.5.2 (CASSANDRA-7476)


2.1.0-rc2
 * Fix heap size calculation for CompoundSparseCellName and 
   CompoundSparseCellName.WithCollection (CASSANDRA-7421)
 * Allow counter mutations in UNLOGGED batches (CASSANDRA-7351)
 * Modify reconcile logic to always pick a tombstone over a counter cell
   (CASSANDRA-7346)
 * Avoid incremental compaction on Windows (CASSANDRA-7365)
 * Fix exception when querying a composite-keyed table with a collection index
   (CASSANDRA-7372)
 * Use node's host id in place of counter ids (CASSANDRA-7366)
 * Fix error when doing reversed queries with static columns (CASSANDRA-7490)
 * Backport CASSANDRA-6747 (CASSANDRA-7560)
 * Track max/min timestamps for range tombstones (CASSANDRA-7647)
 * Fix NPE when listing saved caches dir (CASSANDRA-7632)
 * Fix sstableloader unable to connect encrypted node (CASSANDRA-7585)
Merged from 1.2:
 * Clone token map outside of hot gossip loops (CASSANDRA-7758)
 * Add stop method to EmbeddedCassandraService (CASSANDRA-7595)
 * Support connecting to ipv6 jmx with nodetool (CASSANDRA-7669)
 * Set gc_grace_seconds to seven days for system schema tables (CASSANDRA-7668)
 * SimpleSeedProvider no longer caches seeds forever (CASSANDRA-7663)
 * Set correct stream ID on responses when non-Exception Throwables
   are thrown while handling native protocol messages (CASSANDRA-7470)
 * Fix row size miscalculation in LazilyCompactedRow (CASSANDRA-7543)
 * Fix race in background compaction check (CASSANDRA-7745)
 * Don't clear out range tombstones during compaction (CASSANDRA-7808)


2.1.0-rc1
 * Revert flush directory (CASSANDRA-6357)
 * More efficient executor service for fast operations (CASSANDRA-4718)
 * Move less common tools into a new cassandra-tools package (CASSANDRA-7160)
 * Support more concurrent requests in native protocol (CASSANDRA-7231)
 * Add tab-completion to debian nodetool packaging (CASSANDRA-6421)
 * Change concurrent_compactors defaults (CASSANDRA-7139)
 * Add PowerShell Windows launch scripts (CASSANDRA-7001)
 * Make commitlog archive+restore more robust (CASSANDRA-6974)
 * Fix marking commitlogsegments clean (CASSANDRA-6959)
 * Add snapshot "manifest" describing files included (CASSANDRA-6326)
 * Parallel streaming for sstableloader (CASSANDRA-3668)
 * Fix bugs in supercolumns handling (CASSANDRA-7138)
 * Fix ClassClassException on composite dense tables (CASSANDRA-7112)
 * Cleanup and optimize collation and slice iterators (CASSANDRA-7107)
 * Upgrade NBHM lib (CASSANDRA-7128)
 * Optimize netty server (CASSANDRA-6861)
 * Fix repair hang when given CF does not exist (CASSANDRA-7189)
 * Allow c* to be shutdown in an embedded mode (CASSANDRA-5635)
 * Add server side batching to native transport (CASSANDRA-5663)
 * Make batchlog replay asynchronous (CASSANDRA-6134)
 * remove unused classes (CASSANDRA-7197)
 * Limit user types to the keyspace they are defined in (CASSANDRA-6643)
 * Add validate method to CollectionType (CASSANDRA-7208)
 * New serialization format for UDT values (CASSANDRA-7209, CASSANDRA-7261)
 * Fix nodetool netstats (CASSANDRA-7270)
 * Fix potential ClassCastException in HintedHandoffManager (CASSANDRA-7284)
 * Use prepared statements internally (CASSANDRA-6975)
 * Fix broken paging state with prepared statement (CASSANDRA-7120)
 * Fix IllegalArgumentException in CqlStorage (CASSANDRA-7287)
 * Allow nulls/non-existant fields in UDT (CASSANDRA-7206)
 * Add Thrift MultiSliceRequest (CASSANDRA-6757, CASSANDRA-7027)
 * Handle overlapping MultiSlices (CASSANDRA-7279)
 * Fix DataOutputTest on Windows (CASSANDRA-7265)
 * Embedded sets in user defined data-types are not updating (CASSANDRA-7267)
 * Add tuple type to CQL/native protocol (CASSANDRA-7248)
 * Fix CqlPagingRecordReader on tables with few rows (CASSANDRA-7322)
Merged from 2.0:
 * Copy compaction options to make sure they are reloaded (CASSANDRA-7290)
 * Add option to do more aggressive tombstone compactions (CASSANDRA-6563)
 * Don't try to compact already-compacting files in HHOM (CASSANDRA-7288)
 * Always reallocate buffers in HSHA (CASSANDRA-6285)
 * (Hadoop) support authentication in CqlRecordReader (CASSANDRA-7221)
 * (Hadoop) Close java driver Cluster in CQLRR.close (CASSANDRA-7228)
 * Warn when 'USING TIMESTAMP' is used on a CAS BATCH (CASSANDRA-7067)
 * return all cpu values from BackgroundActivityMonitor.readAndCompute (CASSANDRA-7183)
 * Correctly delete scheduled range xfers (CASSANDRA-7143)
 * return all cpu values from BackgroundActivityMonitor.readAndCompute (CASSANDRA-7183)  
 * reduce garbage creation in calculatePendingRanges (CASSANDRA-7191)
 * fix c* launch issues on Russian os's due to output of linux 'free' cmd (CASSANDRA-6162)
 * Fix disabling autocompaction (CASSANDRA-7187)
 * Fix potential NumberFormatException when deserializing IntegerType (CASSANDRA-7088)
 * cqlsh can't tab-complete disabling compaction (CASSANDRA-7185)
 * cqlsh: Accept and execute CQL statement(s) from command-line parameter (CASSANDRA-7172)
 * Fix IllegalStateException in CqlPagingRecordReader (CASSANDRA-7198)
 * Fix the InvertedIndex trigger example (CASSANDRA-7211)
 * Add --resolve-ip option to 'nodetool ring' (CASSANDRA-7210)
 * reduce garbage on codec flag deserialization (CASSANDRA-7244) 
 * Fix duplicated error messages on directory creation error at startup (CASSANDRA-5818)
 * Proper null handle for IF with map element access (CASSANDRA-7155)
 * Improve compaction visibility (CASSANDRA-7242)
 * Correctly delete scheduled range xfers (CASSANDRA-7143)
 * Make batchlog replica selection rack-aware (CASSANDRA-6551)
 * Fix CFMetaData#getColumnDefinitionFromColumnName() (CASSANDRA-7074)
 * Fix writetime/ttl functions for static columns (CASSANDRA-7081)
 * Suggest CTRL-C or semicolon after three blank lines in cqlsh (CASSANDRA-7142)
 * Fix 2ndary index queries with DESC clustering order (CASSANDRA-6950)
 * Invalid key cache entries on DROP (CASSANDRA-6525)
 * Fix flapping RecoveryManagerTest (CASSANDRA-7084)
 * Add missing iso8601 patterns for date strings (CASSANDRA-6973)
 * Support selecting multiple rows in a partition using IN (CASSANDRA-6875)
 * Add authentication support to shuffle (CASSANDRA-6484)
 * Swap local and global default read repair chances (CASSANDRA-7320)
 * Add conditional CREATE/DROP USER support (CASSANDRA-7264)
 * Cqlsh counts non-empty lines for "Blank lines" warning (CASSANDRA-7325)
Merged from 1.2:
 * Add Cloudstack snitch (CASSANDRA-7147)
 * Update system.peers correctly when relocating tokens (CASSANDRA-7126)
 * Add Google Compute Engine snitch (CASSANDRA-7132)
 * remove duplicate query for local tokens (CASSANDRA-7182)
 * exit CQLSH with error status code if script fails (CASSANDRA-6344)
 * Fix bug with some IN queries missig results (CASSANDRA-7105)
 * Fix availability validation for LOCAL_ONE CL (CASSANDRA-7319)
 * Hint streaming can cause decommission to fail (CASSANDRA-7219)


2.1.0-beta2
 * Increase default CL space to 8GB (CASSANDRA-7031)
 * Add range tombstones to read repair digests (CASSANDRA-6863)
 * Fix BTree.clear for large updates (CASSANDRA-6943)
 * Fail write instead of logging a warning when unable to append to CL
   (CASSANDRA-6764)
 * Eliminate possibility of CL segment appearing twice in active list 
   (CASSANDRA-6557)
 * Apply DONTNEED fadvise to commitlog segments (CASSANDRA-6759)
 * Switch CRC component to Adler and include it for compressed sstables 
   (CASSANDRA-4165)
 * Allow cassandra-stress to set compaction strategy options (CASSANDRA-6451)
 * Add broadcast_rpc_address option to cassandra.yaml (CASSANDRA-5899)
 * Auto reload GossipingPropertyFileSnitch config (CASSANDRA-5897)
 * Fix overflow of memtable_total_space_in_mb (CASSANDRA-6573)
 * Fix ABTC NPE and apply update function correctly (CASSANDRA-6692)
 * Allow nodetool to use a file or prompt for password (CASSANDRA-6660)
 * Fix AIOOBE when concurrently accessing ABSC (CASSANDRA-6742)
 * Fix assertion error in ALTER TYPE RENAME (CASSANDRA-6705)
 * Scrub should not always clear out repaired status (CASSANDRA-5351)
 * Improve handling of range tombstone for wide partitions (CASSANDRA-6446)
 * Fix ClassCastException for compact table with composites (CASSANDRA-6738)
 * Fix potentially repairing with wrong nodes (CASSANDRA-6808)
 * Change caching option syntax (CASSANDRA-6745)
 * Fix stress to do proper counter reads (CASSANDRA-6835)
 * Fix help message for stress counter_write (CASSANDRA-6824)
 * Fix stress smart Thrift client to pick servers correctly (CASSANDRA-6848)
 * Add logging levels (minimal, normal or verbose) to stress tool (CASSANDRA-6849)
 * Fix race condition in Batch CLE (CASSANDRA-6860)
 * Improve cleanup/scrub/upgradesstables failure handling (CASSANDRA-6774)
 * ByteBuffer write() methods for serializing sstables (CASSANDRA-6781)
 * Proper compare function for CollectionType (CASSANDRA-6783)
 * Update native server to Netty 4 (CASSANDRA-6236)
 * Fix off-by-one error in stress (CASSANDRA-6883)
 * Make OpOrder AutoCloseable (CASSANDRA-6901)
 * Remove sync repair JMX interface (CASSANDRA-6900)
 * Add multiple memory allocation options for memtables (CASSANDRA-6689, 6694)
 * Remove adjusted op rate from stress output (CASSANDRA-6921)
 * Add optimized CF.hasColumns() implementations (CASSANDRA-6941)
 * Serialize batchlog mutations with the version of the target node
   (CASSANDRA-6931)
 * Optimize CounterColumn#reconcile() (CASSANDRA-6953)
 * Properly remove 1.2 sstable support in 2.1 (CASSANDRA-6869)
 * Lock counter cells, not partitions (CASSANDRA-6880)
 * Track presence of legacy counter shards in sstables (CASSANDRA-6888)
 * Ensure safe resource cleanup when replacing sstables (CASSANDRA-6912)
 * Add failure handler to async callback (CASSANDRA-6747)
 * Fix AE when closing SSTable without releasing reference (CASSANDRA-7000)
 * Clean up IndexInfo on keyspace/table drops (CASSANDRA-6924)
 * Only snapshot relative SSTables when sequential repair (CASSANDRA-7024)
 * Require nodetool rebuild_index to specify index names (CASSANDRA-7038)
 * fix cassandra stress errors on reads with native protocol (CASSANDRA-7033)
 * Use OpOrder to guard sstable references for reads (CASSANDRA-6919)
 * Preemptive opening of compaction result (CASSANDRA-6916)
 * Multi-threaded scrub/cleanup/upgradesstables (CASSANDRA-5547)
 * Optimize cellname comparison (CASSANDRA-6934)
 * Native protocol v3 (CASSANDRA-6855)
 * Optimize Cell liveness checks and clean up Cell (CASSANDRA-7119)
 * Support consistent range movements (CASSANDRA-2434)
 * Display min timestamp in sstablemetadata viewer (CASSANDRA-6767)
Merged from 2.0:
 * Avoid race-prone second "scrub" of system keyspace (CASSANDRA-6797)
 * Pool CqlRecordWriter clients by inetaddress rather than Range
   (CASSANDRA-6665)
 * Fix compaction_history timestamps (CASSANDRA-6784)
 * Compare scores of full replica ordering in DES (CASSANDRA-6683)
 * fix CME in SessionInfo updateProgress affecting netstats (CASSANDRA-6577)
 * Allow repairing between specific replicas (CASSANDRA-6440)
 * Allow per-dc enabling of hints (CASSANDRA-6157)
 * Add compatibility for Hadoop 0.2.x (CASSANDRA-5201)
 * Fix EstimatedHistogram races (CASSANDRA-6682)
 * Failure detector correctly converts initial value to nanos (CASSANDRA-6658)
 * Add nodetool taketoken to relocate vnodes (CASSANDRA-4445)
 * Expose bulk loading progress over JMX (CASSANDRA-4757)
 * Correctly handle null with IF conditions and TTL (CASSANDRA-6623)
 * Account for range/row tombstones in tombstone drop
   time histogram (CASSANDRA-6522)
 * Stop CommitLogSegment.close() from calling sync() (CASSANDRA-6652)
 * Make commitlog failure handling configurable (CASSANDRA-6364)
 * Avoid overlaps in LCS (CASSANDRA-6688)
 * Improve support for paginating over composites (CASSANDRA-4851)
 * Fix count(*) queries in a mixed cluster (CASSANDRA-6707)
 * Improve repair tasks(snapshot, differencing) concurrency (CASSANDRA-6566)
 * Fix replaying pre-2.0 commit logs (CASSANDRA-6714)
 * Add static columns to CQL3 (CASSANDRA-6561)
 * Optimize single partition batch statements (CASSANDRA-6737)
 * Disallow post-query re-ordering when paging (CASSANDRA-6722)
 * Fix potential paging bug with deleted columns (CASSANDRA-6748)
 * Fix NPE on BulkLoader caused by losing StreamEvent (CASSANDRA-6636)
 * Fix truncating compression metadata (CASSANDRA-6791)
 * Add CMSClassUnloadingEnabled JVM option (CASSANDRA-6541)
 * Catch memtable flush exceptions during shutdown (CASSANDRA-6735)
 * Fix upgradesstables NPE for non-CF-based indexes (CASSANDRA-6645)
 * Fix UPDATE updating PRIMARY KEY columns implicitly (CASSANDRA-6782)
 * Fix IllegalArgumentException when updating from 1.2 with SuperColumns
   (CASSANDRA-6733)
 * FBUtilities.singleton() should use the CF comparator (CASSANDRA-6778)
 * Fix CQLSStableWriter.addRow(Map<String, Object>) (CASSANDRA-6526)
 * Fix HSHA server introducing corrupt data (CASSANDRA-6285)
 * Fix CAS conditions for COMPACT STORAGE tables (CASSANDRA-6813)
 * Starting threads in OutboundTcpConnectionPool constructor causes race conditions (CASSANDRA-7177)
 * Allow overriding cassandra-rackdc.properties file (CASSANDRA-7072)
 * Set JMX RMI port to 7199 (CASSANDRA-7087)
 * Use LOCAL_QUORUM for data reads at LOCAL_SERIAL (CASSANDRA-6939)
 * Log a warning for large batches (CASSANDRA-6487)
 * Put nodes in hibernate when join_ring is false (CASSANDRA-6961)
 * Avoid early loading of non-system keyspaces before compaction-leftovers 
   cleanup at startup (CASSANDRA-6913)
 * Restrict Windows to parallel repairs (CASSANDRA-6907)
 * (Hadoop) Allow manually specifying start/end tokens in CFIF (CASSANDRA-6436)
 * Fix NPE in MeteredFlusher (CASSANDRA-6820)
 * Fix race processing range scan responses (CASSANDRA-6820)
 * Allow deleting snapshots from dropped keyspaces (CASSANDRA-6821)
 * Add uuid() function (CASSANDRA-6473)
 * Omit tombstones from schema digests (CASSANDRA-6862)
 * Include correct consistencyLevel in LWT timeout (CASSANDRA-6884)
 * Lower chances for losing new SSTables during nodetool refresh and
   ColumnFamilyStore.loadNewSSTables (CASSANDRA-6514)
 * Add support for DELETE ... IF EXISTS to CQL3 (CASSANDRA-5708)
 * Update hadoop_cql3_word_count example (CASSANDRA-6793)
 * Fix handling of RejectedExecution in sync Thrift server (CASSANDRA-6788)
 * Log more information when exceeding tombstone_warn_threshold (CASSANDRA-6865)
 * Fix truncate to not abort due to unreachable fat clients (CASSANDRA-6864)
 * Fix schema concurrency exceptions (CASSANDRA-6841)
 * Fix leaking validator FH in StreamWriter (CASSANDRA-6832)
 * Fix saving triggers to schema (CASSANDRA-6789)
 * Fix trigger mutations when base mutation list is immutable (CASSANDRA-6790)
 * Fix accounting in FileCacheService to allow re-using RAR (CASSANDRA-6838)
 * Fix static counter columns (CASSANDRA-6827)
 * Restore expiring->deleted (cell) compaction optimization (CASSANDRA-6844)
 * Fix CompactionManager.needsCleanup (CASSANDRA-6845)
 * Correctly compare BooleanType values other than 0 and 1 (CASSANDRA-6779)
 * Read message id as string from earlier versions (CASSANDRA-6840)
 * Properly use the Paxos consistency for (non-protocol) batch (CASSANDRA-6837)
 * Add paranoid disk failure option (CASSANDRA-6646)
 * Improve PerRowSecondaryIndex performance (CASSANDRA-6876)
 * Extend triggers to support CAS updates (CASSANDRA-6882)
 * Static columns with IF NOT EXISTS don't always work as expected (CASSANDRA-6873)
 * Fix paging with SELECT DISTINCT (CASSANDRA-6857)
 * Fix UnsupportedOperationException on CAS timeout (CASSANDRA-6923)
 * Improve MeteredFlusher handling of MF-unaffected column families
   (CASSANDRA-6867)
 * Add CqlRecordReader using native pagination (CASSANDRA-6311)
 * Add QueryHandler interface (CASSANDRA-6659)
 * Track liveRatio per-memtable, not per-CF (CASSANDRA-6945)
 * Make sure upgradesstables keeps sstable level (CASSANDRA-6958)
 * Fix LIMIT with static columns (CASSANDRA-6956)
 * Fix clash with CQL column name in thrift validation (CASSANDRA-6892)
 * Fix error with super columns in mixed 1.2-2.0 clusters (CASSANDRA-6966)
 * Fix bad skip of sstables on slice query with composite start/finish (CASSANDRA-6825)
 * Fix unintended update with conditional statement (CASSANDRA-6893)
 * Fix map element access in IF (CASSANDRA-6914)
 * Avoid costly range calculations for range queries on system keyspaces
   (CASSANDRA-6906)
 * Fix SSTable not released if stream session fails (CASSANDRA-6818)
 * Avoid build failure due to ANTLR timeout (CASSANDRA-6991)
 * Queries on compact tables can return more rows that requested (CASSANDRA-7052)
 * USING TIMESTAMP for batches does not work (CASSANDRA-7053)
 * Fix performance regression from CASSANDRA-5614 (CASSANDRA-6949)
 * Ensure that batchlog and hint timeouts do not produce hints (CASSANDRA-7058)
 * Merge groupable mutations in TriggerExecutor#execute() (CASSANDRA-7047)
 * Plug holes in resource release when wiring up StreamSession (CASSANDRA-7073)
 * Re-add parameter columns to tracing session (CASSANDRA-6942)
 * Preserves CQL metadata when updating table from thrift (CASSANDRA-6831)
Merged from 1.2:
 * Fix nodetool display with vnodes (CASSANDRA-7082)
 * Add UNLOGGED, COUNTER options to BATCH documentation (CASSANDRA-6816)
 * add extra SSL cipher suites (CASSANDRA-6613)
 * fix nodetool getsstables for blob PK (CASSANDRA-6803)
 * Fix BatchlogManager#deleteBatch() use of millisecond timestamps
   (CASSANDRA-6822)
 * Continue assassinating even if the endpoint vanishes (CASSANDRA-6787)
 * Schedule schema pulls on change (CASSANDRA-6971)
 * Non-droppable verbs shouldn't be dropped from OTC (CASSANDRA-6980)
 * Shutdown batchlog executor in SS#drain() (CASSANDRA-7025)
 * Fix batchlog to account for CF truncation records (CASSANDRA-6999)
 * Fix CQLSH parsing of functions and BLOB literals (CASSANDRA-7018)
 * Properly load trustore in the native protocol (CASSANDRA-6847)
 * Always clean up references in SerializingCache (CASSANDRA-6994)
 * Don't shut MessagingService down when replacing a node (CASSANDRA-6476)
 * fix npe when doing -Dcassandra.fd_initial_value_ms (CASSANDRA-6751)


2.1.0-beta1
 * Add flush directory distinct from compaction directories (CASSANDRA-6357)
 * Require JNA by default (CASSANDRA-6575)
 * add listsnapshots command to nodetool (CASSANDRA-5742)
 * Introduce AtomicBTreeColumns (CASSANDRA-6271, 6692)
 * Multithreaded commitlog (CASSANDRA-3578)
 * allocate fixed index summary memory pool and resample cold index summaries 
   to use less memory (CASSANDRA-5519)
 * Removed multithreaded compaction (CASSANDRA-6142)
 * Parallelize fetching rows for low-cardinality indexes (CASSANDRA-1337)
 * change logging from log4j to logback (CASSANDRA-5883)
 * switch to LZ4 compression for internode communication (CASSANDRA-5887)
 * Stop using Thrift-generated Index* classes internally (CASSANDRA-5971)
 * Remove 1.2 network compatibility code (CASSANDRA-5960)
 * Remove leveled json manifest migration code (CASSANDRA-5996)
 * Remove CFDefinition (CASSANDRA-6253)
 * Use AtomicIntegerFieldUpdater in RefCountedMemory (CASSANDRA-6278)
 * User-defined types for CQL3 (CASSANDRA-5590)
 * Use of o.a.c.metrics in nodetool (CASSANDRA-5871, 6406)
 * Batch read from OTC's queue and cleanup (CASSANDRA-1632)
 * Secondary index support for collections (CASSANDRA-4511, 6383)
 * SSTable metadata(Stats.db) format change (CASSANDRA-6356)
 * Push composites support in the storage engine
   (CASSANDRA-5417, CASSANDRA-6520)
 * Add snapshot space used to cfstats (CASSANDRA-6231)
 * Add cardinality estimator for key count estimation (CASSANDRA-5906)
 * CF id is changed to be non-deterministic. Data dir/key cache are created
   uniquely for CF id (CASSANDRA-5202)
 * New counters implementation (CASSANDRA-6504)
 * Replace UnsortedColumns, EmptyColumns, TreeMapBackedSortedColumns with new
   ArrayBackedSortedColumns (CASSANDRA-6630, CASSANDRA-6662, CASSANDRA-6690)
 * Add option to use row cache with a given amount of rows (CASSANDRA-5357)
 * Avoid repairing already repaired data (CASSANDRA-5351)
 * Reject counter updates with USING TTL/TIMESTAMP (CASSANDRA-6649)
 * Replace index_interval with min/max_index_interval (CASSANDRA-6379)
 * Lift limitation that order by columns must be selected for IN queries (CASSANDRA-4911)


2.0.5
 * Reduce garbage generated by bloom filter lookups (CASSANDRA-6609)
 * Add ks.cf names to tombstone logging (CASSANDRA-6597)
 * Use LOCAL_QUORUM for LWT operations at LOCAL_SERIAL (CASSANDRA-6495)
 * Wait for gossip to settle before accepting client connections (CASSANDRA-4288)
 * Delete unfinished compaction incrementally (CASSANDRA-6086)
 * Allow specifying custom secondary index options in CQL3 (CASSANDRA-6480)
 * Improve replica pinning for cache efficiency in DES (CASSANDRA-6485)
 * Fix LOCAL_SERIAL from thrift (CASSANDRA-6584)
 * Don't special case received counts in CAS timeout exceptions (CASSANDRA-6595)
 * Add support for 2.1 global counter shards (CASSANDRA-6505)
 * Fix NPE when streaming connection is not yet established (CASSANDRA-6210)
 * Avoid rare duplicate read repair triggering (CASSANDRA-6606)
 * Fix paging discardFirst (CASSANDRA-6555)
 * Fix ArrayIndexOutOfBoundsException in 2ndary index query (CASSANDRA-6470)
 * Release sstables upon rebuilding 2i (CASSANDRA-6635)
 * Add AbstractCompactionStrategy.startup() method (CASSANDRA-6637)
 * SSTableScanner may skip rows during cleanup (CASSANDRA-6638)
 * sstables from stalled repair sessions can resurrect deleted data (CASSANDRA-6503)
 * Switch stress to use ITransportFactory (CASSANDRA-6641)
 * Fix IllegalArgumentException during prepare (CASSANDRA-6592)
 * Fix possible loss of 2ndary index entries during compaction (CASSANDRA-6517)
 * Fix direct Memory on architectures that do not support unaligned long access
   (CASSANDRA-6628)
 * Let scrub optionally skip broken counter partitions (CASSANDRA-5930)
Merged from 1.2:
 * fsync compression metadata (CASSANDRA-6531)
 * Validate CF existence on execution for prepared statement (CASSANDRA-6535)
 * Add ability to throttle batchlog replay (CASSANDRA-6550)
 * Fix executing LOCAL_QUORUM with SimpleStrategy (CASSANDRA-6545)
 * Avoid StackOverflow when using large IN queries (CASSANDRA-6567)
 * Nodetool upgradesstables includes secondary indexes (CASSANDRA-6598)
 * Paginate batchlog replay (CASSANDRA-6569)
 * skip blocking on streaming during drain (CASSANDRA-6603)
 * Improve error message when schema doesn't match loaded sstable (CASSANDRA-6262)
 * Add properties to adjust FD initial value and max interval (CASSANDRA-4375)
 * Fix preparing with batch and delete from collection (CASSANDRA-6607)
 * Fix ABSC reverse iterator's remove() method (CASSANDRA-6629)
 * Handle host ID conflicts properly (CASSANDRA-6615)
 * Move handling of migration event source to solve bootstrap race. (CASSANDRA-6648)
 * Make sure compaction throughput value doesn't overflow with int math (CASSANDRA-6647)


2.0.4
 * Allow removing snapshots of no-longer-existing CFs (CASSANDRA-6418)
 * add StorageService.stopDaemon() (CASSANDRA-4268)
 * add IRE for invalid CF supplied to get_count (CASSANDRA-5701)
 * add client encryption support to sstableloader (CASSANDRA-6378)
 * Fix accept() loop for SSL sockets post-shutdown (CASSANDRA-6468)
 * Fix size-tiered compaction in LCS L0 (CASSANDRA-6496)
 * Fix assertion failure in filterColdSSTables (CASSANDRA-6483)
 * Fix row tombstones in larger-than-memory compactions (CASSANDRA-6008)
 * Fix cleanup ClassCastException (CASSANDRA-6462)
 * Reduce gossip memory use by interning VersionedValue strings (CASSANDRA-6410)
 * Allow specifying datacenters to participate in a repair (CASSANDRA-6218)
 * Fix divide-by-zero in PCI (CASSANDRA-6403)
 * Fix setting last compacted key in the wrong level for LCS (CASSANDRA-6284)
 * Add millisecond precision formats to the timestamp parser (CASSANDRA-6395)
 * Expose a total memtable size metric for a CF (CASSANDRA-6391)
 * cqlsh: handle symlinks properly (CASSANDRA-6425)
 * Fix potential infinite loop when paging query with IN (CASSANDRA-6464)
 * Fix assertion error in AbstractQueryPager.discardFirst (CASSANDRA-6447)
 * Fix streaming older SSTable yields unnecessary tombstones (CASSANDRA-6527)
Merged from 1.2:
 * Improved error message on bad properties in DDL queries (CASSANDRA-6453)
 * Randomize batchlog candidates selection (CASSANDRA-6481)
 * Fix thundering herd on endpoint cache invalidation (CASSANDRA-6345, 6485)
 * Improve batchlog write performance with vnodes (CASSANDRA-6488)
 * cqlsh: quote single quotes in strings inside collections (CASSANDRA-6172)
 * Improve gossip performance for typical messages (CASSANDRA-6409)
 * Throw IRE if a prepared statement has more markers than supported 
   (CASSANDRA-5598)
 * Expose Thread metrics for the native protocol server (CASSANDRA-6234)
 * Change snapshot response message verb to INTERNAL to avoid dropping it 
   (CASSANDRA-6415)
 * Warn when collection read has > 65K elements (CASSANDRA-5428)
 * Fix cache persistence when both row and key cache are enabled 
   (CASSANDRA-6413)
 * (Hadoop) add describe_local_ring (CASSANDRA-6268)
 * Fix handling of concurrent directory creation failure (CASSANDRA-6459)
 * Allow executing CREATE statements multiple times (CASSANDRA-6471)
 * Don't send confusing info with timeouts (CASSANDRA-6491)
 * Don't resubmit counter mutation runnables internally (CASSANDRA-6427)
 * Don't drop local mutations without a hint (CASSANDRA-6510)
 * Don't allow null max_hint_window_in_ms (CASSANDRA-6419)
 * Validate SliceRange start and finish lengths (CASSANDRA-6521)


2.0.3
 * Fix FD leak on slice read path (CASSANDRA-6275)
 * Cancel read meter task when closing SSTR (CASSANDRA-6358)
 * free off-heap IndexSummary during bulk (CASSANDRA-6359)
 * Recover from IOException in accept() thread (CASSANDRA-6349)
 * Improve Gossip tolerance of abnormally slow tasks (CASSANDRA-6338)
 * Fix trying to hint timed out counter writes (CASSANDRA-6322)
 * Allow restoring specific columnfamilies from archived CL (CASSANDRA-4809)
 * Avoid flushing compaction_history after each operation (CASSANDRA-6287)
 * Fix repair assertion error when tombstones expire (CASSANDRA-6277)
 * Skip loading corrupt key cache (CASSANDRA-6260)
 * Fixes for compacting larger-than-memory rows (CASSANDRA-6274)
 * Compact hottest sstables first and optionally omit coldest from
   compaction entirely (CASSANDRA-6109)
 * Fix modifying column_metadata from thrift (CASSANDRA-6182)
 * cqlsh: fix LIST USERS output (CASSANDRA-6242)
 * Add IRequestSink interface (CASSANDRA-6248)
 * Update memtable size while flushing (CASSANDRA-6249)
 * Provide hooks around CQL2/CQL3 statement execution (CASSANDRA-6252)
 * Require Permission.SELECT for CAS updates (CASSANDRA-6247)
 * New CQL-aware SSTableWriter (CASSANDRA-5894)
 * Reject CAS operation when the protocol v1 is used (CASSANDRA-6270)
 * Correctly throw error when frame too large (CASSANDRA-5981)
 * Fix serialization bug in PagedRange with 2ndary indexes (CASSANDRA-6299)
 * Fix CQL3 table validation in Thrift (CASSANDRA-6140)
 * Fix bug missing results with IN clauses (CASSANDRA-6327)
 * Fix paging with reversed slices (CASSANDRA-6343)
 * Set minTimestamp correctly to be able to drop expired sstables (CASSANDRA-6337)
 * Support NaN and Infinity as float literals (CASSANDRA-6003)
 * Remove RF from nodetool ring output (CASSANDRA-6289)
 * Fix attempting to flush empty rows (CASSANDRA-6374)
 * Fix potential out of bounds exception when paging (CASSANDRA-6333)
Merged from 1.2:
 * Optimize FD phi calculation (CASSANDRA-6386)
 * Improve initial FD phi estimate when starting up (CASSANDRA-6385)
 * Don't list CQL3 table in CLI describe even if named explicitely 
   (CASSANDRA-5750)
 * Invalidate row cache when dropping CF (CASSANDRA-6351)
 * add non-jamm path for cached statements (CASSANDRA-6293)
 * add windows bat files for shell commands (CASSANDRA-6145)
 * Require logging in for Thrift CQL2/3 statement preparation (CASSANDRA-6254)
 * restrict max_num_tokens to 1536 (CASSANDRA-6267)
 * Nodetool gets default JMX port from cassandra-env.sh (CASSANDRA-6273)
 * make calculatePendingRanges asynchronous (CASSANDRA-6244)
 * Remove blocking flushes in gossip thread (CASSANDRA-6297)
 * Fix potential socket leak in connectionpool creation (CASSANDRA-6308)
 * Allow LOCAL_ONE/LOCAL_QUORUM to work with SimpleStrategy (CASSANDRA-6238)
 * cqlsh: handle 'null' as session duration (CASSANDRA-6317)
 * Fix json2sstable handling of range tombstones (CASSANDRA-6316)
 * Fix missing one row in reverse query (CASSANDRA-6330)
 * Fix reading expired row value from row cache (CASSANDRA-6325)
 * Fix AssertionError when doing set element deletion (CASSANDRA-6341)
 * Make CL code for the native protocol match the one in C* 2.0
   (CASSANDRA-6347)
 * Disallow altering CQL3 table from thrift (CASSANDRA-6370)
 * Fix size computation of prepared statement (CASSANDRA-6369)


2.0.2
 * Update FailureDetector to use nanontime (CASSANDRA-4925)
 * Fix FileCacheService regressions (CASSANDRA-6149)
 * Never return WriteTimeout for CL.ANY (CASSANDRA-6132)
 * Fix race conditions in bulk loader (CASSANDRA-6129)
 * Add configurable metrics reporting (CASSANDRA-4430)
 * drop queries exceeding a configurable number of tombstones (CASSANDRA-6117)
 * Track and persist sstable read activity (CASSANDRA-5515)
 * Fixes for speculative retry (CASSANDRA-5932, CASSANDRA-6194)
 * Improve memory usage of metadata min/max column names (CASSANDRA-6077)
 * Fix thrift validation refusing row markers on CQL3 tables (CASSANDRA-6081)
 * Fix insertion of collections with CAS (CASSANDRA-6069)
 * Correctly send metadata on SELECT COUNT (CASSANDRA-6080)
 * Track clients' remote addresses in ClientState (CASSANDRA-6070)
 * Create snapshot dir if it does not exist when migrating
   leveled manifest (CASSANDRA-6093)
 * make sequential nodetool repair the default (CASSANDRA-5950)
 * Add more hooks for compaction strategy implementations (CASSANDRA-6111)
 * Fix potential NPE on composite 2ndary indexes (CASSANDRA-6098)
 * Delete can potentially be skipped in batch (CASSANDRA-6115)
 * Allow alter keyspace on system_traces (CASSANDRA-6016)
 * Disallow empty column names in cql (CASSANDRA-6136)
 * Use Java7 file-handling APIs and fix file moving on Windows (CASSANDRA-5383)
 * Save compaction history to system keyspace (CASSANDRA-5078)
 * Fix NPE if StorageService.getOperationMode() is executed before full startup (CASSANDRA-6166)
 * CQL3: support pre-epoch longs for TimestampType (CASSANDRA-6212)
 * Add reloadtriggers command to nodetool (CASSANDRA-4949)
 * cqlsh: ignore empty 'value alias' in DESCRIBE (CASSANDRA-6139)
 * Fix sstable loader (CASSANDRA-6205)
 * Reject bootstrapping if the node already exists in gossip (CASSANDRA-5571)
 * Fix NPE while loading paxos state (CASSANDRA-6211)
 * cqlsh: add SHOW SESSION <tracing-session> command (CASSANDRA-6228)
Merged from 1.2:
 * (Hadoop) Require CFRR batchSize to be at least 2 (CASSANDRA-6114)
 * Add a warning for small LCS sstable size (CASSANDRA-6191)
 * Add ability to list specific KS/CF combinations in nodetool cfstats (CASSANDRA-4191)
 * Mark CF clean if a mutation raced the drop and got it marked dirty (CASSANDRA-5946)
 * Add a LOCAL_ONE consistency level (CASSANDRA-6202)
 * Limit CQL prepared statement cache by size instead of count (CASSANDRA-6107)
 * Tracing should log write failure rather than raw exceptions (CASSANDRA-6133)
 * lock access to TM.endpointToHostIdMap (CASSANDRA-6103)
 * Allow estimated memtable size to exceed slab allocator size (CASSANDRA-6078)
 * Start MeteredFlusher earlier to prevent OOM during CL replay (CASSANDRA-6087)
 * Avoid sending Truncate command to fat clients (CASSANDRA-6088)
 * Allow where clause conditions to be in parenthesis (CASSANDRA-6037)
 * Do not open non-ssl storage port if encryption option is all (CASSANDRA-3916)
 * Move batchlog replay to its own executor (CASSANDRA-6079)
 * Add tombstone debug threshold and histogram (CASSANDRA-6042, 6057)
 * Enable tcp keepalive on incoming connections (CASSANDRA-4053)
 * Fix fat client schema pull NPE (CASSANDRA-6089)
 * Fix memtable flushing for indexed tables (CASSANDRA-6112)
 * Fix skipping columns with multiple slices (CASSANDRA-6119)
 * Expose connected thrift + native client counts (CASSANDRA-5084)
 * Optimize auth setup (CASSANDRA-6122)
 * Trace index selection (CASSANDRA-6001)
 * Update sstablesPerReadHistogram to use biased sampling (CASSANDRA-6164)
 * Log UnknownColumnfamilyException when closing socket (CASSANDRA-5725)
 * Properly error out on CREATE INDEX for counters table (CASSANDRA-6160)
 * Handle JMX notification failure for repair (CASSANDRA-6097)
 * (Hadoop) Fetch no more than 128 splits in parallel (CASSANDRA-6169)
 * stress: add username/password authentication support (CASSANDRA-6068)
 * Fix indexed queries with row cache enabled on parent table (CASSANDRA-5732)
 * Fix compaction race during columnfamily drop (CASSANDRA-5957)
 * Fix validation of empty column names for compact tables (CASSANDRA-6152)
 * Skip replaying mutations that pass CRC but fail to deserialize (CASSANDRA-6183)
 * Rework token replacement to use replace_address (CASSANDRA-5916)
 * Fix altering column types (CASSANDRA-6185)
 * cqlsh: fix CREATE/ALTER WITH completion (CASSANDRA-6196)
 * add windows bat files for shell commands (CASSANDRA-6145)
 * Fix potential stack overflow during range tombstones insertion (CASSANDRA-6181)
 * (Hadoop) Make LOCAL_ONE the default consistency level (CASSANDRA-6214)


2.0.1
 * Fix bug that could allow reading deleted data temporarily (CASSANDRA-6025)
 * Improve memory use defaults (CASSANDRA-6059)
 * Make ThriftServer more easlly extensible (CASSANDRA-6058)
 * Remove Hadoop dependency from ITransportFactory (CASSANDRA-6062)
 * add file_cache_size_in_mb setting (CASSANDRA-5661)
 * Improve error message when yaml contains invalid properties (CASSANDRA-5958)
 * Improve leveled compaction's ability to find non-overlapping L0 compactions
   to work on concurrently (CASSANDRA-5921)
 * Notify indexer of columns shadowed by range tombstones (CASSANDRA-5614)
 * Log Merkle tree stats (CASSANDRA-2698)
 * Switch from crc32 to adler32 for compressed sstable checksums (CASSANDRA-5862)
 * Improve offheap memcpy performance (CASSANDRA-5884)
 * Use a range aware scanner for cleanup (CASSANDRA-2524)
 * Cleanup doesn't need to inspect sstables that contain only local data
   (CASSANDRA-5722)
 * Add ability for CQL3 to list partition keys (CASSANDRA-4536)
 * Improve native protocol serialization (CASSANDRA-5664)
 * Upgrade Thrift to 0.9.1 (CASSANDRA-5923)
 * Require superuser status for adding triggers (CASSANDRA-5963)
 * Make standalone scrubber handle old and new style leveled manifest
   (CASSANDRA-6005)
 * Fix paxos bugs (CASSANDRA-6012, 6013, 6023)
 * Fix paged ranges with multiple replicas (CASSANDRA-6004)
 * Fix potential AssertionError during tracing (CASSANDRA-6041)
 * Fix NPE in sstablesplit (CASSANDRA-6027)
 * Migrate pre-2.0 key/value/column aliases to system.schema_columns
   (CASSANDRA-6009)
 * Paging filter empty rows too agressively (CASSANDRA-6040)
 * Support variadic parameters for IN clauses (CASSANDRA-4210)
 * cqlsh: return the result of CAS writes (CASSANDRA-5796)
 * Fix validation of IN clauses with 2ndary indexes (CASSANDRA-6050)
 * Support named bind variables in CQL (CASSANDRA-6033)
Merged from 1.2:
 * Allow cache-keys-to-save to be set at runtime (CASSANDRA-5980)
 * Avoid second-guessing out-of-space state (CASSANDRA-5605)
 * Tuning knobs for dealing with large blobs and many CFs (CASSANDRA-5982)
 * (Hadoop) Fix CQLRW for thrift tables (CASSANDRA-6002)
 * Fix possible divide-by-zero in HHOM (CASSANDRA-5990)
 * Allow local batchlog writes for CL.ANY (CASSANDRA-5967)
 * Upgrade metrics-core to version 2.2.0 (CASSANDRA-5947)
 * Fix CqlRecordWriter with composite keys (CASSANDRA-5949)
 * Add snitch, schema version, cluster, partitioner to JMX (CASSANDRA-5881)
 * Allow disabling SlabAllocator (CASSANDRA-5935)
 * Make user-defined compaction JMX blocking (CASSANDRA-4952)
 * Fix streaming does not transfer wrapped range (CASSANDRA-5948)
 * Fix loading index summary containing empty key (CASSANDRA-5965)
 * Correctly handle limits in CompositesSearcher (CASSANDRA-5975)
 * Pig: handle CQL collections (CASSANDRA-5867)
 * Pass the updated cf to the PRSI index() method (CASSANDRA-5999)
 * Allow empty CQL3 batches (as no-op) (CASSANDRA-5994)
 * Support null in CQL3 functions (CASSANDRA-5910)
 * Replace the deprecated MapMaker with CacheLoader (CASSANDRA-6007)
 * Add SSTableDeletingNotification to DataTracker (CASSANDRA-6010)
 * Fix snapshots in use get deleted during snapshot repair (CASSANDRA-6011)
 * Move hints and exception count to o.a.c.metrics (CASSANDRA-6017)
 * Fix memory leak in snapshot repair (CASSANDRA-6047)
 * Fix sstable2sjon for CQL3 tables (CASSANDRA-5852)


2.0.0
 * Fix thrift validation when inserting into CQL3 tables (CASSANDRA-5138)
 * Fix periodic memtable flushing behavior with clean memtables (CASSANDRA-5931)
 * Fix dateOf() function for pre-2.0 timestamp columns (CASSANDRA-5928)
 * Fix SSTable unintentionally loads BF when opened for batch (CASSANDRA-5938)
 * Add stream session progress to JMX (CASSANDRA-4757)
 * Fix NPE during CAS operation (CASSANDRA-5925)
Merged from 1.2:
 * Fix getBloomFilterDiskSpaceUsed for AlwaysPresentFilter (CASSANDRA-5900)
 * Don't announce schema version until we've loaded the changes locally
   (CASSANDRA-5904)
 * Fix to support off heap bloom filters size greater than 2 GB (CASSANDRA-5903)
 * Properly handle parsing huge map and set literals (CASSANDRA-5893)


2.0.0-rc2
 * enable vnodes by default (CASSANDRA-5869)
 * fix CAS contention timeout (CASSANDRA-5830)
 * fix HsHa to respect max frame size (CASSANDRA-4573)
 * Fix (some) 2i on composite components omissions (CASSANDRA-5851)
 * cqlsh: add DESCRIBE FULL SCHEMA variant (CASSANDRA-5880)
Merged from 1.2:
 * Correctly validate sparse composite cells in scrub (CASSANDRA-5855)
 * Add KeyCacheHitRate metric to CF metrics (CASSANDRA-5868)
 * cqlsh: add support for multiline comments (CASSANDRA-5798)
 * Handle CQL3 SELECT duplicate IN restrictions on clustering columns
   (CASSANDRA-5856)


2.0.0-rc1
 * improve DecimalSerializer performance (CASSANDRA-5837)
 * fix potential spurious wakeup in AsyncOneResponse (CASSANDRA-5690)
 * fix schema-related trigger issues (CASSANDRA-5774)
 * Better validation when accessing CQL3 table from thrift (CASSANDRA-5138)
 * Fix assertion error during repair (CASSANDRA-5801)
 * Fix range tombstone bug (CASSANDRA-5805)
 * DC-local CAS (CASSANDRA-5797)
 * Add a native_protocol_version column to the system.local table (CASSANRDA-5819)
 * Use index_interval from cassandra.yaml when upgraded (CASSANDRA-5822)
 * Fix buffer underflow on socket close (CASSANDRA-5792)
Merged from 1.2:
 * Fix reading DeletionTime from 1.1-format sstables (CASSANDRA-5814)
 * cqlsh: add collections support to COPY (CASSANDRA-5698)
 * retry important messages for any IOException (CASSANDRA-5804)
 * Allow empty IN relations in SELECT/UPDATE/DELETE statements (CASSANDRA-5626)
 * cqlsh: fix crashing on Windows due to libedit detection (CASSANDRA-5812)
 * fix bulk-loading compressed sstables (CASSANDRA-5820)
 * (Hadoop) fix quoting in CqlPagingRecordReader and CqlRecordWriter 
   (CASSANDRA-5824)
 * update default LCS sstable size to 160MB (CASSANDRA-5727)
 * Allow compacting 2Is via nodetool (CASSANDRA-5670)
 * Hex-encode non-String keys in OPP (CASSANDRA-5793)
 * nodetool history logging (CASSANDRA-5823)
 * (Hadoop) fix support for Thrift tables in CqlPagingRecordReader 
   (CASSANDRA-5752)
 * add "all time blocked" to StatusLogger output (CASSANDRA-5825)
 * Future-proof inter-major-version schema migrations (CASSANDRA-5845)
 * (Hadoop) add CqlPagingRecordReader support for ReversedType in Thrift table
   (CASSANDRA-5718)
 * Add -no-snapshot option to scrub (CASSANDRA-5891)
 * Fix to support off heap bloom filters size greater than 2 GB (CASSANDRA-5903)
 * Properly handle parsing huge map and set literals (CASSANDRA-5893)
 * Fix LCS L0 compaction may overlap in L1 (CASSANDRA-5907)
 * New sstablesplit tool to split large sstables offline (CASSANDRA-4766)
 * Fix potential deadlock in native protocol server (CASSANDRA-5926)
 * Disallow incompatible type change in CQL3 (CASSANDRA-5882)
Merged from 1.1:
 * Correctly validate sparse composite cells in scrub (CASSANDRA-5855)


2.0.0-beta2
 * Replace countPendingHints with Hints Created metric (CASSANDRA-5746)
 * Allow nodetool with no args, and with help to run without a server (CASSANDRA-5734)
 * Cleanup AbstractType/TypeSerializer classes (CASSANDRA-5744)
 * Remove unimplemented cli option schema-mwt (CASSANDRA-5754)
 * Support range tombstones in thrift (CASSANDRA-5435)
 * Normalize table-manipulating CQL3 statements' class names (CASSANDRA-5759)
 * cqlsh: add missing table options to DESCRIBE output (CASSANDRA-5749)
 * Fix assertion error during repair (CASSANDRA-5757)
 * Fix bulkloader (CASSANDRA-5542)
 * Add LZ4 compression to the native protocol (CASSANDRA-5765)
 * Fix bugs in the native protocol v2 (CASSANDRA-5770)
 * CAS on 'primary key only' table (CASSANDRA-5715)
 * Support streaming SSTables of old versions (CASSANDRA-5772)
 * Always respect protocol version in native protocol (CASSANDRA-5778)
 * Fix ConcurrentModificationException during streaming (CASSANDRA-5782)
 * Update deletion timestamp in Commit#updatesWithPaxosTime (CASSANDRA-5787)
 * Thrift cas() method crashes if input columns are not sorted (CASSANDRA-5786)
 * Order columns names correctly when querying for CAS (CASSANDRA-5788)
 * Fix streaming retry (CASSANDRA-5775)
Merged from 1.2:
 * if no seeds can be a reached a node won't start in a ring by itself (CASSANDRA-5768)
 * add cassandra.unsafesystem property (CASSANDRA-5704)
 * (Hadoop) quote identifiers in CqlPagingRecordReader (CASSANDRA-5763)
 * Add replace_node functionality for vnodes (CASSANDRA-5337)
 * Add timeout events to query traces (CASSANDRA-5520)
 * Fix serialization of the LEFT gossip value (CASSANDRA-5696)
 * Pig: support for cql3 tables (CASSANDRA-5234)
 * Fix skipping range tombstones with reverse queries (CASSANDRA-5712)
 * Expire entries out of ThriftSessionManager (CASSANDRA-5719)
 * Don't keep ancestor information in memory (CASSANDRA-5342)
 * Expose native protocol server status in nodetool info (CASSANDRA-5735)
 * Fix pathetic performance of range tombstones (CASSANDRA-5677)
 * Fix querying with an empty (impossible) range (CASSANDRA-5573)
 * cqlsh: handle CUSTOM 2i in DESCRIBE output (CASSANDRA-5760)
 * Fix minor bug in Range.intersects(Bound) (CASSANDRA-5771)
 * cqlsh: handle disabled compression in DESCRIBE output (CASSANDRA-5766)
 * Ensure all UP events are notified on the native protocol (CASSANDRA-5769)
 * Fix formatting of sstable2json with multiple -k arguments (CASSANDRA-5781)
 * Don't rely on row marker for queries in general to hide lost markers
   after TTL expires (CASSANDRA-5762)
 * Sort nodetool help output (CASSANDRA-5776)
 * Fix column expiring during 2 phases compaction (CASSANDRA-5799)
 * now() is being rejected in INSERTs when inside collections (CASSANDRA-5795)


2.0.0-beta1
 * Add support for indexing clustered columns (CASSANDRA-5125)
 * Removed on-heap row cache (CASSANDRA-5348)
 * use nanotime consistently for node-local timeouts (CASSANDRA-5581)
 * Avoid unnecessary second pass on name-based queries (CASSANDRA-5577)
 * Experimental triggers (CASSANDRA-1311)
 * JEMalloc support for off-heap allocation (CASSANDRA-3997)
 * Single-pass compaction (CASSANDRA-4180)
 * Removed token range bisection (CASSANDRA-5518)
 * Removed compatibility with pre-1.2.5 sstables and network messages
   (CASSANDRA-5511)
 * removed PBSPredictor (CASSANDRA-5455)
 * CAS support (CASSANDRA-5062, 5441, 5442, 5443, 5619, 5667)
 * Leveled compaction performs size-tiered compactions in L0 
   (CASSANDRA-5371, 5439)
 * Add yaml network topology snitch for mixed ec2/other envs (CASSANDRA-5339)
 * Log when a node is down longer than the hint window (CASSANDRA-4554)
 * Optimize tombstone creation for ExpiringColumns (CASSANDRA-4917)
 * Improve LeveledScanner work estimation (CASSANDRA-5250, 5407)
 * Replace compaction lock with runWithCompactionsDisabled (CASSANDRA-3430)
 * Change Message IDs to ints (CASSANDRA-5307)
 * Move sstable level information into the Stats component, removing the
   need for a separate Manifest file (CASSANDRA-4872)
 * avoid serializing to byte[] on commitlog append (CASSANDRA-5199)
 * make index_interval configurable per columnfamily (CASSANDRA-3961, CASSANDRA-5650)
 * add default_time_to_live (CASSANDRA-3974)
 * add memtable_flush_period_in_ms (CASSANDRA-4237)
 * replace supercolumns internally by composites (CASSANDRA-3237, 5123)
 * upgrade thrift to 0.9.0 (CASSANDRA-3719)
 * drop unnecessary keyspace parameter from user-defined compaction API 
   (CASSANDRA-5139)
 * more robust solution to incomplete compactions + counters (CASSANDRA-5151)
 * Change order of directory searching for c*.in.sh (CASSANDRA-3983)
 * Add tool to reset SSTable compaction level for LCS (CASSANDRA-5271)
 * Allow custom configuration loader (CASSANDRA-5045)
 * Remove memory emergency pressure valve logic (CASSANDRA-3534)
 * Reduce request latency with eager retry (CASSANDRA-4705)
 * cqlsh: Remove ASSUME command (CASSANDRA-5331)
 * Rebuild BF when loading sstables if bloom_filter_fp_chance
   has changed since compaction (CASSANDRA-5015)
 * remove row-level bloom filters (CASSANDRA-4885)
 * Change Kernel Page Cache skipping into row preheating (disabled by default)
   (CASSANDRA-4937)
 * Improve repair by deciding on a gcBefore before sending
   out TreeRequests (CASSANDRA-4932)
 * Add an official way to disable compactions (CASSANDRA-5074)
 * Reenable ALTER TABLE DROP with new semantics (CASSANDRA-3919)
 * Add binary protocol versioning (CASSANDRA-5436)
 * Swap THshaServer for TThreadedSelectorServer (CASSANDRA-5530)
 * Add alias support to SELECT statement (CASSANDRA-5075)
 * Don't create empty RowMutations in CommitLogReplayer (CASSANDRA-5541)
 * Use range tombstones when dropping cfs/columns from schema (CASSANDRA-5579)
 * cqlsh: drop CQL2/CQL3-beta support (CASSANDRA-5585)
 * Track max/min column names in sstables to be able to optimize slice
   queries (CASSANDRA-5514, CASSANDRA-5595, CASSANDRA-5600)
 * Binary protocol: allow batching already prepared statements (CASSANDRA-4693)
 * Allow preparing timestamp, ttl and limit in CQL3 queries (CASSANDRA-4450)
 * Support native link w/o JNA in Java7 (CASSANDRA-3734)
 * Use SASL authentication in binary protocol v2 (CASSANDRA-5545)
 * Replace Thrift HsHa with LMAX Disruptor based implementation (CASSANDRA-5582)
 * cqlsh: Add row count to SELECT output (CASSANDRA-5636)
 * Include a timestamp with all read commands to determine column expiration
   (CASSANDRA-5149)
 * Streaming 2.0 (CASSANDRA-5286, 5699)
 * Conditional create/drop ks/table/index statements in CQL3 (CASSANDRA-2737)
 * more pre-table creation property validation (CASSANDRA-5693)
 * Redesign repair messages (CASSANDRA-5426)
 * Fix ALTER RENAME post-5125 (CASSANDRA-5702)
 * Disallow renaming a 2ndary indexed column (CASSANDRA-5705)
 * Rename Table to Keyspace (CASSANDRA-5613)
 * Ensure changing column_index_size_in_kb on different nodes don't corrupt the
   sstable (CASSANDRA-5454)
 * Move resultset type information into prepare, not execute (CASSANDRA-5649)
 * Auto paging in binary protocol (CASSANDRA-4415, 5714)
 * Don't tie client side use of AbstractType to JDBC (CASSANDRA-4495)
 * Adds new TimestampType to replace DateType (CASSANDRA-5723, CASSANDRA-5729)
Merged from 1.2:
 * make starting native protocol server idempotent (CASSANDRA-5728)
 * Fix loading key cache when a saved entry is no longer valid (CASSANDRA-5706)
 * Fix serialization of the LEFT gossip value (CASSANDRA-5696)
 * cqlsh: Don't show 'null' in place of empty values (CASSANDRA-5675)
 * Race condition in detecting version on a mixed 1.1/1.2 cluster
   (CASSANDRA-5692)
 * Fix skipping range tombstones with reverse queries (CASSANDRA-5712)
 * Expire entries out of ThriftSessionManager (CASSANRDA-5719)
 * Don't keep ancestor information in memory (CASSANDRA-5342)
 * cqlsh: fix handling of semicolons inside BATCH queries (CASSANDRA-5697)


1.2.6
 * Fix tracing when operation completes before all responses arrive 
   (CASSANDRA-5668)
 * Fix cross-DC mutation forwarding (CASSANDRA-5632)
 * Reduce SSTableLoader memory usage (CASSANDRA-5555)
 * Scale hinted_handoff_throttle_in_kb to cluster size (CASSANDRA-5272)
 * (Hadoop) Add CQL3 input/output formats (CASSANDRA-4421, 5622)
 * (Hadoop) Fix InputKeyRange in CFIF (CASSANDRA-5536)
 * Fix dealing with ridiculously large max sstable sizes in LCS (CASSANDRA-5589)
 * Ignore pre-truncate hints (CASSANDRA-4655)
 * Move System.exit on OOM into a separate thread (CASSANDRA-5273)
 * Write row markers when serializing schema (CASSANDRA-5572)
 * Check only SSTables for the requested range when streaming (CASSANDRA-5569)
 * Improve batchlog replay behavior and hint ttl handling (CASSANDRA-5314)
 * Exclude localTimestamp from validation for tombstones (CASSANDRA-5398)
 * cqlsh: add custom prompt support (CASSANDRA-5539)
 * Reuse prepared statements in hot auth queries (CASSANDRA-5594)
 * cqlsh: add vertical output option (see EXPAND) (CASSANDRA-5597)
 * Add a rate limit option to stress (CASSANDRA-5004)
 * have BulkLoader ignore snapshots directories (CASSANDRA-5587) 
 * fix SnitchProperties logging context (CASSANDRA-5602)
 * Expose whether jna is enabled and memory is locked via JMX (CASSANDRA-5508)
 * cqlsh: fix COPY FROM with ReversedType (CASSANDRA-5610)
 * Allow creating CUSTOM indexes on collections (CASSANDRA-5615)
 * Evaluate now() function at execution time (CASSANDRA-5616)
 * Expose detailed read repair metrics (CASSANDRA-5618)
 * Correct blob literal + ReversedType parsing (CASSANDRA-5629)
 * Allow GPFS to prefer the internal IP like EC2MRS (CASSANDRA-5630)
 * fix help text for -tspw cassandra-cli (CASSANDRA-5643)
 * don't throw away initial causes exceptions for internode encryption issues 
   (CASSANDRA-5644)
 * Fix message spelling errors for cql select statements (CASSANDRA-5647)
 * Suppress custom exceptions thru jmx (CASSANDRA-5652)
 * Update CREATE CUSTOM INDEX syntax (CASSANDRA-5639)
 * Fix PermissionDetails.equals() method (CASSANDRA-5655)
 * Never allow partition key ranges in CQL3 without token() (CASSANDRA-5666)
 * Gossiper incorrectly drops AppState for an upgrading node (CASSANDRA-5660)
 * Connection thrashing during multi-region ec2 during upgrade, due to 
   messaging version (CASSANDRA-5669)
 * Avoid over reconnecting in EC2MRS (CASSANDRA-5678)
 * Fix ReadResponseSerializer.serializedSize() for digest reads (CASSANDRA-5476)
 * allow sstable2json on 2i CFs (CASSANDRA-5694)
Merged from 1.1:
 * Remove buggy thrift max message length option (CASSANDRA-5529)
 * Fix NPE in Pig's widerow mode (CASSANDRA-5488)
 * Add split size parameter to Pig and disable split combination (CASSANDRA-5544)


1.2.5
 * make BytesToken.toString only return hex bytes (CASSANDRA-5566)
 * Ensure that submitBackground enqueues at least one task (CASSANDRA-5554)
 * fix 2i updates with identical values and timestamps (CASSANDRA-5540)
 * fix compaction throttling bursty-ness (CASSANDRA-4316)
 * reduce memory consumption of IndexSummary (CASSANDRA-5506)
 * remove per-row column name bloom filters (CASSANDRA-5492)
 * Include fatal errors in trace events (CASSANDRA-5447)
 * Ensure that PerRowSecondaryIndex is notified of row-level deletes
   (CASSANDRA-5445)
 * Allow empty blob literals in CQL3 (CASSANDRA-5452)
 * Fix streaming RangeTombstones at column index boundary (CASSANDRA-5418)
 * Fix preparing statements when current keyspace is not set (CASSANDRA-5468)
 * Fix SemanticVersion.isSupportedBy minor/patch handling (CASSANDRA-5496)
 * Don't provide oldCfId for post-1.1 system cfs (CASSANDRA-5490)
 * Fix primary range ignores replication strategy (CASSANDRA-5424)
 * Fix shutdown of binary protocol server (CASSANDRA-5507)
 * Fix repair -snapshot not working (CASSANDRA-5512)
 * Set isRunning flag later in binary protocol server (CASSANDRA-5467)
 * Fix use of CQL3 functions with descending clustering order (CASSANDRA-5472)
 * Disallow renaming columns one at a time for thrift table in CQL3
   (CASSANDRA-5531)
 * cqlsh: add CLUSTERING ORDER BY support to DESCRIBE (CASSANDRA-5528)
 * Add custom secondary index support to CQL3 (CASSANDRA-5484)
 * Fix repair hanging silently on unexpected error (CASSANDRA-5229)
 * Fix Ec2Snitch regression introduced by CASSANDRA-5171 (CASSANDRA-5432)
 * Add nodetool enablebackup/disablebackup (CASSANDRA-5556)
 * cqlsh: fix DESCRIBE after case insensitive USE (CASSANDRA-5567)
Merged from 1.1
 * Add retry mechanism to OTC for non-droppable_verbs (CASSANDRA-5393)
 * Use allocator information to improve memtable memory usage estimate
   (CASSANDRA-5497)
 * Fix trying to load deleted row into row cache on startup (CASSANDRA-4463)
 * fsync leveled manifest to avoid corruption (CASSANDRA-5535)
 * Fix Bound intersection computation (CASSANDRA-5551)
 * sstablescrub now respects max memory size in cassandra.in.sh (CASSANDRA-5562)


1.2.4
 * Ensure that PerRowSecondaryIndex updates see the most recent values
   (CASSANDRA-5397)
 * avoid duplicate index entries ind PrecompactedRow and 
   ParallelCompactionIterable (CASSANDRA-5395)
 * remove the index entry on oldColumn when new column is a tombstone 
   (CASSANDRA-5395)
 * Change default stream throughput from 400 to 200 mbps (CASSANDRA-5036)
 * Gossiper logs DOWN for symmetry with UP (CASSANDRA-5187)
 * Fix mixing prepared statements between keyspaces (CASSANDRA-5352)
 * Fix consistency level during bootstrap - strike 3 (CASSANDRA-5354)
 * Fix transposed arguments in AlreadyExistsException (CASSANDRA-5362)
 * Improve asynchronous hint delivery (CASSANDRA-5179)
 * Fix Guava dependency version (12.0 -> 13.0.1) for Maven (CASSANDRA-5364)
 * Validate that provided CQL3 collection value are < 64K (CASSANDRA-5355)
 * Make upgradeSSTable skip current version sstables by default (CASSANDRA-5366)
 * Optimize min/max timestamp collection (CASSANDRA-5373)
 * Invalid streamId in cql binary protocol when using invalid CL 
   (CASSANDRA-5164)
 * Fix validation for IN where clauses with collections (CASSANDRA-5376)
 * Copy resultSet on count query to avoid ConcurrentModificationException 
   (CASSANDRA-5382)
 * Correctly typecheck in CQL3 even with ReversedType (CASSANDRA-5386)
 * Fix streaming compressed files when using encryption (CASSANDRA-5391)
 * cassandra-all 1.2.0 pom missing netty dependency (CASSANDRA-5392)
 * Fix writetime/ttl functions on null values (CASSANDRA-5341)
 * Fix NPE during cql3 select with token() (CASSANDRA-5404)
 * IndexHelper.skipBloomFilters won't skip non-SHA filters (CASSANDRA-5385)
 * cqlsh: Print maps ordered by key, sort sets (CASSANDRA-5413)
 * Add null syntax support in CQL3 for inserts (CASSANDRA-3783)
 * Allow unauthenticated set_keyspace() calls (CASSANDRA-5423)
 * Fix potential incremental backups race (CASSANDRA-5410)
 * Fix prepared BATCH statements with batch-level timestamps (CASSANDRA-5415)
 * Allow overriding superuser setup delay (CASSANDRA-5430)
 * cassandra-shuffle with JMX usernames and passwords (CASSANDRA-5431)
Merged from 1.1:
 * cli: Quote ks and cf names in schema output when needed (CASSANDRA-5052)
 * Fix bad default for min/max timestamp in SSTableMetadata (CASSANDRA-5372)
 * Fix cf name extraction from manifest in Directories.migrateFile() 
   (CASSANDRA-5242)
 * Support pluggable internode authentication (CASSANDRA-5401)


1.2.3
 * add check for sstable overlap within a level on startup (CASSANDRA-5327)
 * replace ipv6 colons in jmx object names (CASSANDRA-5298, 5328)
 * Avoid allocating SSTableBoundedScanner during repair when the range does 
   not intersect the sstable (CASSANDRA-5249)
 * Don't lowercase property map keys (this breaks NTS) (CASSANDRA-5292)
 * Fix composite comparator with super columns (CASSANDRA-5287)
 * Fix insufficient validation of UPDATE queries against counter cfs
   (CASSANDRA-5300)
 * Fix PropertyFileSnitch default DC/Rack behavior (CASSANDRA-5285)
 * Handle null values when executing prepared statement (CASSANDRA-5081)
 * Add netty to pom dependencies (CASSANDRA-5181)
 * Include type arguments in Thrift CQLPreparedResult (CASSANDRA-5311)
 * Fix compaction not removing columns when bf_fp_ratio is 1 (CASSANDRA-5182)
 * cli: Warn about missing CQL3 tables in schema descriptions (CASSANDRA-5309)
 * Re-enable unknown option in replication/compaction strategies option for
   backward compatibility (CASSANDRA-4795)
 * Add binary protocol support to stress (CASSANDRA-4993)
 * cqlsh: Fix COPY FROM value quoting and null handling (CASSANDRA-5305)
 * Fix repair -pr for vnodes (CASSANDRA-5329)
 * Relax CL for auth queries for non-default users (CASSANDRA-5310)
 * Fix AssertionError during repair (CASSANDRA-5245)
 * Don't announce migrations to pre-1.2 nodes (CASSANDRA-5334)
Merged from 1.1:
 * Update offline scrub for 1.0 -> 1.1 directory structure (CASSANDRA-5195)
 * add tmp flag to Descriptor hashcode (CASSANDRA-4021)
 * fix logging of "Found table data in data directories" when only system tables
   are present (CASSANDRA-5289)
 * cli: Add JMX authentication support (CASSANDRA-5080)
 * nodetool: ability to repair specific range (CASSANDRA-5280)
 * Fix possible assertion triggered in SliceFromReadCommand (CASSANDRA-5284)
 * cqlsh: Add inet type support on Windows (ipv4-only) (CASSANDRA-4801)
 * Fix race when initializing ColumnFamilyStore (CASSANDRA-5350)
 * Add UseTLAB JVM flag (CASSANDRA-5361)


1.2.2
 * fix potential for multiple concurrent compactions of the same sstables
   (CASSANDRA-5256)
 * avoid no-op caching of byte[] on commitlog append (CASSANDRA-5199)
 * fix symlinks under data dir not working (CASSANDRA-5185)
 * fix bug in compact storage metadata handling (CASSANDRA-5189)
 * Validate login for USE queries (CASSANDRA-5207)
 * cli: remove default username and password (CASSANDRA-5208)
 * configure populate_io_cache_on_flush per-CF (CASSANDRA-4694)
 * allow configuration of internode socket buffer (CASSANDRA-3378)
 * Make sstable directory picking blacklist-aware again (CASSANDRA-5193)
 * Correctly expire gossip states for edge cases (CASSANDRA-5216)
 * Improve handling of directory creation failures (CASSANDRA-5196)
 * Expose secondary indicies to the rest of nodetool (CASSANDRA-4464)
 * Binary protocol: avoid sending notification for 0.0.0.0 (CASSANDRA-5227)
 * add UseCondCardMark XX jvm settings on jdk 1.7 (CASSANDRA-4366)
 * CQL3 refactor to allow conversion function (CASSANDRA-5226)
 * Fix drop of sstables in some circumstance (CASSANDRA-5232)
 * Implement caching of authorization results (CASSANDRA-4295)
 * Add support for LZ4 compression (CASSANDRA-5038)
 * Fix missing columns in wide rows queries (CASSANDRA-5225)
 * Simplify auth setup and make system_auth ks alterable (CASSANDRA-5112)
 * Stop compactions from hanging during bootstrap (CASSANDRA-5244)
 * fix compressed streaming sending extra chunk (CASSANDRA-5105)
 * Add CQL3-based implementations of IAuthenticator and IAuthorizer
   (CASSANDRA-4898)
 * Fix timestamp-based tomstone removal logic (CASSANDRA-5248)
 * cli: Add JMX authentication support (CASSANDRA-5080)
 * Fix forceFlush behavior (CASSANDRA-5241)
 * cqlsh: Add username autocompletion (CASSANDRA-5231)
 * Fix CQL3 composite partition key error (CASSANDRA-5240)
 * Allow IN clause on last clustering key (CASSANDRA-5230)
Merged from 1.1:
 * fix start key/end token validation for wide row iteration (CASSANDRA-5168)
 * add ConfigHelper support for Thrift frame and max message sizes (CASSANDRA-5188)
 * fix nodetool repair not fail on node down (CASSANDRA-5203)
 * always collect tombstone hints (CASSANDRA-5068)
 * Fix error when sourcing file in cqlsh (CASSANDRA-5235)


1.2.1
 * stream undelivered hints on decommission (CASSANDRA-5128)
 * GossipingPropertyFileSnitch loads saved dc/rack info if needed (CASSANDRA-5133)
 * drain should flush system CFs too (CASSANDRA-4446)
 * add inter_dc_tcp_nodelay setting (CASSANDRA-5148)
 * re-allow wrapping ranges for start_token/end_token range pairitspwng (CASSANDRA-5106)
 * fix validation compaction of empty rows (CASSANDRA-5136)
 * nodetool methods to enable/disable hint storage/delivery (CASSANDRA-4750)
 * disallow bloom filter false positive chance of 0 (CASSANDRA-5013)
 * add threadpool size adjustment methods to JMXEnabledThreadPoolExecutor and 
   CompactionManagerMBean (CASSANDRA-5044)
 * fix hinting for dropped local writes (CASSANDRA-4753)
 * off-heap cache doesn't need mutable column container (CASSANDRA-5057)
 * apply disk_failure_policy to bad disks on initial directory creation 
   (CASSANDRA-4847)
 * Optimize name-based queries to use ArrayBackedSortedColumns (CASSANDRA-5043)
 * Fall back to old manifest if most recent is unparseable (CASSANDRA-5041)
 * pool [Compressed]RandomAccessReader objects on the partitioned read path
   (CASSANDRA-4942)
 * Add debug logging to list filenames processed by Directories.migrateFile 
   method (CASSANDRA-4939)
 * Expose black-listed directories via JMX (CASSANDRA-4848)
 * Log compaction merge counts (CASSANDRA-4894)
 * Minimize byte array allocation by AbstractData{Input,Output} (CASSANDRA-5090)
 * Add SSL support for the binary protocol (CASSANDRA-5031)
 * Allow non-schema system ks modification for shuffle to work (CASSANDRA-5097)
 * cqlsh: Add default limit to SELECT statements (CASSANDRA-4972)
 * cqlsh: fix DESCRIBE for 1.1 cfs in CQL3 (CASSANDRA-5101)
 * Correctly gossip with nodes >= 1.1.7 (CASSANDRA-5102)
 * Ensure CL guarantees on digest mismatch (CASSANDRA-5113)
 * Validate correctly selects on composite partition key (CASSANDRA-5122)
 * Fix exception when adding collection (CASSANDRA-5117)
 * Handle states for non-vnode clusters correctly (CASSANDRA-5127)
 * Refuse unrecognized replication and compaction strategy options (CASSANDRA-4795)
 * Pick the correct value validator in sstable2json for cql3 tables (CASSANDRA-5134)
 * Validate login for describe_keyspace, describe_keyspaces and set_keyspace
   (CASSANDRA-5144)
 * Fix inserting empty maps (CASSANDRA-5141)
 * Don't remove tokens from System table for node we know (CASSANDRA-5121)
 * fix streaming progress report for compresed files (CASSANDRA-5130)
 * Coverage analysis for low-CL queries (CASSANDRA-4858)
 * Stop interpreting dates as valid timeUUID value (CASSANDRA-4936)
 * Adds E notation for floating point numbers (CASSANDRA-4927)
 * Detect (and warn) unintentional use of the cql2 thrift methods when cql3 was
   intended (CASSANDRA-5172)
 * cli: Quote ks and cf names in schema output when needed (CASSANDRA-5052)
 * Fix cf name extraction from manifest in Directories.migrateFile() (CASSANDRA-5242)
 * Replace mistaken usage of commons-logging with slf4j (CASSANDRA-5464)
 * Ensure Jackson dependency matches lib (CASSANDRA-5126)
 * Expose droppable tombstone ratio stats over JMX (CASSANDRA-5159)
Merged from 1.1:
 * Simplify CompressedRandomAccessReader to work around JDK FD bug (CASSANDRA-5088)
 * Improve handling a changing target throttle rate mid-compaction (CASSANDRA-5087)
 * Pig: correctly decode row keys in widerow mode (CASSANDRA-5098)
 * nodetool repair command now prints progress (CASSANDRA-4767)
 * fix user defined compaction to run against 1.1 data directory (CASSANDRA-5118)
 * Fix CQL3 BATCH authorization caching (CASSANDRA-5145)
 * fix get_count returns incorrect value with TTL (CASSANDRA-5099)
 * better handling for mid-compaction failure (CASSANDRA-5137)
 * convert default marshallers list to map for better readability (CASSANDRA-5109)
 * fix ConcurrentModificationException in getBootstrapSource (CASSANDRA-5170)
 * fix sstable maxtimestamp for row deletes and pre-1.1.1 sstables (CASSANDRA-5153)
 * Fix thread growth on node removal (CASSANDRA-5175)
 * Make Ec2Region's datacenter name configurable (CASSANDRA-5155)


1.2.0
 * Disallow counters in collections (CASSANDRA-5082)
 * cqlsh: add unit tests (CASSANDRA-3920)
 * fix default bloom_filter_fp_chance for LeveledCompactionStrategy (CASSANDRA-5093)
Merged from 1.1:
 * add validation for get_range_slices with start_key and end_token (CASSANDRA-5089)


1.2.0-rc2
 * fix nodetool ownership display with vnodes (CASSANDRA-5065)
 * cqlsh: add DESCRIBE KEYSPACES command (CASSANDRA-5060)
 * Fix potential infinite loop when reloading CFS (CASSANDRA-5064)
 * Fix SimpleAuthorizer example (CASSANDRA-5072)
 * cqlsh: force CL.ONE for tracing and system.schema* queries (CASSANDRA-5070)
 * Includes cassandra-shuffle in the debian package (CASSANDRA-5058)
Merged from 1.1:
 * fix multithreaded compaction deadlock (CASSANDRA-4492)
 * fix temporarily missing schema after upgrade from pre-1.1.5 (CASSANDRA-5061)
 * Fix ALTER TABLE overriding compression options with defaults
   (CASSANDRA-4996, 5066)
 * fix specifying and altering crc_check_chance (CASSANDRA-5053)
 * fix Murmur3Partitioner ownership% calculation (CASSANDRA-5076)
 * Don't expire columns sooner than they should in 2ndary indexes (CASSANDRA-5079)


1.2-rc1
 * rename rpc_timeout settings to request_timeout (CASSANDRA-5027)
 * add BF with 0.1 FP to LCS by default (CASSANDRA-5029)
 * Fix preparing insert queries (CASSANDRA-5016)
 * Fix preparing queries with counter increment (CASSANDRA-5022)
 * Fix preparing updates with collections (CASSANDRA-5017)
 * Don't generate UUID based on other node address (CASSANDRA-5002)
 * Fix message when trying to alter a clustering key type (CASSANDRA-5012)
 * Update IAuthenticator to match the new IAuthorizer (CASSANDRA-5003)
 * Fix inserting only a key in CQL3 (CASSANDRA-5040)
 * Fix CQL3 token() function when used with strings (CASSANDRA-5050)
Merged from 1.1:
 * reduce log spam from invalid counter shards (CASSANDRA-5026)
 * Improve schema propagation performance (CASSANDRA-5025)
 * Fix for IndexHelper.IndexFor throws OOB Exception (CASSANDRA-5030)
 * cqlsh: make it possible to describe thrift CFs (CASSANDRA-4827)
 * cqlsh: fix timestamp formatting on some platforms (CASSANDRA-5046)


1.2-beta3
 * make consistency level configurable in cqlsh (CASSANDRA-4829)
 * fix cqlsh rendering of blob fields (CASSANDRA-4970)
 * fix cqlsh DESCRIBE command (CASSANDRA-4913)
 * save truncation position in system table (CASSANDRA-4906)
 * Move CompressionMetadata off-heap (CASSANDRA-4937)
 * allow CLI to GET cql3 columnfamily data (CASSANDRA-4924)
 * Fix rare race condition in getExpireTimeForEndpoint (CASSANDRA-4402)
 * acquire references to overlapping sstables during compaction so bloom filter
   doesn't get free'd prematurely (CASSANDRA-4934)
 * Don't share slice query filter in CQL3 SelectStatement (CASSANDRA-4928)
 * Separate tracing from Log4J (CASSANDRA-4861)
 * Exclude gcable tombstones from merkle-tree computation (CASSANDRA-4905)
 * Better printing of AbstractBounds for tracing (CASSANDRA-4931)
 * Optimize mostRecentTombstone check in CC.collectAllData (CASSANDRA-4883)
 * Change stream session ID to UUID to avoid collision from same node (CASSANDRA-4813)
 * Use Stats.db when bulk loading if present (CASSANDRA-4957)
 * Skip repair on system_trace and keyspaces with RF=1 (CASSANDRA-4956)
 * (cql3) Remove arbitrary SELECT limit (CASSANDRA-4918)
 * Correctly handle prepared operation on collections (CASSANDRA-4945)
 * Fix CQL3 LIMIT (CASSANDRA-4877)
 * Fix Stress for CQL3 (CASSANDRA-4979)
 * Remove cassandra specific exceptions from JMX interface (CASSANDRA-4893)
 * (CQL3) Force using ALLOW FILTERING on potentially inefficient queries (CASSANDRA-4915)
 * (cql3) Fix adding column when the table has collections (CASSANDRA-4982)
 * (cql3) Fix allowing collections with compact storage (CASSANDRA-4990)
 * (cql3) Refuse ttl/writetime function on collections (CASSANDRA-4992)
 * Replace IAuthority with new IAuthorizer (CASSANDRA-4874)
 * clqsh: fix KEY pseudocolumn escaping when describing Thrift tables
   in CQL3 mode (CASSANDRA-4955)
 * add basic authentication support for Pig CassandraStorage (CASSANDRA-3042)
 * fix CQL2 ALTER TABLE compaction_strategy_class altering (CASSANDRA-4965)
Merged from 1.1:
 * Fall back to old describe_splits if d_s_ex is not available (CASSANDRA-4803)
 * Improve error reporting when streaming ranges fail (CASSANDRA-5009)
 * Fix cqlsh timestamp formatting of timezone info (CASSANDRA-4746)
 * Fix assertion failure with leveled compaction (CASSANDRA-4799)
 * Check for null end_token in get_range_slice (CASSANDRA-4804)
 * Remove all remnants of removed nodes (CASSANDRA-4840)
 * Add aut-reloading of the log4j file in debian package (CASSANDRA-4855)
 * Fix estimated row cache entry size (CASSANDRA-4860)
 * reset getRangeSlice filter after finishing a row for get_paged_slice
   (CASSANDRA-4919)
 * expunge row cache post-truncate (CASSANDRA-4940)
 * Allow static CF definition with compact storage (CASSANDRA-4910)
 * Fix endless loop/compaction of schema_* CFs due to broken timestamps (CASSANDRA-4880)
 * Fix 'wrong class type' assertion in CounterColumn (CASSANDRA-4976)


1.2-beta2
 * fp rate of 1.0 disables BF entirely; LCS defaults to 1.0 (CASSANDRA-4876)
 * off-heap bloom filters for row keys (CASSANDRA_4865)
 * add extension point for sstable components (CASSANDRA-4049)
 * improve tracing output (CASSANDRA-4852, 4862)
 * make TRACE verb droppable (CASSANDRA-4672)
 * fix BulkLoader recognition of CQL3 columnfamilies (CASSANDRA-4755)
 * Sort commitlog segments for replay by id instead of mtime (CASSANDRA-4793)
 * Make hint delivery asynchronous (CASSANDRA-4761)
 * Pluggable Thrift transport factories for CLI and cqlsh (CASSANDRA-4609, 4610)
 * cassandra-cli: allow Double value type to be inserted to a column (CASSANDRA-4661)
 * Add ability to use custom TServerFactory implementations (CASSANDRA-4608)
 * optimize batchlog flushing to skip successful batches (CASSANDRA-4667)
 * include metadata for system keyspace itself in schema tables (CASSANDRA-4416)
 * add check to PropertyFileSnitch to verify presence of location for
   local node (CASSANDRA-4728)
 * add PBSPredictor consistency modeler (CASSANDRA-4261)
 * remove vestiges of Thrift unframed mode (CASSANDRA-4729)
 * optimize single-row PK lookups (CASSANDRA-4710)
 * adjust blockFor calculation to account for pending ranges due to node 
   movement (CASSANDRA-833)
 * Change CQL version to 3.0.0 and stop accepting 3.0.0-beta1 (CASSANDRA-4649)
 * (CQL3) Make prepared statement global instead of per connection 
   (CASSANDRA-4449)
 * Fix scrubbing of CQL3 created tables (CASSANDRA-4685)
 * (CQL3) Fix validation when using counter and regular columns in the same 
   table (CASSANDRA-4706)
 * Fix bug starting Cassandra with simple authentication (CASSANDRA-4648)
 * Add support for batchlog in CQL3 (CASSANDRA-4545, 4738)
 * Add support for multiple column family outputs in CFOF (CASSANDRA-4208)
 * Support repairing only the local DC nodes (CASSANDRA-4747)
 * Use rpc_address for binary protocol and change default port (CASSANDRA-4751)
 * Fix use of collections in prepared statements (CASSANDRA-4739)
 * Store more information into peers table (CASSANDRA-4351, 4814)
 * Configurable bucket size for size tiered compaction (CASSANDRA-4704)
 * Run leveled compaction in parallel (CASSANDRA-4310)
 * Fix potential NPE during CFS reload (CASSANDRA-4786)
 * Composite indexes may miss results (CASSANDRA-4796)
 * Move consistency level to the protocol level (CASSANDRA-4734, 4824)
 * Fix Subcolumn slice ends not respected (CASSANDRA-4826)
 * Fix Assertion error in cql3 select (CASSANDRA-4783)
 * Fix list prepend logic (CQL3) (CASSANDRA-4835)
 * Add booleans as literals in CQL3 (CASSANDRA-4776)
 * Allow renaming PK columns in CQL3 (CASSANDRA-4822)
 * Fix binary protocol NEW_NODE event (CASSANDRA-4679)
 * Fix potential infinite loop in tombstone compaction (CASSANDRA-4781)
 * Remove system tables accounting from schema (CASSANDRA-4850)
 * (cql3) Force provided columns in clustering key order in 
   'CLUSTERING ORDER BY' (CASSANDRA-4881)
 * Fix composite index bug (CASSANDRA-4884)
 * Fix short read protection for CQL3 (CASSANDRA-4882)
 * Add tracing support to the binary protocol (CASSANDRA-4699)
 * (cql3) Don't allow prepared marker inside collections (CASSANDRA-4890)
 * Re-allow order by on non-selected columns (CASSANDRA-4645)
 * Bug when composite index is created in a table having collections (CASSANDRA-4909)
 * log index scan subject in CompositesSearcher (CASSANDRA-4904)
Merged from 1.1:
 * add get[Row|Key]CacheEntries to CacheServiceMBean (CASSANDRA-4859)
 * fix get_paged_slice to wrap to next row correctly (CASSANDRA-4816)
 * fix indexing empty column values (CASSANDRA-4832)
 * allow JdbcDate to compose null Date objects (CASSANDRA-4830)
 * fix possible stackoverflow when compacting 1000s of sstables
   (CASSANDRA-4765)
 * fix wrong leveled compaction progress calculation (CASSANDRA-4807)
 * add a close() method to CRAR to prevent leaking file descriptors (CASSANDRA-4820)
 * fix potential infinite loop in get_count (CASSANDRA-4833)
 * fix compositeType.{get/from}String methods (CASSANDRA-4842)
 * (CQL) fix CREATE COLUMNFAMILY permissions check (CASSANDRA-4864)
 * Fix DynamicCompositeType same type comparison (CASSANDRA-4711)
 * Fix duplicate SSTable reference when stream session failed (CASSANDRA-3306)
 * Allow static CF definition with compact storage (CASSANDRA-4910)
 * Fix endless loop/compaction of schema_* CFs due to broken timestamps (CASSANDRA-4880)
 * Fix 'wrong class type' assertion in CounterColumn (CASSANDRA-4976)


1.2-beta1
 * add atomic_batch_mutate (CASSANDRA-4542, -4635)
 * increase default max_hint_window_in_ms to 3h (CASSANDRA-4632)
 * include message initiation time to replicas so they can more
   accurately drop timed-out requests (CASSANDRA-2858)
 * fix clientutil.jar dependencies (CASSANDRA-4566)
 * optimize WriteResponse (CASSANDRA-4548)
 * new metrics (CASSANDRA-4009)
 * redesign KEYS indexes to avoid read-before-write (CASSANDRA-2897)
 * debug tracing (CASSANDRA-1123)
 * parallelize row cache loading (CASSANDRA-4282)
 * Make compaction, flush JBOD-aware (CASSANDRA-4292)
 * run local range scans on the read stage (CASSANDRA-3687)
 * clean up ioexceptions (CASSANDRA-2116)
 * add disk_failure_policy (CASSANDRA-2118)
 * Introduce new json format with row level deletion (CASSANDRA-4054)
 * remove redundant "name" column from schema_keyspaces (CASSANDRA-4433)
 * improve "nodetool ring" handling of multi-dc clusters (CASSANDRA-3047)
 * update NTS calculateNaturalEndpoints to be O(N log N) (CASSANDRA-3881)
 * split up rpc timeout by operation type (CASSANDRA-2819)
 * rewrite key cache save/load to use only sequential i/o (CASSANDRA-3762)
 * update MS protocol with a version handshake + broadcast address id
   (CASSANDRA-4311)
 * multithreaded hint replay (CASSANDRA-4189)
 * add inter-node message compression (CASSANDRA-3127)
 * remove COPP (CASSANDRA-2479)
 * Track tombstone expiration and compact when tombstone content is
   higher than a configurable threshold, default 20% (CASSANDRA-3442, 4234)
 * update MurmurHash to version 3 (CASSANDRA-2975)
 * (CLI) track elapsed time for `delete' operation (CASSANDRA-4060)
 * (CLI) jline version is bumped to 1.0 to properly  support
   'delete' key function (CASSANDRA-4132)
 * Save IndexSummary into new SSTable 'Summary' component (CASSANDRA-2392, 4289)
 * Add support for range tombstones (CASSANDRA-3708)
 * Improve MessagingService efficiency (CASSANDRA-3617)
 * Avoid ID conflicts from concurrent schema changes (CASSANDRA-3794)
 * Set thrift HSHA server thread limit to unlimited by default (CASSANDRA-4277)
 * Avoids double serialization of CF id in RowMutation messages
   (CASSANDRA-4293)
 * stream compressed sstables directly with java nio (CASSANDRA-4297)
 * Support multiple ranges in SliceQueryFilter (CASSANDRA-3885)
 * Add column metadata to system column families (CASSANDRA-4018)
 * (cql3) Always use composite types by default (CASSANDRA-4329)
 * (cql3) Add support for set, map and list (CASSANDRA-3647)
 * Validate date type correctly (CASSANDRA-4441)
 * (cql3) Allow definitions with only a PK (CASSANDRA-4361)
 * (cql3) Add support for row key composites (CASSANDRA-4179)
 * improve DynamicEndpointSnitch by using reservoir sampling (CASSANDRA-4038)
 * (cql3) Add support for 2ndary indexes (CASSANDRA-3680)
 * (cql3) fix defining more than one PK to be invalid (CASSANDRA-4477)
 * remove schema agreement checking from all external APIs (Thrift, CQL and CQL3) (CASSANDRA-4487)
 * add Murmur3Partitioner and make it default for new installations (CASSANDRA-3772, 4621)
 * (cql3) update pseudo-map syntax to use map syntax (CASSANDRA-4497)
 * Finer grained exceptions hierarchy and provides error code with exceptions (CASSANDRA-3979)
 * Adds events push to binary protocol (CASSANDRA-4480)
 * Rewrite nodetool help (CASSANDRA-2293)
 * Make CQL3 the default for CQL (CASSANDRA-4640)
 * update stress tool to be able to use CQL3 (CASSANDRA-4406)
 * Accept all thrift update on CQL3 cf but don't expose their metadata (CASSANDRA-4377)
 * Replace Throttle with Guava's RateLimiter for HintedHandOff (CASSANDRA-4541)
 * fix counter add/get using CQL2 and CQL3 in stress tool (CASSANDRA-4633)
 * Add sstable count per level to cfstats (CASSANDRA-4537)
 * (cql3) Add ALTER KEYSPACE statement (CASSANDRA-4611)
 * (cql3) Allow defining default consistency levels (CASSANDRA-4448)
 * (cql3) Fix queries using LIMIT missing results (CASSANDRA-4579)
 * fix cross-version gossip messaging (CASSANDRA-4576)
 * added inet data type (CASSANDRA-4627)


1.1.6
 * Wait for writes on synchronous read digest mismatch (CASSANDRA-4792)
 * fix commitlog replay for nanotime-infected sstables (CASSANDRA-4782)
 * preflight check ttl for maximum of 20 years (CASSANDRA-4771)
 * (Pig) fix widerow input with single column rows (CASSANDRA-4789)
 * Fix HH to compact with correct gcBefore, which avoids wiping out
   undelivered hints (CASSANDRA-4772)
 * LCS will merge up to 32 L0 sstables as intended (CASSANDRA-4778)
 * NTS will default unconfigured DC replicas to zero (CASSANDRA-4675)
 * use default consistency level in counter validation if none is
   explicitly provide (CASSANDRA-4700)
 * Improve IAuthority interface by introducing fine-grained
   access permissions and grant/revoke commands (CASSANDRA-4490, 4644)
 * fix assumption error in CLI when updating/describing keyspace 
   (CASSANDRA-4322)
 * Adds offline sstablescrub to debian packaging (CASSANDRA-4642)
 * Automatic fixing of overlapping leveled sstables (CASSANDRA-4644)
 * fix error when using ORDER BY with extended selections (CASSANDRA-4689)
 * (CQL3) Fix validation for IN queries for non-PK cols (CASSANDRA-4709)
 * fix re-created keyspace disappering after 1.1.5 upgrade 
   (CASSANDRA-4698, 4752)
 * (CLI) display elapsed time in 2 fraction digits (CASSANDRA-3460)
 * add authentication support to sstableloader (CASSANDRA-4712)
 * Fix CQL3 'is reversed' logic (CASSANDRA-4716, 4759)
 * (CQL3) Don't return ReversedType in result set metadata (CASSANDRA-4717)
 * Backport adding AlterKeyspace statement (CASSANDRA-4611)
 * (CQL3) Correcty accept upper-case data types (CASSANDRA-4770)
 * Add binary protocol events for schema changes (CASSANDRA-4684)
Merged from 1.0:
 * Switch from NBHM to CHM in MessagingService's callback map, which
   prevents OOM in long-running instances (CASSANDRA-4708)


1.1.5
 * add SecondaryIndex.reload API (CASSANDRA-4581)
 * use millis + atomicint for commitlog segment creation instead of
   nanotime, which has issues under some hypervisors (CASSANDRA-4601)
 * fix FD leak in slice queries (CASSANDRA-4571)
 * avoid recursion in leveled compaction (CASSANDRA-4587)
 * increase stack size under Java7 to 180K
 * Log(info) schema changes (CASSANDRA-4547)
 * Change nodetool setcachecapcity to manipulate global caches (CASSANDRA-4563)
 * (cql3) fix setting compaction strategy (CASSANDRA-4597)
 * fix broken system.schema_* timestamps on system startup (CASSANDRA-4561)
 * fix wrong skip of cache saving (CASSANDRA-4533)
 * Avoid NPE when lost+found is in data dir (CASSANDRA-4572)
 * Respect five-minute flush moratorium after initial CL replay (CASSANDRA-4474)
 * Adds ntp as recommended in debian packaging (CASSANDRA-4606)
 * Configurable transport in CF Record{Reader|Writer} (CASSANDRA-4558)
 * (cql3) fix potential NPE with both equal and unequal restriction (CASSANDRA-4532)
 * (cql3) improves ORDER BY validation (CASSANDRA-4624)
 * Fix potential deadlock during counter writes (CASSANDRA-4578)
 * Fix cql error with ORDER BY when using IN (CASSANDRA-4612)
Merged from 1.0:
 * increase Xss to 160k to accomodate latest 1.6 JVMs (CASSANDRA-4602)
 * fix toString of hint destination tokens (CASSANDRA-4568)
 * Fix multiple values for CurrentLocal NodeID (CASSANDRA-4626)


1.1.4
 * fix offline scrub to catch >= out of order rows (CASSANDRA-4411)
 * fix cassandra-env.sh on RHEL and other non-dash-based systems 
   (CASSANDRA-4494)
Merged from 1.0:
 * (Hadoop) fix setting key length for old-style mapred api (CASSANDRA-4534)
 * (Hadoop) fix iterating through a resultset consisting entirely
   of tombstoned rows (CASSANDRA-4466)


1.1.3
 * (cqlsh) add COPY TO (CASSANDRA-4434)
 * munmap commitlog segments before rename (CASSANDRA-4337)
 * (JMX) rename getRangeKeySample to sampleKeyRange to avoid returning
   multi-MB results as an attribute (CASSANDRA-4452)
 * flush based on data size, not throughput; overwritten columns no 
   longer artificially inflate liveRatio (CASSANDRA-4399)
 * update default commitlog segment size to 32MB and total commitlog
   size to 32/1024 MB for 32/64 bit JVMs, respectively (CASSANDRA-4422)
 * avoid using global partitioner to estimate ranges in index sstables
   (CASSANDRA-4403)
 * restore pre-CASSANDRA-3862 approach to removing expired tombstones
   from row cache during compaction (CASSANDRA-4364)
 * (stress) support for CQL prepared statements (CASSANDRA-3633)
 * Correctly catch exception when Snappy cannot be loaded (CASSANDRA-4400)
 * (cql3) Support ORDER BY when IN condition is given in WHERE clause (CASSANDRA-4327)
 * (cql3) delete "component_index" column on DROP TABLE call (CASSANDRA-4420)
 * change nanoTime() to currentTimeInMillis() in schema related code (CASSANDRA-4432)
 * add a token generation tool (CASSANDRA-3709)
 * Fix LCS bug with sstable containing only 1 row (CASSANDRA-4411)
 * fix "Can't Modify Index Name" problem on CF update (CASSANDRA-4439)
 * Fix assertion error in getOverlappingSSTables during repair (CASSANDRA-4456)
 * fix nodetool's setcompactionthreshold command (CASSANDRA-4455)
 * Ensure compacted files are never used, to avoid counter overcount (CASSANDRA-4436)
Merged from 1.0:
 * Push the validation of secondary index values to the SecondaryIndexManager (CASSANDRA-4240)
 * allow dropping columns shadowed by not-yet-expired supercolumn or row
   tombstones in PrecompactedRow (CASSANDRA-4396)


1.1.2
 * Fix cleanup not deleting index entries (CASSANDRA-4379)
 * Use correct partitioner when saving + loading caches (CASSANDRA-4331)
 * Check schema before trying to export sstable (CASSANDRA-2760)
 * Raise a meaningful exception instead of NPE when PFS encounters
   an unconfigured node + no default (CASSANDRA-4349)
 * fix bug in sstable blacklisting with LCS (CASSANDRA-4343)
 * LCS no longer promotes tiny sstables out of L0 (CASSANDRA-4341)
 * skip tombstones during hint replay (CASSANDRA-4320)
 * fix NPE in compactionstats (CASSANDRA-4318)
 * enforce 1m min keycache for auto (CASSANDRA-4306)
 * Have DeletedColumn.isMFD always return true (CASSANDRA-4307)
 * (cql3) exeption message for ORDER BY constraints said primary filter can be
    an IN clause, which is misleading (CASSANDRA-4319)
 * (cql3) Reject (not yet supported) creation of 2ndardy indexes on tables with
   composite primary keys (CASSANDRA-4328)
 * Set JVM stack size to 160k for java 7 (CASSANDRA-4275)
 * cqlsh: add COPY command to load data from CSV flat files (CASSANDRA-4012)
 * CFMetaData.fromThrift to throw ConfigurationException upon error (CASSANDRA-4353)
 * Use CF comparator to sort indexed columns in SecondaryIndexManager
   (CASSANDRA-4365)
 * add strategy_options to the KSMetaData.toString() output (CASSANDRA-4248)
 * (cql3) fix range queries containing unqueried results (CASSANDRA-4372)
 * (cql3) allow updating column_alias types (CASSANDRA-4041)
 * (cql3) Fix deletion bug (CASSANDRA-4193)
 * Fix computation of overlapping sstable for leveled compaction (CASSANDRA-4321)
 * Improve scrub and allow to run it offline (CASSANDRA-4321)
 * Fix assertionError in StorageService.bulkLoad (CASSANDRA-4368)
 * (cqlsh) add option to authenticate to a keyspace at startup (CASSANDRA-4108)
 * (cqlsh) fix ASSUME functionality (CASSANDRA-4352)
 * Fix ColumnFamilyRecordReader to not return progress > 100% (CASSANDRA-3942)
Merged from 1.0:
 * Set gc_grace on index CF to 0 (CASSANDRA-4314)


1.1.1
 * add populate_io_cache_on_flush option (CASSANDRA-2635)
 * allow larger cache capacities than 2GB (CASSANDRA-4150)
 * add getsstables command to nodetool (CASSANDRA-4199)
 * apply parent CF compaction settings to secondary index CFs (CASSANDRA-4280)
 * preserve commitlog size cap when recycling segments at startup
   (CASSANDRA-4201)
 * (Hadoop) fix split generation regression (CASSANDRA-4259)
 * ignore min/max compactions settings in LCS, while preserving
   behavior that min=max=0 disables autocompaction (CASSANDRA-4233)
 * log number of rows read from saved cache (CASSANDRA-4249)
 * calculate exact size required for cleanup operations (CASSANDRA-1404)
 * avoid blocking additional writes during flush when the commitlog
   gets behind temporarily (CASSANDRA-1991)
 * enable caching on index CFs based on data CF cache setting (CASSANDRA-4197)
 * warn on invalid replication strategy creation options (CASSANDRA-4046)
 * remove [Freeable]Memory finalizers (CASSANDRA-4222)
 * include tombstone size in ColumnFamily.size, which can prevent OOM
   during sudden mass delete operations by yielding a nonzero liveRatio
   (CASSANDRA-3741)
 * Open 1 sstableScanner per level for leveled compaction (CASSANDRA-4142)
 * Optimize reads when row deletion timestamps allow us to restrict
   the set of sstables we check (CASSANDRA-4116)
 * add support for commitlog archiving and point-in-time recovery
   (CASSANDRA-3690)
 * avoid generating redundant compaction tasks during streaming
   (CASSANDRA-4174)
 * add -cf option to nodetool snapshot, and takeColumnFamilySnapshot to
   StorageService mbean (CASSANDRA-556)
 * optimize cleanup to drop entire sstables where possible (CASSANDRA-4079)
 * optimize truncate when autosnapshot is disabled (CASSANDRA-4153)
 * update caches to use byte[] keys to reduce memory overhead (CASSANDRA-3966)
 * add column limit to cli (CASSANDRA-3012, 4098)
 * clean up and optimize DataOutputBuffer, used by CQL compression and
   CompositeType (CASSANDRA-4072)
 * optimize commitlog checksumming (CASSANDRA-3610)
 * identify and blacklist corrupted SSTables from future compactions 
   (CASSANDRA-2261)
 * Move CfDef and KsDef validation out of thrift (CASSANDRA-4037)
 * Expose API to repair a user provided range (CASSANDRA-3912)
 * Add way to force the cassandra-cli to refresh its schema (CASSANDRA-4052)
 * Avoid having replicate on write tasks stacking up at CL.ONE (CASSANDRA-2889)
 * (cql3) Backwards compatibility for composite comparators in non-cql3-aware
   clients (CASSANDRA-4093)
 * (cql3) Fix order by for reversed queries (CASSANDRA-4160)
 * (cql3) Add ReversedType support (CASSANDRA-4004)
 * (cql3) Add timeuuid type (CASSANDRA-4194)
 * (cql3) Minor fixes (CASSANDRA-4185)
 * (cql3) Fix prepared statement in BATCH (CASSANDRA-4202)
 * (cql3) Reduce the list of reserved keywords (CASSANDRA-4186)
 * (cql3) Move max/min compaction thresholds to compaction strategy options
   (CASSANDRA-4187)
 * Fix exception during move when localhost is the only source (CASSANDRA-4200)
 * (cql3) Allow paging through non-ordered partitioner results (CASSANDRA-3771)
 * (cql3) Fix drop index (CASSANDRA-4192)
 * (cql3) Don't return range ghosts anymore (CASSANDRA-3982)
 * fix re-creating Keyspaces/ColumnFamilies with the same name as dropped
   ones (CASSANDRA-4219)
 * fix SecondaryIndex LeveledManifest save upon snapshot (CASSANDRA-4230)
 * fix missing arrayOffset in FBUtilities.hash (CASSANDRA-4250)
 * (cql3) Add name of parameters in CqlResultSet (CASSANDRA-4242)
 * (cql3) Correctly validate order by queries (CASSANDRA-4246)
 * rename stress to cassandra-stress for saner packaging (CASSANDRA-4256)
 * Fix exception on colum metadata with non-string comparator (CASSANDRA-4269)
 * Check for unknown/invalid compression options (CASSANDRA-4266)
 * (cql3) Adds simple access to column timestamp and ttl (CASSANDRA-4217)
 * (cql3) Fix range queries with secondary indexes (CASSANDRA-4257)
 * Better error messages from improper input in cli (CASSANDRA-3865)
 * Try to stop all compaction upon Keyspace or ColumnFamily drop (CASSANDRA-4221)
 * (cql3) Allow keyspace properties to contain hyphens (CASSANDRA-4278)
 * (cql3) Correctly validate keyspace access in create table (CASSANDRA-4296)
 * Avoid deadlock in migration stage (CASSANDRA-3882)
 * Take supercolumn names and deletion info into account in memtable throughput
   (CASSANDRA-4264)
 * Add back backward compatibility for old style replication factor (CASSANDRA-4294)
 * Preserve compatibility with pre-1.1 index queries (CASSANDRA-4262)
Merged from 1.0:
 * Fix super columns bug where cache is not updated (CASSANDRA-4190)
 * fix maxTimestamp to include row tombstones (CASSANDRA-4116)
 * (CLI) properly handle quotes in create/update keyspace commands (CASSANDRA-4129)
 * Avoids possible deadlock during bootstrap (CASSANDRA-4159)
 * fix stress tool that hangs forever on timeout or error (CASSANDRA-4128)
 * stress tool to return appropriate exit code on failure (CASSANDRA-4188)
 * fix compaction NPE when out of disk space and assertions disabled
   (CASSANDRA-3985)
 * synchronize LCS getEstimatedTasks to avoid CME (CASSANDRA-4255)
 * ensure unique streaming session id's (CASSANDRA-4223)
 * kick off background compaction when min/max thresholds change 
   (CASSANDRA-4279)
 * improve ability of STCS.getBuckets to deal with 100s of 1000s of
   sstables, such as when convertinb back from LCS (CASSANDRA-4287)
 * Oversize integer in CQL throws NumberFormatException (CASSANDRA-4291)
 * fix 1.0.x node join to mixed version cluster, other nodes >= 1.1 (CASSANDRA-4195)
 * Fix LCS splitting sstable base on uncompressed size (CASSANDRA-4419)
 * Push the validation of secondary index values to the SecondaryIndexManager (CASSANDRA-4240)
 * Don't purge columns during upgradesstables (CASSANDRA-4462)
 * Make cqlsh work with piping (CASSANDRA-4113)
 * Validate arguments for nodetool decommission (CASSANDRA-4061)
 * Report thrift status in nodetool info (CASSANDRA-4010)


1.1.0-final
 * average a reduced liveRatio estimate with the previous one (CASSANDRA-4065)
 * Allow KS and CF names up to 48 characters (CASSANDRA-4157)
 * fix stress build (CASSANDRA-4140)
 * add time remaining estimate to nodetool compactionstats (CASSANDRA-4167)
 * (cql) fix NPE in cql3 ALTER TABLE (CASSANDRA-4163)
 * (cql) Add support for CL.TWO and CL.THREE in CQL (CASSANDRA-4156)
 * (cql) Fix type in CQL3 ALTER TABLE preventing update (CASSANDRA-4170)
 * (cql) Throw invalid exception from CQL3 on obsolete options (CASSANDRA-4171)
 * (cqlsh) fix recognizing uppercase SELECT keyword (CASSANDRA-4161)
 * Pig: wide row support (CASSANDRA-3909)
Merged from 1.0:
 * avoid streaming empty files with bulk loader if sstablewriter errors out
   (CASSANDRA-3946)


1.1-rc1
 * Include stress tool in binary builds (CASSANDRA-4103)
 * (Hadoop) fix wide row iteration when last row read was deleted
   (CASSANDRA-4154)
 * fix read_repair_chance to really default to 0.1 in the cli (CASSANDRA-4114)
 * Adds caching and bloomFilterFpChange to CQL options (CASSANDRA-4042)
 * Adds posibility to autoconfigure size of the KeyCache (CASSANDRA-4087)
 * fix KEYS index from skipping results (CASSANDRA-3996)
 * Remove sliced_buffer_size_in_kb dead option (CASSANDRA-4076)
 * make loadNewSStable preserve sstable version (CASSANDRA-4077)
 * Respect 1.0 cache settings as much as possible when upgrading 
   (CASSANDRA-4088)
 * relax path length requirement for sstable files when upgrading on 
   non-Windows platforms (CASSANDRA-4110)
 * fix terminination of the stress.java when errors were encountered
   (CASSANDRA-4128)
 * Move CfDef and KsDef validation out of thrift (CASSANDRA-4037)
 * Fix get_paged_slice (CASSANDRA-4136)
 * CQL3: Support slice with exclusive start and stop (CASSANDRA-3785)
Merged from 1.0:
 * support PropertyFileSnitch in bulk loader (CASSANDRA-4145)
 * add auto_snapshot option allowing disabling snapshot before drop/truncate
   (CASSANDRA-3710)
 * allow short snitch names (CASSANDRA-4130)


1.1-beta2
 * rename loaded sstables to avoid conflicts with local snapshots
   (CASSANDRA-3967)
 * start hint replay as soon as FD notifies that the target is back up
   (CASSANDRA-3958)
 * avoid unproductive deserializing of cached rows during compaction
   (CASSANDRA-3921)
 * fix concurrency issues with CQL keyspace creation (CASSANDRA-3903)
 * Show Effective Owership via Nodetool ring <keyspace> (CASSANDRA-3412)
 * Update ORDER BY syntax for CQL3 (CASSANDRA-3925)
 * Fix BulkRecordWriter to not throw NPE if reducer gets no map data from Hadoop (CASSANDRA-3944)
 * Fix bug with counters in super columns (CASSANDRA-3821)
 * Remove deprecated merge_shard_chance (CASSANDRA-3940)
 * add a convenient way to reset a node's schema (CASSANDRA-2963)
 * fix for intermittent SchemaDisagreementException (CASSANDRA-3884)
 * CLI `list <CF>` to limit number of columns and their order (CASSANDRA-3012)
 * ignore deprecated KsDef/CfDef/ColumnDef fields in native schema (CASSANDRA-3963)
 * CLI to report when unsupported column_metadata pair was given (CASSANDRA-3959)
 * reincarnate removed and deprecated KsDef/CfDef attributes (CASSANDRA-3953)
 * Fix race between writes and read for cache (CASSANDRA-3862)
 * perform static initialization of StorageProxy on start-up (CASSANDRA-3797)
 * support trickling fsync() on writes (CASSANDRA-3950)
 * expose counters for unavailable/timeout exceptions given to thrift clients (CASSANDRA-3671)
 * avoid quadratic startup time in LeveledManifest (CASSANDRA-3952)
 * Add type information to new schema_ columnfamilies and remove thrift
   serialization for schema (CASSANDRA-3792)
 * add missing column validator options to the CLI help (CASSANDRA-3926)
 * skip reading saved key cache if CF's caching strategy is NONE or ROWS_ONLY (CASSANDRA-3954)
 * Unify migration code (CASSANDRA-4017)
Merged from 1.0:
 * cqlsh: guess correct version of Python for Arch Linux (CASSANDRA-4090)
 * (CLI) properly handle quotes in create/update keyspace commands (CASSANDRA-4129)
 * Avoids possible deadlock during bootstrap (CASSANDRA-4159)
 * fix stress tool that hangs forever on timeout or error (CASSANDRA-4128)
 * Fix super columns bug where cache is not updated (CASSANDRA-4190)
 * stress tool to return appropriate exit code on failure (CASSANDRA-4188)


1.0.9
 * improve index sampling performance (CASSANDRA-4023)
 * always compact away deleted hints immediately after handoff (CASSANDRA-3955)
 * delete hints from dropped ColumnFamilies on handoff instead of
   erroring out (CASSANDRA-3975)
 * add CompositeType ref to the CLI doc for create/update column family (CASSANDRA-3980)
 * Pig: support Counter ColumnFamilies (CASSANDRA-3973)
 * Pig: Composite column support (CASSANDRA-3684)
 * Avoid NPE during repair when a keyspace has no CFs (CASSANDRA-3988)
 * Fix division-by-zero error on get_slice (CASSANDRA-4000)
 * don't change manifest level for cleanup, scrub, and upgradesstables
   operations under LeveledCompactionStrategy (CASSANDRA-3989, 4112)
 * fix race leading to super columns assertion failure (CASSANDRA-3957)
 * fix NPE on invalid CQL delete command (CASSANDRA-3755)
 * allow custom types in CLI's assume command (CASSANDRA-4081)
 * fix totalBytes count for parallel compactions (CASSANDRA-3758)
 * fix intermittent NPE in get_slice (CASSANDRA-4095)
 * remove unnecessary asserts in native code interfaces (CASSANDRA-4096)
 * Validate blank keys in CQL to avoid assertion errors (CASSANDRA-3612)
 * cqlsh: fix bad decoding of some column names (CASSANDRA-4003)
 * cqlsh: fix incorrect padding with unicode chars (CASSANDRA-4033)
 * Fix EC2 snitch incorrectly reporting region (CASSANDRA-4026)
 * Shut down thrift during decommission (CASSANDRA-4086)
 * Expose nodetool cfhistograms for 2ndary indexes (CASSANDRA-4063)
Merged from 0.8:
 * Fix ConcurrentModificationException in gossiper (CASSANDRA-4019)


1.1-beta1
 * (cqlsh)
   + add SOURCE and CAPTURE commands, and --file option (CASSANDRA-3479)
   + add ALTER COLUMNFAMILY WITH (CASSANDRA-3523)
   + bundle Python dependencies with Cassandra (CASSANDRA-3507)
   + added to Debian package (CASSANDRA-3458)
   + display byte data instead of erroring out on decode failure 
     (CASSANDRA-3874)
 * add nodetool rebuild_index (CASSANDRA-3583)
 * add nodetool rangekeysample (CASSANDRA-2917)
 * Fix streaming too much data during move operations (CASSANDRA-3639)
 * Nodetool and CLI connect to localhost by default (CASSANDRA-3568)
 * Reduce memory used by primary index sample (CASSANDRA-3743)
 * (Hadoop) separate input/output configurations (CASSANDRA-3197, 3765)
 * avoid returning internal Cassandra classes over JMX (CASSANDRA-2805)
 * add row-level isolation via SnapTree (CASSANDRA-2893)
 * Optimize key count estimation when opening sstable on startup
   (CASSANDRA-2988)
 * multi-dc replication optimization supporting CL > ONE (CASSANDRA-3577)
 * add command to stop compactions (CASSANDRA-1740, 3566, 3582)
 * multithreaded streaming (CASSANDRA-3494)
 * removed in-tree redhat spec (CASSANDRA-3567)
 * "defragment" rows for name-based queries under STCS, again (CASSANDRA-2503)
 * Recycle commitlog segments for improved performance 
   (CASSANDRA-3411, 3543, 3557, 3615)
 * update size-tiered compaction to prioritize small tiers (CASSANDRA-2407)
 * add message expiration logic to OutboundTcpConnection (CASSANDRA-3005)
 * off-heap cache to use sun.misc.Unsafe instead of JNA (CASSANDRA-3271)
 * EACH_QUORUM is only supported for writes (CASSANDRA-3272)
 * replace compactionlock use in schema migration by checking CFS.isValid
   (CASSANDRA-3116)
 * recognize that "SELECT first ... *" isn't really "SELECT *" (CASSANDRA-3445)
 * Use faster bytes comparison (CASSANDRA-3434)
 * Bulk loader is no longer a fat client, (HADOOP) bulk load output format
   (CASSANDRA-3045)
 * (Hadoop) add support for KeyRange.filter
 * remove assumption that keys and token are in bijection
   (CASSANDRA-1034, 3574, 3604)
 * always remove endpoints from delevery queue in HH (CASSANDRA-3546)
 * fix race between cf flush and its 2ndary indexes flush (CASSANDRA-3547)
 * fix potential race in AES when a repair fails (CASSANDRA-3548)
 * Remove columns shadowed by a deleted container even when we cannot purge
   (CASSANDRA-3538)
 * Improve memtable slice iteration performance (CASSANDRA-3545)
 * more efficient allocation of small bloom filters (CASSANDRA-3618)
 * Use separate writer thread in SSTableSimpleUnsortedWriter (CASSANDRA-3619)
 * fsync the directory after new sstable or commitlog segment are created (CASSANDRA-3250)
 * fix minor issues reported by FindBugs (CASSANDRA-3658)
 * global key/row caches (CASSANDRA-3143, 3849)
 * optimize memtable iteration during range scan (CASSANDRA-3638)
 * introduce 'crc_check_chance' in CompressionParameters to support
   a checksum percentage checking chance similarly to read-repair (CASSANDRA-3611)
 * a way to deactivate global key/row cache on per-CF basis (CASSANDRA-3667)
 * fix LeveledCompactionStrategy broken because of generation pre-allocation
   in LeveledManifest (CASSANDRA-3691)
 * finer-grained control over data directories (CASSANDRA-2749)
 * Fix ClassCastException during hinted handoff (CASSANDRA-3694)
 * Upgrade Thrift to 0.7 (CASSANDRA-3213)
 * Make stress.java insert operation to use microseconds (CASSANDRA-3725)
 * Allows (internally) doing a range query with a limit of columns instead of
   rows (CASSANDRA-3742)
 * Allow rangeSlice queries to be start/end inclusive/exclusive (CASSANDRA-3749)
 * Fix BulkLoader to support new SSTable layout and add stream
   throttling to prevent an NPE when there is no yaml config (CASSANDRA-3752)
 * Allow concurrent schema migrations (CASSANDRA-1391, 3832)
 * Add SnapshotCommand to trigger snapshot on remote node (CASSANDRA-3721)
 * Make CFMetaData conversions to/from thrift/native schema inverses
   (CASSANDRA_3559)
 * Add initial code for CQL 3.0-beta (CASSANDRA-2474, 3781, 3753)
 * Add wide row support for ColumnFamilyInputFormat (CASSANDRA-3264)
 * Allow extending CompositeType comparator (CASSANDRA-3657)
 * Avoids over-paging during get_count (CASSANDRA-3798)
 * Add new command to rebuild a node without (repair) merkle tree calculations
   (CASSANDRA-3483, 3922)
 * respect not only row cache capacity but caching mode when
   trying to read data (CASSANDRA-3812)
 * fix system tests (CASSANDRA-3827)
 * CQL support for altering row key type in ALTER TABLE (CASSANDRA-3781)
 * turn compression on by default (CASSANDRA-3871)
 * make hexToBytes refuse invalid input (CASSANDRA-2851)
 * Make secondary indexes CF inherit compression and compaction from their
   parent CF (CASSANDRA-3877)
 * Finish cleanup up tombstone purge code (CASSANDRA-3872)
 * Avoid NPE on aboarted stream-out sessions (CASSANDRA-3904)
 * BulkRecordWriter throws NPE for counter columns (CASSANDRA-3906)
 * Support compression using BulkWriter (CASSANDRA-3907)


1.0.8
 * fix race between cleanup and flush on secondary index CFSes (CASSANDRA-3712)
 * avoid including non-queried nodes in rangeslice read repair
   (CASSANDRA-3843)
 * Only snapshot CF being compacted for snapshot_before_compaction 
   (CASSANDRA-3803)
 * Log active compactions in StatusLogger (CASSANDRA-3703)
 * Compute more accurate compaction score per level (CASSANDRA-3790)
 * Return InvalidRequest when using a keyspace that doesn't exist
   (CASSANDRA-3764)
 * disallow user modification of System keyspace (CASSANDRA-3738)
 * allow using sstable2json on secondary index data (CASSANDRA-3738)
 * (cqlsh) add DESCRIBE COLUMNFAMILIES (CASSANDRA-3586)
 * (cqlsh) format blobs correctly and use colors to improve output
   readability (CASSANDRA-3726)
 * synchronize BiMap of bootstrapping tokens (CASSANDRA-3417)
 * show index options in CLI (CASSANDRA-3809)
 * add optional socket timeout for streaming (CASSANDRA-3838)
 * fix truncate not to leave behind non-CFS backed secondary indexes
   (CASSANDRA-3844)
 * make CLI `show schema` to use output stream directly instead
   of StringBuilder (CASSANDRA-3842)
 * remove the wait on hint future during write (CASSANDRA-3870)
 * (cqlsh) ignore missing CfDef opts (CASSANDRA-3933)
 * (cqlsh) look for cqlshlib relative to realpath (CASSANDRA-3767)
 * Fix short read protection (CASSANDRA-3934)
 * Make sure infered and actual schema match (CASSANDRA-3371)
 * Fix NPE during HH delivery (CASSANDRA-3677)
 * Don't put boostrapping node in 'hibernate' status (CASSANDRA-3737)
 * Fix double quotes in windows bat files (CASSANDRA-3744)
 * Fix bad validator lookup (CASSANDRA-3789)
 * Fix soft reset in EC2MultiRegionSnitch (CASSANDRA-3835)
 * Don't leave zombie connections with THSHA thrift server (CASSANDRA-3867)
 * (cqlsh) fix deserialization of data (CASSANDRA-3874)
 * Fix removetoken force causing an inconsistent state (CASSANDRA-3876)
 * Fix ahndling of some types with Pig (CASSANDRA-3886)
 * Don't allow to drop the system keyspace (CASSANDRA-3759)
 * Make Pig deletes disabled by default and configurable (CASSANDRA-3628)
Merged from 0.8:
 * (Pig) fix CassandraStorage to use correct comparator in Super ColumnFamily
   case (CASSANDRA-3251)
 * fix thread safety issues in commitlog replay, primarily affecting
   systems with many (100s) of CF definitions (CASSANDRA-3751)
 * Fix relevant tombstone ignored with super columns (CASSANDRA-3875)


1.0.7
 * fix regression in HH page size calculation (CASSANDRA-3624)
 * retry failed stream on IOException (CASSANDRA-3686)
 * allow configuring bloom_filter_fp_chance (CASSANDRA-3497)
 * attempt hint delivery every ten minutes, or when failure detector
   notifies us that a node is back up, whichever comes first.  hint
   handoff throttle delay default changed to 1ms, from 50 (CASSANDRA-3554)
 * add nodetool setstreamthroughput (CASSANDRA-3571)
 * fix assertion when dropping a columnfamily with no sstables (CASSANDRA-3614)
 * more efficient allocation of small bloom filters (CASSANDRA-3618)
 * CLibrary.createHardLinkWithExec() to check for errors (CASSANDRA-3101)
 * Avoid creating empty and non cleaned writer during compaction (CASSANDRA-3616)
 * stop thrift service in shutdown hook so we can quiesce MessagingService
   (CASSANDRA-3335)
 * (CQL) compaction_strategy_options and compression_parameters for
   CREATE COLUMNFAMILY statement (CASSANDRA-3374)
 * Reset min/max compaction threshold when creating size tiered compaction
   strategy (CASSANDRA-3666)
 * Don't ignore IOException during compaction (CASSANDRA-3655)
 * Fix assertion error for CF with gc_grace=0 (CASSANDRA-3579)
 * Shutdown ParallelCompaction reducer executor after use (CASSANDRA-3711)
 * Avoid < 0 value for pending tasks in leveled compaction (CASSANDRA-3693)
 * (Hadoop) Support TimeUUID in Pig CassandraStorage (CASSANDRA-3327)
 * Check schema is ready before continuing boostrapping (CASSANDRA-3629)
 * Catch overflows during parsing of chunk_length_kb (CASSANDRA-3644)
 * Improve stream protocol mismatch errors (CASSANDRA-3652)
 * Avoid multiple thread doing HH to the same target (CASSANDRA-3681)
 * Add JMX property for rp_timeout_in_ms (CASSANDRA-2940)
 * Allow DynamicCompositeType to compare component of different types
   (CASSANDRA-3625)
 * Flush non-cfs backed secondary indexes (CASSANDRA-3659)
 * Secondary Indexes should report memory consumption (CASSANDRA-3155)
 * fix for SelectStatement start/end key are not set correctly
   when a key alias is involved (CASSANDRA-3700)
 * fix CLI `show schema` command insert of an extra comma in
   column_metadata (CASSANDRA-3714)
Merged from 0.8:
 * avoid logging (harmless) exception when GC takes < 1ms (CASSANDRA-3656)
 * prevent new nodes from thinking down nodes are up forever (CASSANDRA-3626)
 * use correct list of replicas for LOCAL_QUORUM reads when read repair
   is disabled (CASSANDRA-3696)
 * block on flush before compacting hints (may prevent OOM) (CASSANDRA-3733)


1.0.6
 * (CQL) fix cqlsh support for replicate_on_write (CASSANDRA-3596)
 * fix adding to leveled manifest after streaming (CASSANDRA-3536)
 * filter out unavailable cipher suites when using encryption (CASSANDRA-3178)
 * (HADOOP) add old-style api support for CFIF and CFRR (CASSANDRA-2799)
 * Support TimeUUIDType column names in Stress.java tool (CASSANDRA-3541)
 * (CQL) INSERT/UPDATE/DELETE/TRUNCATE commands should allow CF names to
   be qualified by keyspace (CASSANDRA-3419)
 * always remove endpoints from delevery queue in HH (CASSANDRA-3546)
 * fix race between cf flush and its 2ndary indexes flush (CASSANDRA-3547)
 * fix potential race in AES when a repair fails (CASSANDRA-3548)
 * fix default value validation usage in CLI SET command (CASSANDRA-3553)
 * Optimize componentsFor method for compaction and startup time
   (CASSANDRA-3532)
 * (CQL) Proper ColumnFamily metadata validation on CREATE COLUMNFAMILY 
   (CASSANDRA-3565)
 * fix compression "chunk_length_kb" option to set correct kb value for 
   thrift/avro (CASSANDRA-3558)
 * fix missing response during range slice repair (CASSANDRA-3551)
 * 'describe ring' moved from CLI to nodetool and available through JMX (CASSANDRA-3220)
 * add back partitioner to sstable metadata (CASSANDRA-3540)
 * fix NPE in get_count for counters (CASSANDRA-3601)
Merged from 0.8:
 * remove invalid assertion that table was opened before dropping it
   (CASSANDRA-3580)
 * range and index scans now only send requests to enough replicas to
   satisfy requested CL + RR (CASSANDRA-3598)
 * use cannonical host for local node in nodetool info (CASSANDRA-3556)
 * remove nonlocal DC write optimization since it only worked with
   CL.ONE or CL.LOCAL_QUORUM (CASSANDRA-3577, 3585)
 * detect misuses of CounterColumnType (CASSANDRA-3422)
 * turn off string interning in json2sstable, take 2 (CASSANDRA-2189)
 * validate compression parameters on add/update of the ColumnFamily 
   (CASSANDRA-3573)
 * Check for 0.0.0.0 is incorrect in CFIF (CASSANDRA-3584)
 * Increase vm.max_map_count in debian packaging (CASSANDRA-3563)
 * gossiper will never add itself to saved endpoints (CASSANDRA-3485)


1.0.5
 * revert CASSANDRA-3407 (see CASSANDRA-3540)
 * fix assertion error while forwarding writes to local nodes (CASSANDRA-3539)


1.0.4
 * fix self-hinting of timed out read repair updates and make hinted handoff
   less prone to OOMing a coordinator (CASSANDRA-3440)
 * expose bloom filter sizes via JMX (CASSANDRA-3495)
 * enforce RP tokens 0..2**127 (CASSANDRA-3501)
 * canonicalize paths exposed through JMX (CASSANDRA-3504)
 * fix "liveSize" stat when sstables are removed (CASSANDRA-3496)
 * add bloom filter FP rates to nodetool cfstats (CASSANDRA-3347)
 * record partitioner in sstable metadata component (CASSANDRA-3407)
 * add new upgradesstables nodetool command (CASSANDRA-3406)
 * skip --debug requirement to see common exceptions in CLI (CASSANDRA-3508)
 * fix incorrect query results due to invalid max timestamp (CASSANDRA-3510)
 * make sstableloader recognize compressed sstables (CASSANDRA-3521)
 * avoids race in OutboundTcpConnection in multi-DC setups (CASSANDRA-3530)
 * use SETLOCAL in cassandra.bat (CASSANDRA-3506)
 * fix ConcurrentModificationException in Table.all() (CASSANDRA-3529)
Merged from 0.8:
 * fix concurrence issue in the FailureDetector (CASSANDRA-3519)
 * fix array out of bounds error in counter shard removal (CASSANDRA-3514)
 * avoid dropping tombstones when they might still be needed to shadow
   data in a different sstable (CASSANDRA-2786)


1.0.3
 * revert name-based query defragmentation aka CASSANDRA-2503 (CASSANDRA-3491)
 * fix invalidate-related test failures (CASSANDRA-3437)
 * add next-gen cqlsh to bin/ (CASSANDRA-3188, 3131, 3493)
 * (CQL) fix handling of rows with no columns (CASSANDRA-3424, 3473)
 * fix querying supercolumns by name returning only a subset of
   subcolumns or old subcolumn versions (CASSANDRA-3446)
 * automatically compute sha1 sum for uncompressed data files (CASSANDRA-3456)
 * fix reading metadata/statistics component for version < h (CASSANDRA-3474)
 * add sstable forward-compatibility (CASSANDRA-3478)
 * report compression ratio in CFSMBean (CASSANDRA-3393)
 * fix incorrect size exception during streaming of counters (CASSANDRA-3481)
 * (CQL) fix for counter decrement syntax (CASSANDRA-3418)
 * Fix race introduced by CASSANDRA-2503 (CASSANDRA-3482)
 * Fix incomplete deletion of delivered hints (CASSANDRA-3466)
 * Avoid rescheduling compactions when no compaction was executed 
   (CASSANDRA-3484)
 * fix handling of the chunk_length_kb compression options (CASSANDRA-3492)
Merged from 0.8:
 * fix updating CF row_cache_provider (CASSANDRA-3414)
 * CFMetaData.convertToThrift method to set RowCacheProvider (CASSANDRA-3405)
 * acquire compactionlock during truncate (CASSANDRA-3399)
 * fix displaying cfdef entries for super columnfamilies (CASSANDRA-3415)
 * Make counter shard merging thread safe (CASSANDRA-3178)
 * Revert CASSANDRA-2855
 * Fix bug preventing the use of efficient cross-DC writes (CASSANDRA-3472)
 * `describe ring` command for CLI (CASSANDRA-3220)
 * (Hadoop) skip empty rows when entire row is requested, redux (CASSANDRA-2855)


1.0.2
 * "defragment" rows for name-based queries under STCS (CASSANDRA-2503)
 * Add timing information to cassandra-cli GET/SET/LIST queries (CASSANDRA-3326)
 * Only create one CompressionMetadata object per sstable (CASSANDRA-3427)
 * cleanup usage of StorageService.setMode() (CASSANDRA-3388)
 * Avoid large array allocation for compressed chunk offsets (CASSANDRA-3432)
 * fix DecimalType bytebuffer marshalling (CASSANDRA-3421)
 * fix bug that caused first column in per row indexes to be ignored 
   (CASSANDRA-3441)
 * add JMX call to clean (failed) repair sessions (CASSANDRA-3316)
 * fix sstableloader reference acquisition bug (CASSANDRA-3438)
 * fix estimated row size regression (CASSANDRA-3451)
 * make sure we don't return more columns than asked (CASSANDRA-3303, 3395)
Merged from 0.8:
 * acquire compactionlock during truncate (CASSANDRA-3399)
 * fix displaying cfdef entries for super columnfamilies (CASSANDRA-3415)


1.0.1
 * acquire references during index build to prevent delete problems
   on Windows (CASSANDRA-3314)
 * describe_ring should include datacenter/topology information (CASSANDRA-2882)
 * Thrift sockets are not properly buffered (CASSANDRA-3261)
 * performance improvement for bytebufferutil compare function (CASSANDRA-3286)
 * add system.versions ColumnFamily (CASSANDRA-3140)
 * reduce network copies (CASSANDRA-3333, 3373)
 * limit nodetool to 32MB of heap (CASSANDRA-3124)
 * (CQL) update parser to accept "timestamp" instead of "date" (CASSANDRA-3149)
 * Fix CLI `show schema` to include "compression_options" (CASSANDRA-3368)
 * Snapshot to include manifest under LeveledCompactionStrategy (CASSANDRA-3359)
 * (CQL) SELECT query should allow CF name to be qualified by keyspace (CASSANDRA-3130)
 * (CQL) Fix internal application error specifying 'using consistency ...'
   in lower case (CASSANDRA-3366)
 * fix Deflate compression when compression actually makes the data bigger
   (CASSANDRA-3370)
 * optimize UUIDGen to avoid lock contention on InetAddress.getLocalHost 
   (CASSANDRA-3387)
 * tolerate index being dropped mid-mutation (CASSANDRA-3334, 3313)
 * CompactionManager is now responsible for checking for new candidates
   post-task execution, enabling more consistent leveled compaction 
   (CASSANDRA-3391)
 * Cache HSHA threads (CASSANDRA-3372)
 * use CF/KS names as snapshot prefix for drop + truncate operations
   (CASSANDRA-2997)
 * Break bloom filters up to avoid heap fragmentation (CASSANDRA-2466)
 * fix cassandra hanging on jsvc stop (CASSANDRA-3302)
 * Avoid leveled compaction getting blocked on errors (CASSANDRA-3408)
 * Make reloading the compaction strategy safe (CASSANDRA-3409)
 * ignore 0.8 hints even if compaction begins before we try to purge
   them (CASSANDRA-3385)
 * remove procrun (bin\daemon) from Cassandra source tree and 
   artifacts (CASSANDRA-3331)
 * make cassandra compile under JDK7 (CASSANDRA-3275)
 * remove dependency of clientutil.jar to FBUtilities (CASSANDRA-3299)
 * avoid truncation errors by using long math on long values (CASSANDRA-3364)
 * avoid clock drift on some Windows machine (CASSANDRA-3375)
 * display cache provider in cli 'describe keyspace' command (CASSANDRA-3384)
 * fix incomplete topology information in describe_ring (CASSANDRA-3403)
 * expire dead gossip states based on time (CASSANDRA-2961)
 * improve CompactionTask extensibility (CASSANDRA-3330)
 * Allow one leveled compaction task to kick off another (CASSANDRA-3363)
 * allow encryption only between datacenters (CASSANDRA-2802)
Merged from 0.8:
 * fix truncate allowing data to be replayed post-restart (CASSANDRA-3297)
 * make iwriter final in IndexWriter to avoid NPE (CASSANDRA-2863)
 * (CQL) update grammar to require key clause in DELETE statement
   (CASSANDRA-3349)
 * (CQL) allow numeric keyspace names in USE statement (CASSANDRA-3350)
 * (Hadoop) skip empty rows when slicing the entire row (CASSANDRA-2855)
 * Fix handling of tombstone by SSTableExport/Import (CASSANDRA-3357)
 * fix ColumnIndexer to use long offsets (CASSANDRA-3358)
 * Improved CLI exceptions (CASSANDRA-3312)
 * Fix handling of tombstone by SSTableExport/Import (CASSANDRA-3357)
 * Only count compaction as active (for throttling) when they have
   successfully acquired the compaction lock (CASSANDRA-3344)
 * Display CLI version string on startup (CASSANDRA-3196)
 * (Hadoop) make CFIF try rpc_address or fallback to listen_address
   (CASSANDRA-3214)
 * (Hadoop) accept comma delimited lists of initial thrift connections
   (CASSANDRA-3185)
 * ColumnFamily min_compaction_threshold should be >= 2 (CASSANDRA-3342)
 * (Pig) add 0.8+ types and key validation type in schema (CASSANDRA-3280)
 * Fix completely removing column metadata using CLI (CASSANDRA-3126)
 * CLI `describe cluster;` output should be on separate lines for separate versions
   (CASSANDRA-3170)
 * fix changing durable_writes keyspace option during CF creation
   (CASSANDRA-3292)
 * avoid locking on update when no indexes are involved (CASSANDRA-3386)
 * fix assertionError during repair with ordered partitioners (CASSANDRA-3369)
 * correctly serialize key_validation_class for avro (CASSANDRA-3391)
 * don't expire counter tombstone after streaming (CASSANDRA-3394)
 * prevent nodes that failed to join from hanging around forever 
   (CASSANDRA-3351)
 * remove incorrect optimization from slice read path (CASSANDRA-3390)
 * Fix race in AntiEntropyService (CASSANDRA-3400)


1.0.0-final
 * close scrubbed sstable fd before deleting it (CASSANDRA-3318)
 * fix bug preventing obsolete commitlog segments from being removed
   (CASSANDRA-3269)
 * tolerate whitespace in seed CDL (CASSANDRA-3263)
 * Change default heap thresholds to max(min(1/2 ram, 1G), min(1/4 ram, 8GB))
   (CASSANDRA-3295)
 * Fix broken CompressedRandomAccessReaderTest (CASSANDRA-3298)
 * (CQL) fix type information returned for wildcard queries (CASSANDRA-3311)
 * add estimated tasks to LeveledCompactionStrategy (CASSANDRA-3322)
 * avoid including compaction cache-warming in keycache stats (CASSANDRA-3325)
 * run compaction and hinted handoff threads at MIN_PRIORITY (CASSANDRA-3308)
 * default hsha thrift server to cpu core count in rpc pool (CASSANDRA-3329)
 * add bin\daemon to binary tarball for Windows service (CASSANDRA-3331)
 * Fix places where uncompressed size of sstables was use in place of the
   compressed one (CASSANDRA-3338)
 * Fix hsha thrift server (CASSANDRA-3346)
 * Make sure repair only stream needed sstables (CASSANDRA-3345)


1.0.0-rc2
 * Log a meaningful warning when a node receives a message for a repair session
   that doesn't exist anymore (CASSANDRA-3256)
 * test for NUMA policy support as well as numactl presence (CASSANDRA-3245)
 * Fix FD leak when internode encryption is enabled (CASSANDRA-3257)
 * Remove incorrect assertion in mergeIterator (CASSANDRA-3260)
 * FBUtilities.hexToBytes(String) to throw NumberFormatException when string
   contains non-hex characters (CASSANDRA-3231)
 * Keep SimpleSnitch proximity ordering unchanged from what the Strategy
   generates, as intended (CASSANDRA-3262)
 * remove Scrub from compactionstats when finished (CASSANDRA-3255)
 * fix counter entry in jdbc TypesMap (CASSANDRA-3268)
 * fix full queue scenario for ParallelCompactionIterator (CASSANDRA-3270)
 * fix bootstrap process (CASSANDRA-3285)
 * don't try delivering hints if when there isn't any (CASSANDRA-3176)
 * CLI documentation change for ColumnFamily `compression_options` (CASSANDRA-3282)
 * ignore any CF ids sent by client for adding CF/KS (CASSANDRA-3288)
 * remove obsolete hints on first startup (CASSANDRA-3291)
 * use correct ISortedColumns for time-optimized reads (CASSANDRA-3289)
 * Evict gossip state immediately when a token is taken over by a new IP 
   (CASSANDRA-3259)


1.0.0-rc1
 * Update CQL to generate microsecond timestamps by default (CASSANDRA-3227)
 * Fix counting CFMetadata towards Memtable liveRatio (CASSANDRA-3023)
 * Kill server on wrapped OOME such as from FileChannel.map (CASSANDRA-3201)
 * remove unnecessary copy when adding to row cache (CASSANDRA-3223)
 * Log message when a full repair operation completes (CASSANDRA-3207)
 * Fix streamOutSession keeping sstables references forever if the remote end
   dies (CASSANDRA-3216)
 * Remove dynamic_snitch boolean from example configuration (defaulting to 
   true) and set default badness threshold to 0.1 (CASSANDRA-3229)
 * Base choice of random or "balanced" token on bootstrap on whether
   schema definitions were found (CASSANDRA-3219)
 * Fixes for LeveledCompactionStrategy score computation, prioritization,
   scheduling, and performance (CASSANDRA-3224, 3234)
 * parallelize sstable open at server startup (CASSANDRA-2988)
 * fix handling of exceptions writing to OutboundTcpConnection (CASSANDRA-3235)
 * Allow using quotes in "USE <keyspace>;" CLI command (CASSANDRA-3208)
 * Don't allow any cache loading exceptions to halt startup (CASSANDRA-3218)
 * Fix sstableloader --ignores option (CASSANDRA-3247)
 * File descriptor limit increased in packaging (CASSANDRA-3206)
 * Fix deadlock in commit log during flush (CASSANDRA-3253) 


1.0.0-beta1
 * removed binarymemtable (CASSANDRA-2692)
 * add commitlog_total_space_in_mb to prevent fragmented logs (CASSANDRA-2427)
 * removed commitlog_rotation_threshold_in_mb configuration (CASSANDRA-2771)
 * make AbstractBounds.normalize de-overlapp overlapping ranges (CASSANDRA-2641)
 * replace CollatingIterator, ReducingIterator with MergeIterator 
   (CASSANDRA-2062)
 * Fixed the ability to set compaction strategy in cli using create column 
   family command (CASSANDRA-2778)
 * clean up tmp files after failed compaction (CASSANDRA-2468)
 * restrict repair streaming to specific columnfamilies (CASSANDRA-2280)
 * don't bother persisting columns shadowed by a row tombstone (CASSANDRA-2589)
 * reset CF and SC deletion times after gc_grace (CASSANDRA-2317)
 * optimize away seek when compacting wide rows (CASSANDRA-2879)
 * single-pass streaming (CASSANDRA-2677, 2906, 2916, 3003)
 * use reference counting for deleting sstables instead of relying on GC
   (CASSANDRA-2521, 3179)
 * store hints as serialized mutations instead of pointers to data row
   (CASSANDRA-2045)
 * store hints in the coordinator node instead of in the closest replica 
   (CASSANDRA-2914)
 * add row_cache_keys_to_save CF option (CASSANDRA-1966)
 * check column family validity in nodetool repair (CASSANDRA-2933)
 * use lazy initialization instead of class initialization in NodeId
   (CASSANDRA-2953)
 * add paging to get_count (CASSANDRA-2894)
 * fix "short reads" in [multi]get (CASSANDRA-2643, 3157, 3192)
 * add optional compression for sstables (CASSANDRA-47, 2994, 3001, 3128)
 * add scheduler JMX metrics (CASSANDRA-2962)
 * add block level checksum for compressed data (CASSANDRA-1717)
 * make column family backed column map pluggable and introduce unsynchronized
   ArrayList backed one to speedup reads (CASSANDRA-2843, 3165, 3205)
 * refactoring of the secondary index api (CASSANDRA-2982)
 * make CL > ONE reads wait for digest reconciliation before returning
   (CASSANDRA-2494)
 * fix missing logging for some exceptions (CASSANDRA-2061)
 * refactor and optimize ColumnFamilyStore.files(...) and Descriptor.fromFilename(String)
   and few other places responsible for work with SSTable files (CASSANDRA-3040)
 * Stop reading from sstables once we know we have the most recent columns,
   for query-by-name requests (CASSANDRA-2498)
 * Add query-by-column mode to stress.java (CASSANDRA-3064)
 * Add "install" command to cassandra.bat (CASSANDRA-292)
 * clean up KSMetadata, CFMetadata from unnecessary
   Thrift<->Avro conversion methods (CASSANDRA-3032)
 * Add timeouts to client request schedulers (CASSANDRA-3079, 3096)
 * Cli to use hashes rather than array of hashes for strategy options (CASSANDRA-3081)
 * LeveledCompactionStrategy (CASSANDRA-1608, 3085, 3110, 3087, 3145, 3154, 3182)
 * Improvements of the CLI `describe` command (CASSANDRA-2630)
 * reduce window where dropped CF sstables may not be deleted (CASSANDRA-2942)
 * Expose gossip/FD info to JMX (CASSANDRA-2806)
 * Fix streaming over SSL when compressed SSTable involved (CASSANDRA-3051)
 * Add support for pluggable secondary index implementations (CASSANDRA-3078)
 * remove compaction_thread_priority setting (CASSANDRA-3104)
 * generate hints for replicas that timeout, not just replicas that are known
   to be down before starting (CASSANDRA-2034)
 * Add throttling for internode streaming (CASSANDRA-3080)
 * make the repair of a range repair all replica (CASSANDRA-2610, 3194)
 * expose the ability to repair the first range (as returned by the
   partitioner) of a node (CASSANDRA-2606)
 * Streams Compression (CASSANDRA-3015)
 * add ability to use multiple threads during a single compaction
   (CASSANDRA-2901)
 * make AbstractBounds.normalize support overlapping ranges (CASSANDRA-2641)
 * fix of the CQL count() behavior (CASSANDRA-3068)
 * use TreeMap backed column families for the SSTable simple writers
   (CASSANDRA-3148)
 * fix inconsistency of the CLI syntax when {} should be used instead of [{}]
   (CASSANDRA-3119)
 * rename CQL type names to match expected SQL behavior (CASSANDRA-3149, 3031)
 * Arena-based allocation for memtables (CASSANDRA-2252, 3162, 3163, 3168)
 * Default RR chance to 0.1 (CASSANDRA-3169)
 * Add RowLevel support to secondary index API (CASSANDRA-3147)
 * Make SerializingCacheProvider the default if JNA is available (CASSANDRA-3183)
 * Fix backwards compatibilty for CQL memtable properties (CASSANDRA-3190)
 * Add five-minute delay before starting compactions on a restarted server
   (CASSANDRA-3181)
 * Reduce copies done for intra-host messages (CASSANDRA-1788, 3144)
 * support of compaction strategy option for stress.java (CASSANDRA-3204)
 * make memtable throughput and column count thresholds no-ops (CASSANDRA-2449)
 * Return schema information along with the resultSet in CQL (CASSANDRA-2734)
 * Add new DecimalType (CASSANDRA-2883)
 * Fix assertion error in RowRepairResolver (CASSANDRA-3156)
 * Reduce unnecessary high buffer sizes (CASSANDRA-3171)
 * Pluggable compaction strategy (CASSANDRA-1610)
 * Add new broadcast_address config option (CASSANDRA-2491)


0.8.7
 * Kill server on wrapped OOME such as from FileChannel.map (CASSANDRA-3201)
 * Allow using quotes in "USE <keyspace>;" CLI command (CASSANDRA-3208)
 * Log message when a full repair operation completes (CASSANDRA-3207)
 * Don't allow any cache loading exceptions to halt startup (CASSANDRA-3218)
 * Fix sstableloader --ignores option (CASSANDRA-3247)
 * File descriptor limit increased in packaging (CASSANDRA-3206)
 * Log a meaningfull warning when a node receive a message for a repair session
   that doesn't exist anymore (CASSANDRA-3256)
 * Fix FD leak when internode encryption is enabled (CASSANDRA-3257)
 * FBUtilities.hexToBytes(String) to throw NumberFormatException when string
   contains non-hex characters (CASSANDRA-3231)
 * Keep SimpleSnitch proximity ordering unchanged from what the Strategy
   generates, as intended (CASSANDRA-3262)
 * remove Scrub from compactionstats when finished (CASSANDRA-3255)
 * Fix tool .bat files when CASSANDRA_HOME contains spaces (CASSANDRA-3258)
 * Force flush of status table when removing/updating token (CASSANDRA-3243)
 * Evict gossip state immediately when a token is taken over by a new IP (CASSANDRA-3259)
 * Fix bug where the failure detector can take too long to mark a host
   down (CASSANDRA-3273)
 * (Hadoop) allow wrapping ranges in queries (CASSANDRA-3137)
 * (Hadoop) check all interfaces for a match with split location
   before falling back to random replica (CASSANDRA-3211)
 * (Hadoop) Make Pig storage handle implements LoadMetadata (CASSANDRA-2777)
 * (Hadoop) Fix exception during PIG 'dump' (CASSANDRA-2810)
 * Fix stress COUNTER_GET option (CASSANDRA-3301)
 * Fix missing fields in CLI `show schema` output (CASSANDRA-3304)
 * Nodetool no longer leaks threads and closes JMX connections (CASSANDRA-3309)
 * fix truncate allowing data to be replayed post-restart (CASSANDRA-3297)
 * Move SimpleAuthority and SimpleAuthenticator to examples (CASSANDRA-2922)
 * Fix handling of tombstone by SSTableExport/Import (CASSANDRA-3357)
 * Fix transposition in cfHistograms (CASSANDRA-3222)
 * Allow using number as DC name when creating keyspace in CQL (CASSANDRA-3239)
 * Force flush of system table after updating/removing a token (CASSANDRA-3243)


0.8.6
 * revert CASSANDRA-2388
 * change TokenRange.endpoints back to listen/broadcast address to match
   pre-1777 behavior, and add TokenRange.rpc_endpoints instead (CASSANDRA-3187)
 * avoid trying to watch cassandra-topology.properties when loaded from jar
   (CASSANDRA-3138)
 * prevent users from creating keyspaces with LocalStrategy replication
   (CASSANDRA-3139)
 * fix CLI `show schema;` to output correct keyspace definition statement
   (CASSANDRA-3129)
 * CustomTThreadPoolServer to log TTransportException at DEBUG level
   (CASSANDRA-3142)
 * allow topology sort to work with non-unique rack names between 
   datacenters (CASSANDRA-3152)
 * Improve caching of same-version Messages on digest and repair paths
   (CASSANDRA-3158)
 * Randomize choice of first replica for counter increment (CASSANDRA-2890)
 * Fix using read_repair_chance instead of merge_shard_change (CASSANDRA-3202)
 * Avoid streaming data to nodes that already have it, on move as well as
   decommission (CASSANDRA-3041)
 * Fix divide by zero error in GCInspector (CASSANDRA-3164)
 * allow quoting of the ColumnFamily name in CLI `create column family`
   statement (CASSANDRA-3195)
 * Fix rolling upgrade from 0.7 to 0.8 problem (CASSANDRA-3166)
 * Accomodate missing encryption_options in IncomingTcpConnection.stream
   (CASSANDRA-3212)


0.8.5
 * fix NPE when encryption_options is unspecified (CASSANDRA-3007)
 * include column name in validation failure exceptions (CASSANDRA-2849)
 * make sure truncate clears out the commitlog so replay won't re-
   populate with truncated data (CASSANDRA-2950)
 * fix NPE when debug logging is enabled and dropped CF is present
   in a commitlog segment (CASSANDRA-3021)
 * fix cassandra.bat when CASSANDRA_HOME contains spaces (CASSANDRA-2952)
 * fix to SSTableSimpleUnsortedWriter bufferSize calculation (CASSANDRA-3027)
 * make cleanup and normal compaction able to skip empty rows
   (rows containing nothing but expired tombstones) (CASSANDRA-3039)
 * work around native memory leak in com.sun.management.GarbageCollectorMXBean
   (CASSANDRA-2868)
 * validate that column names in column_metadata are not equal to key_alias
   on create/update of the ColumnFamily and CQL 'ALTER' statement (CASSANDRA-3036)
 * return an InvalidRequestException if an indexed column is assigned
   a value larger than 64KB (CASSANDRA-3057)
 * fix of numeric-only and string column names handling in CLI "drop index" 
   (CASSANDRA-3054)
 * prune index scan resultset back to original request for lazy
   resultset expansion case (CASSANDRA-2964)
 * (Hadoop) fail jobs when Cassandra node has failed but TaskTracker
   has not (CASSANDRA-2388)
 * fix dynamic snitch ignoring nodes when read_repair_chance is zero
   (CASSANDRA-2662)
 * avoid retaining references to dropped CFS objects in 
   CompactionManager.estimatedCompactions (CASSANDRA-2708)
 * expose rpc timeouts per host in MessagingServiceMBean (CASSANDRA-2941)
 * avoid including cwd in classpath for deb and rpm packages (CASSANDRA-2881)
 * remove gossip state when a new IP takes over a token (CASSANDRA-3071)
 * allow sstable2json to work on index sstable files (CASSANDRA-3059)
 * always hint counters (CASSANDRA-3099)
 * fix log4j initialization in EmbeddedCassandraService (CASSANDRA-2857)
 * remove gossip state when a new IP takes over a token (CASSANDRA-3071)
 * work around native memory leak in com.sun.management.GarbageCollectorMXBean
    (CASSANDRA-2868)
 * fix UnavailableException with writes at CL.EACH_QUORM (CASSANDRA-3084)
 * fix parsing of the Keyspace and ColumnFamily names in numeric
   and string representations in CLI (CASSANDRA-3075)
 * fix corner cases in Range.differenceToFetch (CASSANDRA-3084)
 * fix ip address String representation in the ring cache (CASSANDRA-3044)
 * fix ring cache compatibility when mixing pre-0.8.4 nodes with post-
   in the same cluster (CASSANDRA-3023)
 * make repair report failure when a node participating dies (instead of
   hanging forever) (CASSANDRA-2433)
 * fix handling of the empty byte buffer by ReversedType (CASSANDRA-3111)
 * Add validation that Keyspace names are case-insensitively unique (CASSANDRA-3066)
 * catch invalid key_validation_class before instantiating UpdateColumnFamily (CASSANDRA-3102)
 * make Range and Bounds objects client-safe (CASSANDRA-3108)
 * optionally skip log4j configuration (CASSANDRA-3061)
 * bundle sstableloader with the debian package (CASSANDRA-3113)
 * don't try to build secondary indexes when there is none (CASSANDRA-3123)
 * improve SSTableSimpleUnsortedWriter speed for large rows (CASSANDRA-3122)
 * handle keyspace arguments correctly in nodetool snapshot (CASSANDRA-3038)
 * Fix SSTableImportTest on windows (CASSANDRA-3043)
 * expose compactionThroughputMbPerSec through JMX (CASSANDRA-3117)
 * log keyspace and CF of large rows being compacted


0.8.4
 * change TokenRing.endpoints to be a list of rpc addresses instead of 
   listen/broadcast addresses (CASSANDRA-1777)
 * include files-to-be-streamed in StreamInSession.getSources (CASSANDRA-2972)
 * use JAVA env var in cassandra-env.sh (CASSANDRA-2785, 2992)
 * avoid doing read for no-op replicate-on-write at CL=1 (CASSANDRA-2892)
 * refuse counter write for CL.ANY (CASSANDRA-2990)
 * switch back to only logging recent dropped messages (CASSANDRA-3004)
 * always deserialize RowMutation for counters (CASSANDRA-3006)
 * ignore saved replication_factor strategy_option for NTS (CASSANDRA-3011)
 * make sure pre-truncate CL segments are discarded (CASSANDRA-2950)


0.8.3
 * add ability to drop local reads/writes that are going to timeout
   (CASSANDRA-2943)
 * revamp token removal process, keep gossip states for 3 days (CASSANDRA-2496)
 * don't accept extra args for 0-arg nodetool commands (CASSANDRA-2740)
 * log unavailableexception details at debug level (CASSANDRA-2856)
 * expose data_dir though jmx (CASSANDRA-2770)
 * don't include tmp files as sstable when create cfs (CASSANDRA-2929)
 * log Java classpath on startup (CASSANDRA-2895)
 * keep gossipped version in sync with actual on migration coordinator 
   (CASSANDRA-2946)
 * use lazy initialization instead of class initialization in NodeId
   (CASSANDRA-2953)
 * check column family validity in nodetool repair (CASSANDRA-2933)
 * speedup bytes to hex conversions dramatically (CASSANDRA-2850)
 * Flush memtables on shutdown when durable writes are disabled 
   (CASSANDRA-2958)
 * improved POSIX compatibility of start scripts (CASsANDRA-2965)
 * add counter support to Hadoop InputFormat (CASSANDRA-2981)
 * fix bug where dirty commitlog segments were removed (and avoid keeping 
   segments with no post-flush activity permanently dirty) (CASSANDRA-2829)
 * fix throwing exception with batch mutation of counter super columns
   (CASSANDRA-2949)
 * ignore system tables during repair (CASSANDRA-2979)
 * throw exception when NTS is given replication_factor as an option
   (CASSANDRA-2960)
 * fix assertion error during compaction of counter CFs (CASSANDRA-2968)
 * avoid trying to create index names, when no index exists (CASSANDRA-2867)
 * don't sample the system table when choosing a bootstrap token
   (CASSANDRA-2825)
 * gossiper notifies of local state changes (CASSANDRA-2948)
 * add asynchronous and half-sync/half-async (hsha) thrift servers 
   (CASSANDRA-1405)
 * fix potential use of free'd native memory in SerializingCache 
   (CASSANDRA-2951)
 * prune index scan resultset back to original request for lazy
   resultset expansion case (CASSANDRA-2964)
 * (Hadoop) fail jobs when Cassandra node has failed but TaskTracker
    has not (CASSANDRA-2388)


0.8.2
 * CQL: 
   - include only one row per unique key for IN queries (CASSANDRA-2717)
   - respect client timestamp on full row deletions (CASSANDRA-2912)
 * improve thread-safety in StreamOutSession (CASSANDRA-2792)
 * allow deleting a row and updating indexed columns in it in the
   same mutation (CASSANDRA-2773)
 * Expose number of threads blocked on submitting memtable to flush
   in JMX (CASSANDRA-2817)
 * add ability to return "endpoints" to nodetool (CASSANDRA-2776)
 * Add support for multiple (comma-delimited) coordinator addresses
   to ColumnFamilyInputFormat (CASSANDRA-2807)
 * fix potential NPE while scheduling read repair for range slice
   (CASSANDRA-2823)
 * Fix race in SystemTable.getCurrentLocalNodeId (CASSANDRA-2824)
 * Correctly set default for replicate_on_write (CASSANDRA-2835)
 * improve nodetool compactionstats formatting (CASSANDRA-2844)
 * fix index-building status display (CASSANDRA-2853)
 * fix CLI perpetuating obsolete KsDef.replication_factor (CASSANDRA-2846)
 * improve cli treatment of multiline comments (CASSANDRA-2852)
 * handle row tombstones correctly in EchoedRow (CASSANDRA-2786)
 * add MessagingService.get[Recently]DroppedMessages and
   StorageService.getExceptionCount (CASSANDRA-2804)
 * fix possibility of spurious UnavailableException for LOCAL_QUORUM
   reads with dynamic snitch + read repair disabled (CASSANDRA-2870)
 * add ant-optional as dependence for the debian package (CASSANDRA-2164)
 * add option to specify limit for get_slice in the CLI (CASSANDRA-2646)
 * decrease HH page size (CASSANDRA-2832)
 * reset cli keyspace after dropping the current one (CASSANDRA-2763)
 * add KeyRange option to Hadoop inputformat (CASSANDRA-1125)
 * fix protocol versioning (CASSANDRA-2818, 2860)
 * support spaces in path to log4j configuration (CASSANDRA-2383)
 * avoid including inferred types in CF update (CASSANDRA-2809)
 * fix JMX bulkload call (CASSANDRA-2908)
 * fix updating KS with durable_writes=false (CASSANDRA-2907)
 * add simplified facade to SSTableWriter for bulk loading use
   (CASSANDRA-2911)
 * fix re-using index CF sstable names after drop/recreate (CASSANDRA-2872)
 * prepend CF to default index names (CASSANDRA-2903)
 * fix hint replay (CASSANDRA-2928)
 * Properly synchronize repair's merkle tree computation (CASSANDRA-2816)


0.8.1
 * CQL:
   - support for insert, delete in BATCH (CASSANDRA-2537)
   - support for IN to SELECT, UPDATE (CASSANDRA-2553)
   - timestamp support for INSERT, UPDATE, and BATCH (CASSANDRA-2555)
   - TTL support (CASSANDRA-2476)
   - counter support (CASSANDRA-2473)
   - ALTER COLUMNFAMILY (CASSANDRA-1709)
   - DROP INDEX (CASSANDRA-2617)
   - add SCHEMA/TABLE as aliases for KS/CF (CASSANDRA-2743)
   - server handles wait-for-schema-agreement (CASSANDRA-2756)
   - key alias support (CASSANDRA-2480)
 * add support for comparator parameters and a generic ReverseType
   (CASSANDRA-2355)
 * add CompositeType and DynamicCompositeType (CASSANDRA-2231)
 * optimize batches containing multiple updates to the same row
   (CASSANDRA-2583)
 * adjust hinted handoff page size to avoid OOM with large columns 
   (CASSANDRA-2652)
 * mark BRAF buffer invalid post-flush so we don't re-flush partial
   buffers again, especially on CL writes (CASSANDRA-2660)
 * add DROP INDEX support to CLI (CASSANDRA-2616)
 * don't perform HH to client-mode [storageproxy] nodes (CASSANDRA-2668)
 * Improve forceDeserialize/getCompactedRow encapsulation (CASSANDRA-2659)
 * Don't write CounterUpdateColumn to disk in tests (CASSANDRA-2650)
 * Add sstable bulk loading utility (CASSANDRA-1278)
 * avoid replaying hints to dropped columnfamilies (CASSANDRA-2685)
 * add placeholders for missing rows in range query pseudo-RR (CASSANDRA-2680)
 * remove no-op HHOM.renameHints (CASSANDRA-2693)
 * clone super columns to avoid modifying them during flush (CASSANDRA-2675)
 * allow writes to bypass the commitlog for certain keyspaces (CASSANDRA-2683)
 * avoid NPE when bypassing commitlog during memtable flush (CASSANDRA-2781)
 * Added support for making bootstrap retry if nodes flap (CASSANDRA-2644)
 * Added statusthrift to nodetool to report if thrift server is running (CASSANDRA-2722)
 * Fixed rows being cached if they do not exist (CASSANDRA-2723)
 * Support passing tableName and cfName to RowCacheProviders (CASSANDRA-2702)
 * close scrub file handles (CASSANDRA-2669)
 * throttle migration replay (CASSANDRA-2714)
 * optimize column serializer creation (CASSANDRA-2716)
 * Added support for making bootstrap retry if nodes flap (CASSANDRA-2644)
 * Added statusthrift to nodetool to report if thrift server is running
   (CASSANDRA-2722)
 * Fixed rows being cached if they do not exist (CASSANDRA-2723)
 * fix truncate/compaction race (CASSANDRA-2673)
 * workaround large resultsets causing large allocation retention
   by nio sockets (CASSANDRA-2654)
 * fix nodetool ring use with Ec2Snitch (CASSANDRA-2733)
 * fix removing columns and subcolumns that are supressed by a row or
   supercolumn tombstone during replica resolution (CASSANDRA-2590)
 * support sstable2json against snapshot sstables (CASSANDRA-2386)
 * remove active-pull schema requests (CASSANDRA-2715)
 * avoid marking entire list of sstables as actively being compacted
   in multithreaded compaction (CASSANDRA-2765)
 * seek back after deserializing a row to update cache with (CASSANDRA-2752)
 * avoid skipping rows in scrub for counter column family (CASSANDRA-2759)
 * fix ConcurrentModificationException in repair when dealing with 0.7 node
   (CASSANDRA-2767)
 * use threadsafe collections for StreamInSession (CASSANDRA-2766)
 * avoid infinite loop when creating merkle tree (CASSANDRA-2758)
 * avoids unmarking compacting sstable prematurely in cleanup (CASSANDRA-2769)
 * fix NPE when the commit log is bypassed (CASSANDRA-2718)
 * don't throw an exception in SS.isRPCServerRunning (CASSANDRA-2721)
 * make stress.jar executable (CASSANDRA-2744)
 * add daemon mode to java stress (CASSANDRA-2267)
 * expose the DC and rack of a node through JMX and nodetool ring (CASSANDRA-2531)
 * fix cache mbean getSize (CASSANDRA-2781)
 * Add Date, Float, Double, and Boolean types (CASSANDRA-2530)
 * Add startup flag to renew counter node id (CASSANDRA-2788)
 * add jamm agent to cassandra.bat (CASSANDRA-2787)
 * fix repair hanging if a neighbor has nothing to send (CASSANDRA-2797)
 * purge tombstone even if row is in only one sstable (CASSANDRA-2801)
 * Fix wrong purge of deleted cf during compaction (CASSANDRA-2786)
 * fix race that could result in Hadoop writer failing to throw an
   exception encountered after close() (CASSANDRA-2755)
 * fix scan wrongly throwing assertion error (CASSANDRA-2653)
 * Always use even distribution for merkle tree with RandomPartitionner
   (CASSANDRA-2841)
 * fix describeOwnership for OPP (CASSANDRA-2800)
 * ensure that string tokens do not contain commas (CASSANDRA-2762)


0.8.0-final
 * fix CQL grammar warning and cqlsh regression from CASSANDRA-2622
 * add ant generate-cql-html target (CASSANDRA-2526)
 * update CQL consistency levels (CASSANDRA-2566)
 * debian packaging fixes (CASSANDRA-2481, 2647)
 * fix UUIDType, IntegerType for direct buffers (CASSANDRA-2682, 2684)
 * switch to native Thrift for Hadoop map/reduce (CASSANDRA-2667)
 * fix StackOverflowError when building from eclipse (CASSANDRA-2687)
 * only provide replication_factor to strategy_options "help" for
   SimpleStrategy, OldNetworkTopologyStrategy (CASSANDRA-2678, 2713)
 * fix exception adding validators to non-string columns (CASSANDRA-2696)
 * avoid instantiating DatabaseDescriptor in JDBC (CASSANDRA-2694)
 * fix potential stack overflow during compaction (CASSANDRA-2626)
 * clone super columns to avoid modifying them during flush (CASSANDRA-2675)
 * reset underlying iterator in EchoedRow constructor (CASSANDRA-2653)


0.8.0-rc1
 * faster flushes and compaction from fixing excessively pessimistic 
   rebuffering in BRAF (CASSANDRA-2581)
 * fix returning null column values in the python cql driver (CASSANDRA-2593)
 * fix merkle tree splitting exiting early (CASSANDRA-2605)
 * snapshot_before_compaction directory name fix (CASSANDRA-2598)
 * Disable compaction throttling during bootstrap (CASSANDRA-2612) 
 * fix CQL treatment of > and < operators in range slices (CASSANDRA-2592)
 * fix potential double-application of counter updates on commitlog replay
   by moving replay position from header to sstable metadata (CASSANDRA-2419)
 * JDBC CQL driver exposes getColumn for access to timestamp
 * JDBC ResultSetMetadata properties added to AbstractType
 * r/m clustertool (CASSANDRA-2607)
 * add support for presenting row key as a column in CQL result sets 
   (CASSANDRA-2622)
 * Don't allow {LOCAL|EACH}_QUORUM unless strategy is NTS (CASSANDRA-2627)
 * validate keyspace strategy_options during CQL create (CASSANDRA-2624)
 * fix empty Result with secondary index when limit=1 (CASSANDRA-2628)
 * Fix regression where bootstrapping a node with no schema fails
   (CASSANDRA-2625)
 * Allow removing LocationInfo sstables (CASSANDRA-2632)
 * avoid attempting to replay mutations from dropped keyspaces (CASSANDRA-2631)
 * avoid using cached position of a key when GT is requested (CASSANDRA-2633)
 * fix counting bloom filter true positives (CASSANDRA-2637)
 * initialize local ep state prior to gossip startup if needed (CASSANDRA-2638)
 * fix counter increment lost after restart (CASSANDRA-2642)
 * add quote-escaping via backslash to CLI (CASSANDRA-2623)
 * fix pig example script (CASSANDRA-2487)
 * fix dynamic snitch race in adding latencies (CASSANDRA-2618)
 * Start/stop cassandra after more important services such as mdadm in
   debian packaging (CASSANDRA-2481)


0.8.0-beta2
 * fix NPE compacting index CFs (CASSANDRA-2528)
 * Remove checking all column families on startup for compaction candidates 
   (CASSANDRA-2444)
 * validate CQL create keyspace options (CASSANDRA-2525)
 * fix nodetool setcompactionthroughput (CASSANDRA-2550)
 * move	gossip heartbeat back to its own thread (CASSANDRA-2554)
 * validate cql TRUNCATE columnfamily before truncating (CASSANDRA-2570)
 * fix batch_mutate for mixed standard-counter mutations (CASSANDRA-2457)
 * disallow making schema changes to system keyspace (CASSANDRA-2563)
 * fix sending mutation messages multiple times (CASSANDRA-2557)
 * fix incorrect use of NBHM.size in ReadCallback that could cause
   reads to time out even when responses were received (CASSANDRA-2552)
 * trigger read repair correctly for LOCAL_QUORUM reads (CASSANDRA-2556)
 * Allow configuring the number of compaction thread (CASSANDRA-2558)
 * forceUserDefinedCompaction will attempt to compact what it is given
   even if the pessimistic estimate is that there is not enough disk space;
   automatic compactions will only compact 2 or more sstables (CASSANDRA-2575)
 * refuse to apply migrations with older timestamps than the current 
   schema (CASSANDRA-2536)
 * remove unframed Thrift transport option
 * include indexes in snapshots (CASSANDRA-2596)
 * improve ignoring of obsolete mutations in index maintenance (CASSANDRA-2401)
 * recognize attempt to drop just the index while leaving the column
   definition alone (CASSANDRA-2619)
  

0.8.0-beta1
 * remove Avro RPC support (CASSANDRA-926)
 * support for columns that act as incr/decr counters 
   (CASSANDRA-1072, 1937, 1944, 1936, 2101, 2093, 2288, 2105, 2384, 2236, 2342,
   2454)
 * CQL (CASSANDRA-1703, 1704, 1705, 1706, 1707, 1708, 1710, 1711, 1940, 
   2124, 2302, 2277, 2493)
 * avoid double RowMutation serialization on write path (CASSANDRA-1800)
 * make NetworkTopologyStrategy the default (CASSANDRA-1960)
 * configurable internode encryption (CASSANDRA-1567, 2152)
 * human readable column names in sstable2json output (CASSANDRA-1933)
 * change default JMX port to 7199 (CASSANDRA-2027)
 * backwards compatible internal messaging (CASSANDRA-1015)
 * atomic switch of memtables and sstables (CASSANDRA-2284)
 * add pluggable SeedProvider (CASSANDRA-1669)
 * Fix clustertool to not throw exception when calling get_endpoints (CASSANDRA-2437)
 * upgrade to thrift 0.6 (CASSANDRA-2412) 
 * repair works on a token range instead of full ring (CASSANDRA-2324)
 * purge tombstones from row cache (CASSANDRA-2305)
 * push replication_factor into strategy_options (CASSANDRA-1263)
 * give snapshots the same name on each node (CASSANDRA-1791)
 * remove "nodetool loadbalance" (CASSANDRA-2448)
 * multithreaded compaction (CASSANDRA-2191)
 * compaction throttling (CASSANDRA-2156)
 * add key type information and alias (CASSANDRA-2311, 2396)
 * cli no longer divides read_repair_chance by 100 (CASSANDRA-2458)
 * made CompactionInfo.getTaskType return an enum (CASSANDRA-2482)
 * add a server-wide cap on measured memtable memory usage and aggressively
   flush to keep under that threshold (CASSANDRA-2006)
 * add unified UUIDType (CASSANDRA-2233)
 * add off-heap row cache support (CASSANDRA-1969)


0.7.5
 * improvements/fixes to PIG driver (CASSANDRA-1618, CASSANDRA-2387,
   CASSANDRA-2465, CASSANDRA-2484)
 * validate index names (CASSANDRA-1761)
 * reduce contention on Table.flusherLock (CASSANDRA-1954)
 * try harder to detect failures during streaming, cleaning up temporary
   files more reliably (CASSANDRA-2088)
 * shut down server for OOM on a Thrift thread (CASSANDRA-2269)
 * fix tombstone handling in repair and sstable2json (CASSANDRA-2279)
 * preserve version when streaming data from old sstables (CASSANDRA-2283)
 * don't start repair if a neighboring node is marked as dead (CASSANDRA-2290)
 * purge tombstones from row cache (CASSANDRA-2305)
 * Avoid seeking when sstable2json exports the entire file (CASSANDRA-2318)
 * clear Built flag in system table when dropping an index (CASSANDRA-2320)
 * don't allow arbitrary argument for stress.java (CASSANDRA-2323)
 * validate values for index predicates in get_indexed_slice (CASSANDRA-2328)
 * queue secondary indexes for flush before the parent (CASSANDRA-2330)
 * allow job configuration to set the CL used in Hadoop jobs (CASSANDRA-2331)
 * add memtable_flush_queue_size defaulting to 4 (CASSANDRA-2333)
 * Allow overriding of initial_token, storage_port and rpc_port from system
   properties (CASSANDRA-2343)
 * fix comparator used for non-indexed secondary expressions in index scan
   (CASSANDRA-2347)
 * ensure size calculation and write phase of large-row compaction use
   the same threshold for TTL expiration (CASSANDRA-2349)
 * fix race when iterating CFs during add/drop (CASSANDRA-2350)
 * add ConsistencyLevel command to CLI (CASSANDRA-2354)
 * allow negative numbers in the cli (CASSANDRA-2358)
 * hard code serialVersionUID for tokens class (CASSANDRA-2361)
 * fix potential infinite loop in ByteBufferUtil.inputStream (CASSANDRA-2365)
 * fix encoding bugs in HintedHandoffManager, SystemTable when default
   charset is not UTF8 (CASSANDRA-2367)
 * avoids having removed node reappearing in Gossip (CASSANDRA-2371)
 * fix incorrect truncation of long to int when reading columns via block
   index (CASSANDRA-2376)
 * fix NPE during stream session (CASSANDRA-2377)
 * fix race condition that could leave orphaned data files when dropping CF or
   KS (CASSANDRA-2381)
 * fsync statistics component on write (CASSANDRA-2382)
 * fix duplicate results from CFS.scan (CASSANDRA-2406)
 * add IntegerType to CLI help (CASSANDRA-2414)
 * avoid caching token-only decoratedkeys (CASSANDRA-2416)
 * convert mmap assertion to if/throw so scrub can catch it (CASSANDRA-2417)
 * don't overwrite gc log (CASSANDR-2418)
 * invalidate row cache for streamed row to avoid inconsitencies
   (CASSANDRA-2420)
 * avoid copies in range/index scans (CASSANDRA-2425)
 * make sure we don't wipe data during cleanup if the node has not join
   the ring (CASSANDRA-2428)
 * Try harder to close files after compaction (CASSANDRA-2431)
 * re-set bootstrapped flag after move finishes (CASSANDRA-2435)
 * display validation_class in CLI 'describe keyspace' (CASSANDRA-2442)
 * make cleanup compactions cleanup the row cache (CASSANDRA-2451)
 * add column fields validation to scrub (CASSANDRA-2460)
 * use 64KB flush buffer instead of in_memory_compaction_limit (CASSANDRA-2463)
 * fix backslash substitutions in CLI (CASSANDRA-2492)
 * disable cache saving for system CFS (CASSANDRA-2502)
 * fixes for verifying destination availability under hinted conditions
   so UE can be thrown intead of timing out (CASSANDRA-2514)
 * fix update of validation class in column metadata (CASSANDRA-2512)
 * support LOCAL_QUORUM, EACH_QUORUM CLs outside of NTS (CASSANDRA-2516)
 * preserve version when streaming data from old sstables (CASSANDRA-2283)
 * fix backslash substitutions in CLI (CASSANDRA-2492)
 * count a row deletion as one operation towards memtable threshold 
   (CASSANDRA-2519)
 * support LOCAL_QUORUM, EACH_QUORUM CLs outside of NTS (CASSANDRA-2516)


0.7.4
 * add nodetool join command (CASSANDRA-2160)
 * fix secondary indexes on pre-existing or streamed data (CASSANDRA-2244)
 * initialize endpoint in gossiper earlier (CASSANDRA-2228)
 * add ability to write to Cassandra from Pig (CASSANDRA-1828)
 * add rpc_[min|max]_threads (CASSANDRA-2176)
 * add CL.TWO, CL.THREE (CASSANDRA-2013)
 * avoid exporting an un-requested row in sstable2json, when exporting 
   a key that does not exist (CASSANDRA-2168)
 * add incremental_backups option (CASSANDRA-1872)
 * add configurable row limit to Pig loadfunc (CASSANDRA-2276)
 * validate column values in batches as well as single-Column inserts
   (CASSANDRA-2259)
 * move sample schema from cassandra.yaml to schema-sample.txt,
   a cli scripts (CASSANDRA-2007)
 * avoid writing empty rows when scrubbing tombstoned rows (CASSANDRA-2296)
 * fix assertion error in range and index scans for CL < ALL
   (CASSANDRA-2282)
 * fix commitlog replay when flush position refers to data that didn't
   get synced before server died (CASSANDRA-2285)
 * fix fd leak in sstable2json with non-mmap'd i/o (CASSANDRA-2304)
 * reduce memory use during streaming of multiple sstables (CASSANDRA-2301)
 * purge tombstoned rows from cache after GCGraceSeconds (CASSANDRA-2305)
 * allow zero replicas in a NTS datacenter (CASSANDRA-1924)
 * make range queries respect snitch for local replicas (CASSANDRA-2286)
 * fix HH delivery when column index is larger than 2GB (CASSANDRA-2297)
 * make 2ary indexes use parent CF flush thresholds during initial build
   (CASSANDRA-2294)
 * update memtable_throughput to be a long (CASSANDRA-2158)


0.7.3
 * Keep endpoint state until aVeryLongTime (CASSANDRA-2115)
 * lower-latency read repair (CASSANDRA-2069)
 * add hinted_handoff_throttle_delay_in_ms option (CASSANDRA-2161)
 * fixes for cache save/load (CASSANDRA-2172, -2174)
 * Handle whole-row deletions in CFOutputFormat (CASSANDRA-2014)
 * Make memtable_flush_writers flush in parallel (CASSANDRA-2178)
 * Add compaction_preheat_key_cache option (CASSANDRA-2175)
 * refactor stress.py to have only one copy of the format string 
   used for creating row keys (CASSANDRA-2108)
 * validate index names for \w+ (CASSANDRA-2196)
 * Fix Cassandra cli to respect timeout if schema does not settle 
   (CASSANDRA-2187)
 * fix for compaction and cleanup writing old-format data into new-version 
   sstable (CASSANDRA-2211, -2216)
 * add nodetool scrub (CASSANDRA-2217, -2240)
 * fix sstable2json large-row pagination (CASSANDRA-2188)
 * fix EOFing on requests for the last bytes in a file (CASSANDRA-2213)
 * fix BufferedRandomAccessFile bugs (CASSANDRA-2218, -2241)
 * check for memtable flush_after_mins exceeded every 10s (CASSANDRA-2183)
 * fix cache saving on Windows (CASSANDRA-2207)
 * add validateSchemaAgreement call + synchronization to schema
   modification operations (CASSANDRA-2222)
 * fix for reversed slice queries on large rows (CASSANDRA-2212)
 * fat clients were writing local data (CASSANDRA-2223)
 * set DEFAULT_MEMTABLE_LIFETIME_IN_MINS to 24h
 * improve detection and cleanup of partially-written sstables 
   (CASSANDRA-2206)
 * fix supercolumn de/serialization when subcolumn comparator is different
   from supercolumn's (CASSANDRA-2104)
 * fix starting up on Windows when CASSANDRA_HOME contains whitespace
   (CASSANDRA-2237)
 * add [get|set][row|key]cacheSavePeriod to JMX (CASSANDRA-2100)
 * fix Hadoop ColumnFamilyOutputFormat dropping of mutations
   when batch fills up (CASSANDRA-2255)
 * move file deletions off of scheduledtasks executor (CASSANDRA-2253)


0.7.2
 * copy DecoratedKey.key when inserting into caches to avoid retaining
   a reference to the underlying buffer (CASSANDRA-2102)
 * format subcolumn names with subcomparator (CASSANDRA-2136)
 * fix column bloom filter deserialization (CASSANDRA-2165)


0.7.1
 * refactor MessageDigest creation code. (CASSANDRA-2107)
 * buffer network stack to avoid inefficient small TCP messages while avoiding
   the nagle/delayed ack problem (CASSANDRA-1896)
 * check log4j configuration for changes every 10s (CASSANDRA-1525, 1907)
 * more-efficient cross-DC replication (CASSANDRA-1530, -2051, -2138)
 * avoid polluting page cache with commitlog or sstable writes
   and seq scan operations (CASSANDRA-1470)
 * add RMI authentication options to nodetool (CASSANDRA-1921)
 * make snitches configurable at runtime (CASSANDRA-1374)
 * retry hadoop split requests on connection failure (CASSANDRA-1927)
 * implement describeOwnership for BOP, COPP (CASSANDRA-1928)
 * make read repair behave as expected for ConsistencyLevel > ONE
   (CASSANDRA-982, 2038)
 * distributed test harness (CASSANDRA-1859, 1964)
 * reduce flush lock contention (CASSANDRA-1930)
 * optimize supercolumn deserialization (CASSANDRA-1891)
 * fix CFMetaData.apply to only compare objects of the same class 
   (CASSANDRA-1962)
 * allow specifying specific SSTables to compact from JMX (CASSANDRA-1963)
 * fix race condition in MessagingService.targets (CASSANDRA-1959, 2094, 2081)
 * refuse to open sstables from a future version (CASSANDRA-1935)
 * zero-copy reads (CASSANDRA-1714)
 * fix copy bounds for word Text in wordcount demo (CASSANDRA-1993)
 * fixes for contrib/javautils (CASSANDRA-1979)
 * check more frequently for memtable expiration (CASSANDRA-2000)
 * fix writing SSTable column count statistics (CASSANDRA-1976)
 * fix streaming of multiple CFs during bootstrap (CASSANDRA-1992)
 * explicitly set JVM GC new generation size with -Xmn (CASSANDRA-1968)
 * add short options for CLI flags (CASSANDRA-1565)
 * make keyspace argument to "describe keyspace" in CLI optional
   when authenticated to keyspace already (CASSANDRA-2029)
 * added option to specify -Dcassandra.join_ring=false on startup
   to allow "warm spare" nodes or performing JMX maintenance before
   joining the ring (CASSANDRA-526)
 * log migrations at INFO (CASSANDRA-2028)
 * add CLI verbose option in file mode (CASSANDRA-2030)
 * add single-line "--" comments to CLI (CASSANDRA-2032)
 * message serialization tests (CASSANDRA-1923)
 * switch from ivy to maven-ant-tasks (CASSANDRA-2017)
 * CLI attempts to block for new schema to propagate (CASSANDRA-2044)
 * fix potential overflow in nodetool cfstats (CASSANDRA-2057)
 * add JVM shutdownhook to sync commitlog (CASSANDRA-1919)
 * allow nodes to be up without being part of  normal traffic (CASSANDRA-1951)
 * fix CLI "show keyspaces" with null options on NTS (CASSANDRA-2049)
 * fix possible ByteBuffer race conditions (CASSANDRA-2066)
 * reduce garbage generated by MessagingService to prevent load spikes
   (CASSANDRA-2058)
 * fix math in RandomPartitioner.describeOwnership (CASSANDRA-2071)
 * fix deletion of sstable non-data components (CASSANDRA-2059)
 * avoid blocking gossip while deleting handoff hints (CASSANDRA-2073)
 * ignore messages from newer versions, keep track of nodes in gossip 
   regardless of version (CASSANDRA-1970)
 * cache writing moved to CompactionManager to reduce i/o contention and
   updated to use non-cache-polluting writes (CASSANDRA-2053)
 * page through large rows when exporting to JSON (CASSANDRA-2041)
 * add flush_largest_memtables_at and reduce_cache_sizes_at options
   (CASSANDRA-2142)
 * add cli 'describe cluster' command (CASSANDRA-2127)
 * add cli support for setting username/password at 'connect' command 
   (CASSANDRA-2111)
 * add -D option to Stress.java to allow reading hosts from a file 
   (CASSANDRA-2149)
 * bound hints CF throughput between 32M and 256M (CASSANDRA-2148)
 * continue starting when invalid saved cache entries are encountered
   (CASSANDRA-2076)
 * add max_hint_window_in_ms option (CASSANDRA-1459)


0.7.0-final
 * fix offsets to ByteBuffer.get (CASSANDRA-1939)


0.7.0-rc4
 * fix cli crash after backgrounding (CASSANDRA-1875)
 * count timeouts in storageproxy latencies, and include latency 
   histograms in StorageProxyMBean (CASSANDRA-1893)
 * fix CLI get recognition of supercolumns (CASSANDRA-1899)
 * enable keepalive on intra-cluster sockets (CASSANDRA-1766)
 * count timeouts towards dynamicsnitch latencies (CASSANDRA-1905)
 * Expose index-building status in JMX + cli schema description
   (CASSANDRA-1871)
 * allow [LOCAL|EACH]_QUORUM to be used with non-NetworkTopology 
   replication Strategies
 * increased amount of index locks for faster commitlog replay
 * collect secondary index tombstones immediately (CASSANDRA-1914)
 * revert commitlog changes from #1780 (CASSANDRA-1917)
 * change RandomPartitioner min token to -1 to avoid collision w/
   tokens on actual nodes (CASSANDRA-1901)
 * examine the right nibble when validating TimeUUID (CASSANDRA-1910)
 * include secondary indexes in cleanup (CASSANDRA-1916)
 * CFS.scrubDataDirectories should also cleanup invalid secondary indexes
   (CASSANDRA-1904)
 * ability to disable/enable gossip on nodes to force them down
   (CASSANDRA-1108)


0.7.0-rc3
 * expose getNaturalEndpoints in StorageServiceMBean taking byte[]
   key; RMI cannot serialize ByteBuffer (CASSANDRA-1833)
 * infer org.apache.cassandra.locator for replication strategy classes
   when not otherwise specified
 * validation that generates less garbage (CASSANDRA-1814)
 * add TTL support to CLI (CASSANDRA-1838)
 * cli defaults to bytestype for subcomparator when creating
   column families (CASSANDRA-1835)
 * unregister index MBeans when index is dropped (CASSANDRA-1843)
 * make ByteBufferUtil.clone thread-safe (CASSANDRA-1847)
 * change exception for read requests during bootstrap from 
   InvalidRequest to Unavailable (CASSANDRA-1862)
 * respect row-level tombstones post-flush in range scans
   (CASSANDRA-1837)
 * ReadResponseResolver check digests against each other (CASSANDRA-1830)
 * return InvalidRequest when remove of subcolumn without supercolumn
   is requested (CASSANDRA-1866)
 * flush before repair (CASSANDRA-1748)
 * SSTableExport validates key order (CASSANDRA-1884)
 * large row support for SSTableExport (CASSANDRA-1867)
 * Re-cache hot keys post-compaction without hitting disk (CASSANDRA-1878)
 * manage read repair in coordinator instead of data source, to
   provide latency information to dynamic snitch (CASSANDRA-1873)


0.7.0-rc2
 * fix live-column-count of slice ranges including tombstoned supercolumn 
   with live subcolumn (CASSANDRA-1591)
 * rename o.a.c.internal.AntientropyStage -> AntiEntropyStage,
   o.a.c.request.Request_responseStage -> RequestResponseStage,
   o.a.c.internal.Internal_responseStage -> InternalResponseStage
 * add AbstractType.fromString (CASSANDRA-1767)
 * require index_type to be present when specifying index_name
   on ColumnDef (CASSANDRA-1759)
 * fix add/remove index bugs in CFMetadata (CASSANDRA-1768)
 * rebuild Strategy during system_update_keyspace (CASSANDRA-1762)
 * cli updates prompt to ... in continuation lines (CASSANDRA-1770)
 * support multiple Mutations per key in hadoop ColumnFamilyOutputFormat
   (CASSANDRA-1774)
 * improvements to Debian init script (CASSANDRA-1772)
 * use local classloader to check for version.properties (CASSANDRA-1778)
 * Validate that column names in column_metadata are valid for the
   defined comparator, and decode properly in cli (CASSANDRA-1773)
 * use cross-platform newlines in cli (CASSANDRA-1786)
 * add ExpiringColumn support to sstable import/export (CASSANDRA-1754)
 * add flush for each append to periodic commitlog mode; added
   periodic_without_flush option to disable this (CASSANDRA-1780)
 * close file handle used for post-flush truncate (CASSANDRA-1790)
 * various code cleanup (CASSANDRA-1793, -1794, -1795)
 * fix range queries against wrapped range (CASSANDRA-1781)
 * fix consistencylevel calculations for NetworkTopologyStrategy
   (CASSANDRA-1804)
 * cli support index type enum names (CASSANDRA-1810)
 * improved validation of column_metadata (CASSANDRA-1813)
 * reads at ConsistencyLevel > 1 throw UnavailableException
   immediately if insufficient live nodes exist (CASSANDRA-1803)
 * copy bytebuffers for local writes to avoid retaining the entire
   Thrift frame (CASSANDRA-1801)
 * fix NPE adding index to column w/o prior metadata (CASSANDRA-1764)
 * reduce fat client timeout (CASSANDRA-1730)
 * fix botched merge of CASSANDRA-1316


0.7.0-rc1
 * fix compaction and flush races with schema updates (CASSANDRA-1715)
 * add clustertool, config-converter, sstablekeys, and schematool 
   Windows .bat files (CASSANDRA-1723)
 * reject range queries received during bootstrap (CASSANDRA-1739)
 * fix wrapping-range queries on non-minimum token (CASSANDRA-1700)
 * add nodetool cfhistogram (CASSANDRA-1698)
 * limit repaired ranges to what the nodes have in common (CASSANDRA-1674)
 * index scan treats missing columns as not matching secondary
   expressions (CASSANDRA-1745)
 * Fix misuse of DataOutputBuffer.getData in AntiEntropyService
   (CASSANDRA-1729)
 * detect and warn when obsolete version of JNA is present (CASSANDRA-1760)
 * reduce fat client timeout (CASSANDRA-1730)
 * cleanup smallest CFs first to increase free temp space for larger ones
   (CASSANDRA-1811)
 * Update windows .bat files to work outside of main Cassandra
   directory (CASSANDRA-1713)
 * fix read repair regression from 0.6.7 (CASSANDRA-1727)
 * more-efficient read repair (CASSANDRA-1719)
 * fix hinted handoff replay (CASSANDRA-1656)
 * log type of dropped messages (CASSANDRA-1677)
 * upgrade to SLF4J 1.6.1
 * fix ByteBuffer bug in ExpiringColumn.updateDigest (CASSANDRA-1679)
 * fix IntegerType.getString (CASSANDRA-1681)
 * make -Djava.net.preferIPv4Stack=true the default (CASSANDRA-628)
 * add INTERNAL_RESPONSE verb to differentiate from responses related
   to client requests (CASSANDRA-1685)
 * log tpstats when dropping messages (CASSANDRA-1660)
 * include unreachable nodes in describeSchemaVersions (CASSANDRA-1678)
 * Avoid dropping messages off the client request path (CASSANDRA-1676)
 * fix jna errno reporting (CASSANDRA-1694)
 * add friendlier error for UnknownHostException on startup (CASSANDRA-1697)
 * include jna dependency in RPM package (CASSANDRA-1690)
 * add --skip-keys option to stress.py (CASSANDRA-1696)
 * improve cli handling of non-string keys and column names 
   (CASSANDRA-1701, -1693)
 * r/m extra subcomparator line in cli keyspaces output (CASSANDRA-1712)
 * add read repair chance to cli "show keyspaces"
 * upgrade to ConcurrentLinkedHashMap 1.1 (CASSANDRA-975)
 * fix index scan routing (CASSANDRA-1722)
 * fix tombstoning of supercolumns in range queries (CASSANDRA-1734)
 * clear endpoint cache after updating keyspace metadata (CASSANDRA-1741)
 * fix wrapping-range queries on non-minimum token (CASSANDRA-1700)
 * truncate includes secondary indexes (CASSANDRA-1747)
 * retain reference to PendingFile sstables (CASSANDRA-1749)
 * fix sstableimport regression (CASSANDRA-1753)
 * fix for bootstrap when no non-system tables are defined (CASSANDRA-1732)
 * handle replica unavailability in index scan (CASSANDRA-1755)
 * fix service initialization order deadlock (CASSANDRA-1756)
 * multi-line cli commands (CASSANDRA-1742)
 * fix race between snapshot and compaction (CASSANDRA-1736)
 * add listEndpointsPendingHints, deleteHintsForEndpoint JMX methods 
   (CASSANDRA-1551)


0.7.0-beta3
 * add strategy options to describe_keyspace output (CASSANDRA-1560)
 * log warning when using randomly generated token (CASSANDRA-1552)
 * re-organize JMX into .db, .net, .internal, .request (CASSANDRA-1217)
 * allow nodes to change IPs between restarts (CASSANDRA-1518)
 * remember ring state between restarts by default (CASSANDRA-1518)
 * flush index built flag so we can read it before log replay (CASSANDRA-1541)
 * lock row cache updates to prevent race condition (CASSANDRA-1293)
 * remove assertion causing rare (and harmless) error messages in
   commitlog (CASSANDRA-1330)
 * fix moving nodes with no keyspaces defined (CASSANDRA-1574)
 * fix unbootstrap when no data is present in a transfer range (CASSANDRA-1573)
 * take advantage of AVRO-495 to simplify our avro IDL (CASSANDRA-1436)
 * extend authorization hierarchy to column family (CASSANDRA-1554)
 * deletion support in secondary indexes (CASSANDRA-1571)
 * meaningful error message for invalid replication strategy class 
   (CASSANDRA-1566)
 * allow keyspace creation with RF > N (CASSANDRA-1428)
 * improve cli error handling (CASSANDRA-1580)
 * add cache save/load ability (CASSANDRA-1417, 1606, 1647)
 * add StorageService.getDrainProgress (CASSANDRA-1588)
 * Disallow bootstrap to an in-use token (CASSANDRA-1561)
 * Allow dynamic secondary index creation and destruction (CASSANDRA-1532)
 * log auto-guessed memtable thresholds (CASSANDRA-1595)
 * add ColumnDef support to cli (CASSANDRA-1583)
 * reduce index sample time by 75% (CASSANDRA-1572)
 * add cli support for column, strategy metadata (CASSANDRA-1578, 1612)
 * add cli support for schema modification (CASSANDRA-1584)
 * delete temp files on failed compactions (CASSANDRA-1596)
 * avoid blocking for dead nodes during removetoken (CASSANDRA-1605)
 * remove ConsistencyLevel.ZERO (CASSANDRA-1607)
 * expose in-progress compaction type in jmx (CASSANDRA-1586)
 * removed IClock & related classes from internals (CASSANDRA-1502)
 * fix removing tokens from SystemTable on decommission and removetoken
   (CASSANDRA-1609)
 * include CF metadata in cli 'show keyspaces' (CASSANDRA-1613)
 * switch from Properties to HashMap in PropertyFileSnitch to
   avoid synchronization bottleneck (CASSANDRA-1481)
 * PropertyFileSnitch configuration file renamed to 
   cassandra-topology.properties
 * add cli support for get_range_slices (CASSANDRA-1088, CASSANDRA-1619)
 * Make memtable flush thresholds per-CF instead of global 
   (CASSANDRA-1007, 1637)
 * add cli support for binary data without CfDef hints (CASSANDRA-1603)
 * fix building SSTable statistics post-stream (CASSANDRA-1620)
 * fix potential infinite loop in 2ary index queries (CASSANDRA-1623)
 * allow creating NTS keyspaces with no replicas configured (CASSANDRA-1626)
 * add jmx histogram of sstables accessed per read (CASSANDRA-1624)
 * remove system_rename_column_family and system_rename_keyspace from the
   client API until races can be fixed (CASSANDRA-1630, CASSANDRA-1585)
 * add cli sanity tests (CASSANDRA-1582)
 * update GC settings in cassandra.bat (CASSANDRA-1636)
 * cli support for index queries (CASSANDRA-1635)
 * cli support for updating schema memtable settings (CASSANDRA-1634)
 * cli --file option (CASSANDRA-1616)
 * reduce automatically chosen memtable sizes by 50% (CASSANDRA-1641)
 * move endpoint cache from snitch to strategy (CASSANDRA-1643)
 * fix commitlog recovery deleting the newly-created segment as well as
   the old ones (CASSANDRA-1644)
 * upgrade to Thrift 0.5 (CASSANDRA-1367)
 * renamed CL.DCQUORUM to LOCAL_QUORUM and DCQUORUMSYNC to EACH_QUORUM
 * cli truncate support (CASSANDRA-1653)
 * update GC settings in cassandra.bat (CASSANDRA-1636)
 * avoid logging when a node's ip/token is gossipped back to it (CASSANDRA-1666)


0.7-beta2
 * always use UTF-8 for hint keys (CASSANDRA-1439)
 * remove cassandra.yaml dependency from Hadoop and Pig (CASSADRA-1322)
 * expose CfDef metadata in describe_keyspaces (CASSANDRA-1363)
 * restore use of mmap_index_only option (CASSANDRA-1241)
 * dropping a keyspace with no column families generated an error 
   (CASSANDRA-1378)
 * rename RackAwareStrategy to OldNetworkTopologyStrategy, RackUnawareStrategy 
   to SimpleStrategy, DatacenterShardStrategy to NetworkTopologyStrategy,
   AbstractRackAwareSnitch to AbstractNetworkTopologySnitch (CASSANDRA-1392)
 * merge StorageProxy.mutate, mutateBlocking (CASSANDRA-1396)
 * faster UUIDType, LongType comparisons (CASSANDRA-1386, 1393)
 * fix setting read_repair_chance from CLI addColumnFamily (CASSANDRA-1399)
 * fix updates to indexed columns (CASSANDRA-1373)
 * fix race condition leaving to FileNotFoundException (CASSANDRA-1382)
 * fix sharded lock hash on index write path (CASSANDRA-1402)
 * add support for GT/E, LT/E in subordinate index clauses (CASSANDRA-1401)
 * cfId counter got out of sync when CFs were added (CASSANDRA-1403)
 * less chatty schema updates (CASSANDRA-1389)
 * rename column family mbeans. 'type' will now include either 
   'IndexColumnFamilies' or 'ColumnFamilies' depending on the CFS type.
   (CASSANDRA-1385)
 * disallow invalid keyspace and column family names. This includes name that
   matches a '^\w+' regex. (CASSANDRA-1377)
 * use JNA, if present, to take snapshots (CASSANDRA-1371)
 * truncate hints if starting 0.7 for the first time (CASSANDRA-1414)
 * fix FD leak in single-row slicepredicate queries (CASSANDRA-1416)
 * allow index expressions against columns that are not part of the 
   SlicePredicate (CASSANDRA-1410)
 * config-converter properly handles snitches and framed support 
   (CASSANDRA-1420)
 * remove keyspace argument from multiget_count (CASSANDRA-1422)
 * allow specifying cassandra.yaml location as (local or remote) URL
   (CASSANDRA-1126)
 * fix using DynamicEndpointSnitch with NetworkTopologyStrategy
   (CASSANDRA-1429)
 * Add CfDef.default_validation_class (CASSANDRA-891)
 * fix EstimatedHistogram.max (CASSANDRA-1413)
 * quorum read optimization (CASSANDRA-1622)
 * handle zero-length (or missing) rows during HH paging (CASSANDRA-1432)
 * include secondary indexes during schema migrations (CASSANDRA-1406)
 * fix commitlog header race during schema change (CASSANDRA-1435)
 * fix ColumnFamilyStoreMBeanIterator to use new type name (CASSANDRA-1433)
 * correct filename generated by xml->yaml converter (CASSANDRA-1419)
 * add CMSInitiatingOccupancyFraction=75 and UseCMSInitiatingOccupancyOnly
   to default JVM options
 * decrease jvm heap for cassandra-cli (CASSANDRA-1446)
 * ability to modify keyspaces and column family definitions on a live cluster
   (CASSANDRA-1285)
 * support for Hadoop Streaming [non-jvm map/reduce via stdin/out]
   (CASSANDRA-1368)
 * Move persistent sstable stats from the system table to an sstable component
   (CASSANDRA-1430)
 * remove failed bootstrap attempt from pending ranges when gossip times
   it out after 1h (CASSANDRA-1463)
 * eager-create tcp connections to other cluster members (CASSANDRA-1465)
 * enumerate stages and derive stage from message type instead of 
   transmitting separately (CASSANDRA-1465)
 * apply reversed flag during collation from different data sources
   (CASSANDRA-1450)
 * make failure to remove commitlog segment non-fatal (CASSANDRA-1348)
 * correct ordering of drain operations so CL.recover is no longer 
   necessary (CASSANDRA-1408)
 * removed keyspace from describe_splits method (CASSANDRA-1425)
 * rename check_schema_agreement to describe_schema_versions
   (CASSANDRA-1478)
 * fix QUORUM calculation for RF > 3 (CASSANDRA-1487)
 * remove tombstones during non-major compactions when bloom filter
   verifies that row does not exist in other sstables (CASSANDRA-1074)
 * nodes that coordinated a loadbalance in the past could not be seen by
   newly added nodes (CASSANDRA-1467)
 * exposed endpoint states (gossip details) via jmx (CASSANDRA-1467)
 * ensure that compacted sstables are not included when new readers are
   instantiated (CASSANDRA-1477)
 * by default, calculate heap size and memtable thresholds at runtime (CASSANDRA-1469)
 * fix races dealing with adding/dropping keyspaces and column families in
   rapid succession (CASSANDRA-1477)
 * clean up of Streaming system (CASSANDRA-1503, 1504, 1506)
 * add options to configure Thrift socket keepalive and buffer sizes (CASSANDRA-1426)
 * make contrib CassandraServiceDataCleaner recursive (CASSANDRA-1509)
 * min, max compaction threshold are configurable and persistent 
   per-ColumnFamily (CASSANDRA-1468)
 * fix replaying the last mutation in a commitlog unnecessarily 
   (CASSANDRA-1512)
 * invoke getDefaultUncaughtExceptionHandler from DTPE with the original
   exception rather than the ExecutionException wrapper (CASSANDRA-1226)
 * remove Clock from the Thrift (and Avro) API (CASSANDRA-1501)
 * Close intra-node sockets when connection is broken (CASSANDRA-1528)
 * RPM packaging spec file (CASSANDRA-786)
 * weighted request scheduler (CASSANDRA-1485)
 * treat expired columns as deleted (CASSANDRA-1539)
 * make IndexInterval configurable (CASSANDRA-1488)
 * add describe_snitch to Thrift API (CASSANDRA-1490)
 * MD5 authenticator compares plain text submitted password with MD5'd
   saved property, instead of vice versa (CASSANDRA-1447)
 * JMX MessagingService pending and completed counts (CASSANDRA-1533)
 * fix race condition processing repair responses (CASSANDRA-1511)
 * make repair blocking (CASSANDRA-1511)
 * create EndpointSnitchInfo and MBean to expose rack and DC (CASSANDRA-1491)
 * added option to contrib/word_count to output results back to Cassandra
   (CASSANDRA-1342)
 * rewrite Hadoop ColumnFamilyRecordWriter to pool connections, retry to
   multiple Cassandra nodes, and smooth impact on the Cassandra cluster
   by using smaller batch sizes (CASSANDRA-1434)
 * fix setting gc_grace_seconds via CLI (CASSANDRA-1549)
 * support TTL'd index values (CASSANDRA-1536)
 * make removetoken work like decommission (CASSANDRA-1216)
 * make cli comparator-aware and improve quote rules (CASSANDRA-1523,-1524)
 * make nodetool compact and cleanup blocking (CASSANDRA-1449)
 * add memtable, cache information to GCInspector logs (CASSANDRA-1558)
 * enable/disable HintedHandoff via JMX (CASSANDRA-1550)
 * Ignore stray files in the commit log directory (CASSANDRA-1547)
 * Disallow bootstrap to an in-use token (CASSANDRA-1561)


0.7-beta1
 * sstable versioning (CASSANDRA-389)
 * switched to slf4j logging (CASSANDRA-625)
 * add (optional) expiration time for column (CASSANDRA-699)
 * access levels for authentication/authorization (CASSANDRA-900)
 * add ReadRepairChance to CF definition (CASSANDRA-930)
 * fix heisenbug in system tests, especially common on OS X (CASSANDRA-944)
 * convert to byte[] keys internally and all public APIs (CASSANDRA-767)
 * ability to alter schema definitions on a live cluster (CASSANDRA-44)
 * renamed configuration file to cassandra.xml, and log4j.properties to
   log4j-server.properties, which must now be loaded from
   the classpath (which is how our scripts in bin/ have always done it)
   (CASSANDRA-971)
 * change get_count to require a SlicePredicate. create multi_get_count
   (CASSANDRA-744)
 * re-organized endpointsnitch implementations and added SimpleSnitch
   (CASSANDRA-994)
 * Added preload_row_cache option (CASSANDRA-946)
 * add CRC to commitlog header (CASSANDRA-999)
 * removed deprecated batch_insert and get_range_slice methods (CASSANDRA-1065)
 * add truncate thrift method (CASSANDRA-531)
 * http mini-interface using mx4j (CASSANDRA-1068)
 * optimize away copy of sliced row on memtable read path (CASSANDRA-1046)
 * replace constant-size 2GB mmaped segments and special casing for index 
   entries spanning segment boundaries, with SegmentedFile that computes 
   segments that always contain entire entries/rows (CASSANDRA-1117)
 * avoid reading large rows into memory during compaction (CASSANDRA-16)
 * added hadoop OutputFormat (CASSANDRA-1101)
 * efficient Streaming (no more anticompaction) (CASSANDRA-579)
 * split commitlog header into separate file and add size checksum to
   mutations (CASSANDRA-1179)
 * avoid allocating a new byte[] for each mutation on replay (CASSANDRA-1219)
 * revise HH schema to be per-endpoint (CASSANDRA-1142)
 * add joining/leaving status to nodetool ring (CASSANDRA-1115)
 * allow multiple repair sessions per node (CASSANDRA-1190)
 * optimize away MessagingService for local range queries (CASSANDRA-1261)
 * make framed transport the default so malformed requests can't OOM the 
   server (CASSANDRA-475)
 * significantly faster reads from row cache (CASSANDRA-1267)
 * take advantage of row cache during range queries (CASSANDRA-1302)
 * make GCGraceSeconds a per-ColumnFamily value (CASSANDRA-1276)
 * keep persistent row size and column count statistics (CASSANDRA-1155)
 * add IntegerType (CASSANDRA-1282)
 * page within a single row during hinted handoff (CASSANDRA-1327)
 * push DatacenterShardStrategy configuration into keyspace definition,
   eliminating datacenter.properties. (CASSANDRA-1066)
 * optimize forward slices starting with '' and single-index-block name 
   queries by skipping the column index (CASSANDRA-1338)
 * streaming refactor (CASSANDRA-1189)
 * faster comparison for UUID types (CASSANDRA-1043)
 * secondary index support (CASSANDRA-749 and subtasks)
 * make compaction buckets deterministic (CASSANDRA-1265)


0.6.6
 * Allow using DynamicEndpointSnitch with RackAwareStrategy (CASSANDRA-1429)
 * remove the remaining vestiges of the unfinished DatacenterShardStrategy 
   (replaced by NetworkTopologyStrategy in 0.7)
   

0.6.5
 * fix key ordering in range query results with RandomPartitioner
   and ConsistencyLevel > ONE (CASSANDRA-1145)
 * fix for range query starting with the wrong token range (CASSANDRA-1042)
 * page within a single row during hinted handoff (CASSANDRA-1327)
 * fix compilation on non-sun JDKs (CASSANDRA-1061)
 * remove String.trim() call on row keys in batch mutations (CASSANDRA-1235)
 * Log summary of dropped messages instead of spamming log (CASSANDRA-1284)
 * add dynamic endpoint snitch (CASSANDRA-981)
 * fix streaming for keyspaces with hyphens in their name (CASSANDRA-1377)
 * fix errors in hard-coded bloom filter optKPerBucket by computing it
   algorithmically (CASSANDRA-1220
 * remove message deserialization stage, and uncap read/write stages
   so slow reads/writes don't block gossip processing (CASSANDRA-1358)
 * add jmx port configuration to Debian package (CASSANDRA-1202)
 * use mlockall via JNA, if present, to prevent Linux from swapping
   out parts of the JVM (CASSANDRA-1214)


0.6.4
 * avoid queuing multiple hint deliveries for the same endpoint
   (CASSANDRA-1229)
 * better performance for and stricter checking of UTF8 column names
   (CASSANDRA-1232)
 * extend option to lower compaction priority to hinted handoff
   as well (CASSANDRA-1260)
 * log errors in gossip instead of re-throwing (CASSANDRA-1289)
 * avoid aborting commitlog replay prematurely if a flushed-but-
   not-removed commitlog segment is encountered (CASSANDRA-1297)
 * fix duplicate rows being read during mapreduce (CASSANDRA-1142)
 * failure detection wasn't closing command sockets (CASSANDRA-1221)
 * cassandra-cli.bat works on windows (CASSANDRA-1236)
 * pre-emptively drop requests that cannot be processed within RPCTimeout
   (CASSANDRA-685)
 * add ack to Binary write verb and update CassandraBulkLoader
   to wait for acks for each row (CASSANDRA-1093)
 * added describe_partitioner Thrift method (CASSANDRA-1047)
 * Hadoop jobs no longer require the Cassandra storage-conf.xml
   (CASSANDRA-1280, CASSANDRA-1047)
 * log thread pool stats when GC is excessive (CASSANDRA-1275)
 * remove gossip message size limit (CASSANDRA-1138)
 * parallelize local and remote reads during multiget, and respect snitch 
   when determining whether to do local read for CL.ONE (CASSANDRA-1317)
 * fix read repair to use requested consistency level on digest mismatch,
   rather than assuming QUORUM (CASSANDRA-1316)
 * process digest mismatch re-reads in parallel (CASSANDRA-1323)
 * switch hints CF comparator to BytesType (CASSANDRA-1274)


0.6.3
 * retry to make streaming connections up to 8 times. (CASSANDRA-1019)
 * reject describe_ring() calls on invalid keyspaces (CASSANDRA-1111)
 * fix cache size calculation for size of 100% (CASSANDRA-1129)
 * fix cache capacity only being recalculated once (CASSANDRA-1129)
 * remove hourly scan of all hints on the off chance that the gossiper
   missed a status change; instead, expose deliverHintsToEndpoint to JMX
   so it can be done manually, if necessary (CASSANDRA-1141)
 * don't reject reads at CL.ALL (CASSANDRA-1152)
 * reject deletions to supercolumns in CFs containing only standard
   columns (CASSANDRA-1139)
 * avoid preserving login information after client disconnects
   (CASSANDRA-1057)
 * prefer sun jdk to openjdk in debian init script (CASSANDRA-1174)
 * detect partioner config changes between restarts and fail fast 
   (CASSANDRA-1146)
 * use generation time to resolve node token reassignment disagreements
   (CASSANDRA-1118)
 * restructure the startup ordering of Gossiper and MessageService to avoid
   timing anomalies (CASSANDRA-1160)
 * detect incomplete commit log hearders (CASSANDRA-1119)
 * force anti-entropy service to stream files on the stream stage to avoid
   sending streams out of order (CASSANDRA-1169)
 * remove inactive stream managers after AES streams files (CASSANDRA-1169)
 * allow removing entire row through batch_mutate Deletion (CASSANDRA-1027)
 * add JMX metrics for row-level bloom filter false positives (CASSANDRA-1212)
 * added a redhat init script to contrib (CASSANDRA-1201)
 * use midpoint when bootstrapping a new machine into range with not
   much data yet instead of random token (CASSANDRA-1112)
 * kill server on OOM in executor stage as well as Thrift (CASSANDRA-1226)
 * remove opportunistic repairs, when two machines with overlapping replica
   responsibilities happen to finish major compactions of the same CF near
   the same time.  repairs are now fully manual (CASSANDRA-1190)
 * add ability to lower compaction priority (default is no change from 0.6.2)
   (CASSANDRA-1181)


0.6.2
 * fix contrib/word_count build. (CASSANDRA-992)
 * split CommitLogExecutorService into BatchCommitLogExecutorService and 
   PeriodicCommitLogExecutorService (CASSANDRA-1014)
 * add latency histograms to CFSMBean (CASSANDRA-1024)
 * make resolving timestamp ties deterministic by using value bytes
   as a tiebreaker (CASSANDRA-1039)
 * Add option to turn off Hinted Handoff (CASSANDRA-894)
 * fix windows startup (CASSANDRA-948)
 * make concurrent_reads, concurrent_writes configurable at runtime via JMX
   (CASSANDRA-1060)
 * disable GCInspector on non-Sun JVMs (CASSANDRA-1061)
 * fix tombstone handling in sstable rows with no other data (CASSANDRA-1063)
 * fix size of row in spanned index entries (CASSANDRA-1056)
 * install json2sstable, sstable2json, and sstablekeys to Debian package
 * StreamingService.StreamDestinations wouldn't empty itself after streaming
   finished (CASSANDRA-1076)
 * added Collections.shuffle(splits) before returning the splits in 
   ColumnFamilyInputFormat (CASSANDRA-1096)
 * do not recalculate cache capacity post-compaction if it's been manually 
   modified (CASSANDRA-1079)
 * better defaults for flush sorter + writer executor queue sizes
   (CASSANDRA-1100)
 * windows scripts for SSTableImport/Export (CASSANDRA-1051)
 * windows script for nodetool (CASSANDRA-1113)
 * expose PhiConvictThreshold (CASSANDRA-1053)
 * make repair of RF==1 a no-op (CASSANDRA-1090)
 * improve default JVM GC options (CASSANDRA-1014)
 * fix SlicePredicate serialization inside Hadoop jobs (CASSANDRA-1049)
 * close Thrift sockets in Hadoop ColumnFamilyRecordReader (CASSANDRA-1081)


0.6.1
 * fix NPE in sstable2json when no excluded keys are given (CASSANDRA-934)
 * keep the replica set constant throughout the read repair process
   (CASSANDRA-937)
 * allow querying getAllRanges with empty token list (CASSANDRA-933)
 * fix command line arguments inversion in clustertool (CASSANDRA-942)
 * fix race condition that could trigger a false-positive assertion
   during post-flush discard of old commitlog segments (CASSANDRA-936)
 * fix neighbor calculation for anti-entropy repair (CASSANDRA-924)
 * perform repair even for small entropy differences (CASSANDRA-924)
 * Use hostnames in CFInputFormat to allow Hadoop's naive string-based
   locality comparisons to work (CASSANDRA-955)
 * cache read-only BufferedRandomAccessFile length to avoid
   3 system calls per invocation (CASSANDRA-950)
 * nodes with IPv6 (and no IPv4) addresses could not join cluster
   (CASSANDRA-969)
 * Retrieve the correct number of undeleted columns, if any, from
   a supercolumn in a row that had been deleted previously (CASSANDRA-920)
 * fix index scans that cross the 2GB mmap boundaries for both mmap
   and standard i/o modes (CASSANDRA-866)
 * expose drain via nodetool (CASSANDRA-978)


0.6.0-RC1
 * JMX drain to flush memtables and run through commit log (CASSANDRA-880)
 * Bootstrapping can skip ranges under the right conditions (CASSANDRA-902)
 * fix merging row versions in range_slice for CL > ONE (CASSANDRA-884)
 * default write ConsistencyLeven chaned from ZERO to ONE
 * fix for index entries spanning mmap buffer boundaries (CASSANDRA-857)
 * use lexical comparison if time part of TimeUUIDs are the same 
   (CASSANDRA-907)
 * bound read, mutation, and response stages to fix possible OOM
   during log replay (CASSANDRA-885)
 * Use microseconds-since-epoch (UTC) in cli, instead of milliseconds
 * Treat batch_mutate Deletion with null supercolumn as "apply this predicate 
   to top level supercolumns" (CASSANDRA-834)
 * Streaming destination nodes do not update their JMX status (CASSANDRA-916)
 * Fix internal RPC timeout calculation (CASSANDRA-911)
 * Added Pig loadfunc to contrib/pig (CASSANDRA-910)


0.6.0-beta3
 * fix compaction bucketing bug (CASSANDRA-814)
 * update windows batch file (CASSANDRA-824)
 * deprecate KeysCachedFraction configuration directive in favor
   of KeysCached; move to unified-per-CF key cache (CASSANDRA-801)
 * add invalidateRowCache to ColumnFamilyStoreMBean (CASSANDRA-761)
 * send Handoff hints to natural locations to reduce load on
   remaining nodes in a failure scenario (CASSANDRA-822)
 * Add RowWarningThresholdInMB configuration option to warn before very 
   large rows get big enough to threaten node stability, and -x option to
   be able to remove them with sstable2json if the warning is unheeded
   until it's too late (CASSANDRA-843)
 * Add logging of GC activity (CASSANDRA-813)
 * fix ConcurrentModificationException in commitlog discard (CASSANDRA-853)
 * Fix hardcoded row count in Hadoop RecordReader (CASSANDRA-837)
 * Add a jmx status to the streaming service and change several DEBUG
   messages to INFO (CASSANDRA-845)
 * fix classpath in cassandra-cli.bat for Windows (CASSANDRA-858)
 * allow re-specifying host, port to cassandra-cli if invalid ones
   are first tried (CASSANDRA-867)
 * fix race condition handling rpc timeout in the coordinator
   (CASSANDRA-864)
 * Remove CalloutLocation and StagingFileDirectory from storage-conf files 
   since those settings are no longer used (CASSANDRA-878)
 * Parse a long from RowWarningThresholdInMB instead of an int (CASSANDRA-882)
 * Remove obsolete ControlPort code from DatabaseDescriptor (CASSANDRA-886)
 * move skipBytes side effect out of assert (CASSANDRA-899)
 * add "double getLoad" to StorageServiceMBean (CASSANDRA-898)
 * track row stats per CF at compaction time (CASSANDRA-870)
 * disallow CommitLogDirectory matching a DataFileDirectory (CASSANDRA-888)
 * default key cache size is 200k entries, changed from 10% (CASSANDRA-863)
 * add -Dcassandra-foreground=yes to cassandra.bat
 * exit if cluster name is changed unexpectedly (CASSANDRA-769)


0.6.0-beta1/beta2
 * add batch_mutate thrift command, deprecating batch_insert (CASSANDRA-336)
 * remove get_key_range Thrift API, deprecated in 0.5 (CASSANDRA-710)
 * add optional login() Thrift call for authentication (CASSANDRA-547)
 * support fat clients using gossiper and StorageProxy to perform
   replication in-process [jvm-only] (CASSANDRA-535)
 * support mmapped I/O for reads, on by default on 64bit JVMs 
   (CASSANDRA-408, CASSANDRA-669)
 * improve insert concurrency, particularly during Hinted Handoff
   (CASSANDRA-658)
 * faster network code (CASSANDRA-675)
 * stress.py moved to contrib (CASSANDRA-635)
 * row caching [must be explicitly enabled per-CF in config] (CASSANDRA-678)
 * present a useful measure of compaction progress in JMX (CASSANDRA-599)
 * add bin/sstablekeys (CASSNADRA-679)
 * add ConsistencyLevel.ANY (CASSANDRA-687)
 * make removetoken remove nodes from gossip entirely (CASSANDRA-644)
 * add ability to set cache sizes at runtime (CASSANDRA-708)
 * report latency and cache hit rate statistics with lifetime totals
   instead of average over the last minute (CASSANDRA-702)
 * support get_range_slice for RandomPartitioner (CASSANDRA-745)
 * per-keyspace replication factory and replication strategy (CASSANDRA-620)
 * track latency in microseconds (CASSANDRA-733)
 * add describe_ Thrift methods, deprecating get_string_property and 
   get_string_list_property
 * jmx interface for tracking operation mode and streams in general.
   (CASSANDRA-709)
 * keep memtables in sorted order to improve range query performance
   (CASSANDRA-799)
 * use while loop instead of recursion when trimming sstables compaction list 
   to avoid blowing stack in pathological cases (CASSANDRA-804)
 * basic Hadoop map/reduce support (CASSANDRA-342)


0.5.1
 * ensure all files for an sstable are streamed to the same directory.
   (CASSANDRA-716)
 * more accurate load estimate for bootstrapping (CASSANDRA-762)
 * tolerate dead or unavailable bootstrap target on write (CASSANDRA-731)
 * allow larger numbers of keys (> 140M) in a sstable bloom filter
   (CASSANDRA-790)
 * include jvm argument improvements from CASSANDRA-504 in debian package
 * change streaming chunk size to 32MB to accomodate Windows XP limitations
   (was 64MB) (CASSANDRA-795)
 * fix get_range_slice returning results in the wrong order (CASSANDRA-781)
 

0.5.0 final
 * avoid attempting to delete temporary bootstrap files twice (CASSANDRA-681)
 * fix bogus NaN in nodeprobe cfstats output (CASSANDRA-646)
 * provide a policy for dealing with single thread executors w/ a full queue
   (CASSANDRA-694)
 * optimize inner read in MessagingService, vastly improving multiple-node
   performance (CASSANDRA-675)
 * wait for table flush before streaming data back to a bootstrapping node.
   (CASSANDRA-696)
 * keep track of bootstrapping sources by table so that bootstrapping doesn't 
   give the indication of finishing early (CASSANDRA-673)


0.5.0 RC3
 * commit the correct version of the patch for CASSANDRA-663


0.5.0 RC2 (unreleased)
 * fix bugs in converting get_range_slice results to Thrift 
   (CASSANDRA-647, CASSANDRA-649)
 * expose java.util.concurrent.TimeoutException in StorageProxy methods
   (CASSANDRA-600)
 * TcpConnectionManager was holding on to disconnected connections, 
   giving the false indication they were being used. (CASSANDRA-651)
 * Remove duplicated write. (CASSANDRA-662)
 * Abort bootstrap if IP is already in the token ring (CASSANDRA-663)
 * increase default commitlog sync period, and wait for last sync to 
   finish before submitting another (CASSANDRA-668)


0.5.0 RC1
 * Fix potential NPE in get_range_slice (CASSANDRA-623)
 * add CRC32 to commitlog entries (CASSANDRA-605)
 * fix data streaming on windows (CASSANDRA-630)
 * GC compacted sstables after cleanup and compaction (CASSANDRA-621)
 * Speed up anti-entropy validation (CASSANDRA-629)
 * Fix anti-entropy assertion error (CASSANDRA-639)
 * Fix pending range conflicts when bootstapping or moving
   multiple nodes at once (CASSANDRA-603)
 * Handle obsolete gossip related to node movement in the case where
   one or more nodes is down when the movement occurs (CASSANDRA-572)
 * Include dead nodes in gossip to avoid a variety of problems
   and fix HH to removed nodes (CASSANDRA-634)
 * return an InvalidRequestException for mal-formed SlicePredicates
   (CASSANDRA-643)
 * fix bug determining closest neighbor for use in multiple datacenters
   (CASSANDRA-648)
 * Vast improvements in anticompaction speed (CASSANDRA-607)
 * Speed up log replay and writes by avoiding redundant serializations
   (CASSANDRA-652)


0.5.0 beta 2
 * Bootstrap improvements (several tickets)
 * add nodeprobe repair anti-entropy feature (CASSANDRA-193, CASSANDRA-520)
 * fix possibility of partition when many nodes restart at once
   in clusters with multiple seeds (CASSANDRA-150)
 * fix NPE in get_range_slice when no data is found (CASSANDRA-578)
 * fix potential NPE in hinted handoff (CASSANDRA-585)
 * fix cleanup of local "system" keyspace (CASSANDRA-576)
 * improve computation of cluster load balance (CASSANDRA-554)
 * added super column read/write, column count, and column/row delete to
   cassandra-cli (CASSANDRA-567, CASSANDRA-594)
 * fix returning live subcolumns of deleted supercolumns (CASSANDRA-583)
 * respect JAVA_HOME in bin/ scripts (several tickets)
 * add StorageService.initClient for fat clients on the JVM (CASSANDRA-535)
   (see contrib/client_only for an example of use)
 * make consistency_level functional in get_range_slice (CASSANDRA-568)
 * optimize key deserialization for RandomPartitioner (CASSANDRA-581)
 * avoid GCing tombstones except on major compaction (CASSANDRA-604)
 * increase failure conviction threshold, resulting in less nodes
   incorrectly (and temporarily) marked as down (CASSANDRA-610)
 * respect memtable thresholds during log replay (CASSANDRA-609)
 * support ConsistencyLevel.ALL on read (CASSANDRA-584)
 * add nodeprobe removetoken command (CASSANDRA-564)


0.5.0 beta
 * Allow multiple simultaneous flushes, improving flush throughput 
   on multicore systems (CASSANDRA-401)
 * Split up locks to improve write and read throughput on multicore systems
   (CASSANDRA-444, CASSANDRA-414)
 * More efficient use of memory during compaction (CASSANDRA-436)
 * autobootstrap option: when enabled, all non-seed nodes will attempt
   to bootstrap when started, until bootstrap successfully
   completes. -b option is removed.  (CASSANDRA-438)
 * Unless a token is manually specified in the configuration xml,
   a bootstraping node will use a token that gives it half the
   keys from the most-heavily-loaded node in the cluster,
   instead of generating a random token. 
   (CASSANDRA-385, CASSANDRA-517)
 * Miscellaneous bootstrap fixes (several tickets)
 * Ability to change a node's token even after it has data on it
   (CASSANDRA-541)
 * Ability to decommission a live node from the ring (CASSANDRA-435)
 * Semi-automatic loadbalancing via nodeprobe (CASSANDRA-192)
 * Add ability to set compaction thresholds at runtime via
   JMX / nodeprobe.  (CASSANDRA-465)
 * Add "comment" field to ColumnFamily definition. (CASSANDRA-481)
 * Additional JMX metrics (CASSANDRA-482)
 * JSON based export and import tools (several tickets)
 * Hinted Handoff fixes (several tickets)
 * Add key cache to improve read performance (CASSANDRA-423)
 * Simplified construction of custom ReplicationStrategy classes
   (CASSANDRA-497)
 * Graphical application (Swing) for ring integrity verification and 
   visualization was added to contrib (CASSANDRA-252)
 * Add DCQUORUM, DCQUORUMSYNC consistency levels and corresponding
   ReplicationStrategy / EndpointSnitch classes.  Experimental.
   (CASSANDRA-492)
 * Web client interface added to contrib (CASSANDRA-457)
 * More-efficient flush for Random, CollatedOPP partitioners 
   for normal writes (CASSANDRA-446) and bulk load (CASSANDRA-420)
 * Add MemtableFlushAfterMinutes, a global replacement for the old 
   per-CF FlushPeriodInMinutes setting (CASSANDRA-463)
 * optimizations to slice reading (CASSANDRA-350) and supercolumn
   queries (CASSANDRA-510)
 * force binding to given listenaddress for nodes with multiple
   interfaces (CASSANDRA-546)
 * stress.py benchmarking tool improvements (several tickets)
 * optimized replica placement code (CASSANDRA-525)
 * faster log replay on restart (CASSANDRA-539, CASSANDRA-540)
 * optimized local-node writes (CASSANDRA-558)
 * added get_range_slice, deprecating get_key_range (CASSANDRA-344)
 * expose TimedOutException to thrift (CASSANDRA-563)
 

0.4.2
 * Add validation disallowing null keys (CASSANDRA-486)
 * Fix race conditions in TCPConnectionManager (CASSANDRA-487)
 * Fix using non-utf8-aware comparison as a sanity check.
   (CASSANDRA-493)
 * Improve default garbage collector options (CASSANDRA-504)
 * Add "nodeprobe flush" (CASSANDRA-505)
 * remove NotFoundException from get_slice throws list (CASSANDRA-518)
 * fix get (not get_slice) of entire supercolumn (CASSANDRA-508)
 * fix null token during bootstrap (CASSANDRA-501)


0.4.1
 * Fix FlushPeriod columnfamily configuration regression
   (CASSANDRA-455)
 * Fix long column name support (CASSANDRA-460)
 * Fix for serializing a row that only contains tombstones
   (CASSANDRA-458)
 * Fix for discarding unneeded commitlog segments (CASSANDRA-459)
 * Add SnapshotBeforeCompaction configuration option (CASSANDRA-426)
 * Fix compaction abort under insufficient disk space (CASSANDRA-473)
 * Fix reading subcolumn slice from tombstoned CF (CASSANDRA-484)
 * Fix race condition in RVH causing occasional NPE (CASSANDRA-478)


0.4.0
 * fix get_key_range problems when a node is down (CASSANDRA-440)
   and add UnavailableException to more Thrift methods
 * Add example EndPointSnitch contrib code (several tickets)


0.4.0 RC2
 * fix SSTable generation clash during compaction (CASSANDRA-418)
 * reject method calls with null parameters (CASSANDRA-308)
 * properly order ranges in nodeprobe output (CASSANDRA-421)
 * fix logging of certain errors on executor threads (CASSANDRA-425)


0.4.0 RC1
 * Bootstrap feature is live; use -b on startup (several tickets)
 * Added multiget api (CASSANDRA-70)
 * fix Deadlock with SelectorManager.doProcess and TcpConnection.write
   (CASSANDRA-392)
 * remove key cache b/c of concurrency bugs in third-party
   CLHM library (CASSANDRA-405)
 * update non-major compaction logic to use two threshold values
   (CASSANDRA-407)
 * add periodic / batch commitlog sync modes (several tickets)
 * inline BatchMutation into batch_insert params (CASSANDRA-403)
 * allow setting the logging level at runtime via mbean (CASSANDRA-402)
 * change default comparator to BytesType (CASSANDRA-400)
 * add forwards-compatible ConsistencyLevel parameter to get_key_range
   (CASSANDRA-322)
 * r/m special case of blocking for local destination when writing with 
   ConsistencyLevel.ZERO (CASSANDRA-399)
 * Fixes to make BinaryMemtable [bulk load interface] useful (CASSANDRA-337);
   see contrib/bmt_example for an example of using it.
 * More JMX properties added (several tickets)
 * Thrift changes (several tickets)
    - Merged _super get methods with the normal ones; return values
      are now of ColumnOrSuperColumn.
    - Similarly, merged batch_insert_super into batch_insert.



0.4.0 beta
 * On-disk data format has changed to allow billions of keys/rows per
   node instead of only millions
 * Multi-keyspace support
 * Scan all sstables for all queries to avoid situations where
   different types of operation on the same ColumnFamily could
   disagree on what data was present
 * Snapshot support via JMX
 * Thrift API has changed a _lot_:
    - removed time-sorted CFs; instead, user-defined comparators
      may be defined on the column names, which are now byte arrays.
      Default comparators are provided for UTF8, Bytes, Ascii, Long (i64),
      and UUID types.
    - removed colon-delimited strings in thrift api in favor of explicit
      structs such as ColumnPath, ColumnParent, etc.  Also normalized
      thrift struct and argument naming.
    - Added columnFamily argument to get_key_range.
    - Change signature of get_slice to accept starting and ending
      columns as well as an offset.  (This allows use of indexes.)
      Added "ascending" flag to allow reasonably-efficient reverse
      scans as well.  Removed get_slice_by_range as redundant.
    - get_key_range operates on one CF at a time
    - changed `block` boolean on insert methods to ConsistencyLevel enum,
      with options of NONE, ONE, QUORUM, and ALL.
    - added similar consistency_level parameter to read methods
    - column-name-set slice with no names given now returns zero columns
      instead of all of them.  ("all" can run your server out of memory.
      use a range-based slice with a high max column count instead.)
 * Removed the web interface. Node information can now be obtained by 
   using the newly introduced nodeprobe utility.
 * More JMX stats
 * Remove magic values from internals (e.g. special key to indicate
   when to flush memtables)
 * Rename configuration "table" to "keyspace"
 * Moved to crash-only design; no more shutdown (just kill the process)
 * Lots of bug fixes

Full list of issues resolved in 0.4 is at https://issues.apache.org/jira/secure/IssueNavigator.jspa?reset=true&&pid=12310865&fixfor=12313862&resolution=1&sorter/field=issuekey&sorter/order=DESC


0.3.0 RC3
 * Fix potential deadlock under load in TCPConnection.
   (CASSANDRA-220)


0.3.0 RC2
 * Fix possible data loss when server is stopped after replaying
   log but before new inserts force memtable flush.
   (CASSANDRA-204)
 * Added BUGS file


0.3.0 RC1
 * Range queries on keys, including user-defined key collation
 * Remove support
 * Workarounds for a weird bug in JDK select/register that seems
   particularly common on VM environments. Cassandra should deploy
   fine on EC2 now
 * Much improved infrastructure: the beginnings of a decent test suite
   ("ant test" for unit tests; "nosetests" for system tests), code
   coverage reporting, etc.
 * Expanded node status reporting via JMX
 * Improved error reporting/logging on both server and client
 * Reduced memory footprint in default configuration
 * Combined blocking and non-blocking versions of insert APIs
 * Added FlushPeriodInMinutes configuration parameter to force
   flushing of infrequently-updated ColumnFamilies<|MERGE_RESOLUTION|>--- conflicted
+++ resolved
@@ -5,12 +5,9 @@
 Merged from 2.2:
  * MemoryUtil.getShort() should return an unsigned short also for architectures not supporting unaligned memory accesses (CASSANDRA-11973)
 Merged from 2.1:
-<<<<<<< HEAD
+ * Fix filtering on clustering columns when 2i is used (CASSANDRA-11907)
  * Avoid stalling paxos when the paxos state expires (CASSANDRA-12043)
  * Remove finished incoming streaming connections from MessagingService (CASSANDRA-11854)
-=======
- * Fix filtering on clustering columns when 2i is used (CASSANDRA-11907)
->>>>>>> 9244531a
 
 
 3.8
