<<<<<<< HEAD
3.1
=======
3.0.1
 * Updated trigger example (CASSANDRA-10257)
>>>>>>> fb463c79
Merged from 2.2:
 * (Hadoop) ensure that Cluster instances are always closed (CASSANDRA-10058)
Merged from 2.1:
 * Reject counter writes in CQLSSTableWriter (CASSANDRA-10258)
 * Remove superfluous COUNTER_MUTATION stage mapping (CASSANDRA-10605)


3.0
 * Fix AssertionError while flushing memtable due to materialized views
   incorrectly inserting empty rows (CASSANDRA-10614)
 * Store UDA initcond as CQL literal in the schema table, instead of a blob (CASSANDRA-10650)
 * Don't use -1 for the position of partition key in schema (CASSANDRA-10491)
 * Fix distinct queries in mixed version cluster (CASSANDRA-10573)
 * Skip sstable on clustering in names query (CASSANDRA-10571)
 * Remove value skipping as it breaks read-repair (CASSANDRA-10655)
 * Fix bootstrapping with MVs (CASSANDRA-10621)
 * Make sure EACH_QUORUM reads are using NTS (CASSANDRA-10584)
 * Fix MV replica filtering for non-NetworkTopologyStrategy (CASSANDRA-10634)
 * (Hadoop) fix CIF describeSplits() not handling 0 size estimates (CASSANDRA-10600)
 * Fix reading of legacy sstables (CASSANDRA-10590)
 * Use CQL type names in schema metadata tables (CASSANDRA-10365)
 * Guard batchlog replay against integer division by zero (CASSANDRA-9223)
 * Fix bug when adding a column to thrift with the same name than a primary key (CASSANDRA-10608)
 * Add client address argument to IAuthenticator::newSaslNegotiator (CASSANDRA-8068)
 * Fix implementation of LegacyLayout.LegacyBoundComparator (CASSANDRA-10602)
 * Don't use 'names query' read path for counters (CASSANDRA-10572)
 * Fix backward compatibility for counters (CASSANDRA-10470)
 * Remove memory_allocator paramter from cassandra.yaml (CASSANDRA-10581,10628)
 * Execute the metadata reload task of all registered indexes on CFS::reload (CASSANDRA-10604)
 * Fix thrift cas operations with defined columns (CASSANDRA-10576)
 * Fix PartitionUpdate.operationCount()for updates with static column operations (CASSANDRA-10606)
 * Fix thrift get() queries with defined columns (CASSANDRA-10586)
 * Fix marking of indexes as built and removed (CASSANDRA-10601)
 * Skip initialization of non-registered 2i instances, remove Index::getIndexName (CASSANDRA-10595)
 * Fix batches on multiple tables (CASSANDRA-10554)
 * Ensure compaction options are validated when updating KeyspaceMetadata (CASSANDRA-10569)
 * Flatten Iterator Transformation Hierarchy (CASSANDRA-9975)
 * Remove token generator (CASSANDRA-5261)
 * RolesCache should not be created for any authenticator that does not requireAuthentication (CASSANDRA-10562)
 * Fix LogTransaction checking only a single directory for files (CASSANDRA-10421)
 * Fix handling of range tombstones when reading old format sstables (CASSANDRA-10360)
 * Aggregate with Initial Condition fails with C* 3.0 (CASSANDRA-10367)
Merged from 2.2:
 * (cqlsh) show partial trace if incomplete after max_trace_wait (CASSANDRA-7645)
 * Use most up-to-date version of schema for system tables (CASSANDRA-10652)
 * Deprecate memory_allocator in cassandra.yaml (CASSANDRA-10581,10628)
 * Expose phi values from failure detector via JMX and tweak debug
   and trace logging (CASSANDRA-9526)
Merged from 2.1:
 * (cqlsh) fix COPY using wrong variable name for time_format (CASSANDRA-10633)
 * Do not run SizeEstimatesRecorder if a node is not a member of the ring (CASSANDRA-9912)
 * Improve handling of dead nodes in gossip (CASSANDRA-10298)
 * Fix logback-tools.xml incorrectly configured for outputing to System.err
   (CASSANDRA-9937)
 * Fix streaming to catch exception so retry not fail (CASSANDRA-10557)
 * Add validation method to PerRowSecondaryIndex (CASSANDRA-10092)
 * Support encrypted and plain traffic on the same port (CASSANDRA-10559)
 * Do STCS in DTCS windows (CASSANDRA-10276)
 * Avoid repetition of JVM_OPTS in debian package (CASSANDRA-10251)
 * Fix potential NPE from handling result of SIM.highestSelectivityIndex (CASSANDRA-10550)
 * Fix paging issues with partitions containing only static columns data (CASSANDRA-10381)
 * Fix conditions on static columns (CASSANDRA-10264)
 * AssertionError: attempted to delete non-existing file CommitLog (CASSANDRA-10377)
 * Fix sorting for queries with an IN condition on partition key columns (CASSANDRA-10363)


3.0-rc2
 * Fix SELECT DISTINCT queries between 2.2.2 nodes and 3.0 nodes (CASSANDRA-10473)
 * Remove circular references in SegmentedFile (CASSANDRA-10543)
 * Ensure validation of indexed values only occurs once per-partition (CASSANDRA-10536)
 * Fix handling of static columns for range tombstones in thrift (CASSANDRA-10174)
 * Support empty ColumnFilter for backward compatility on empty IN (CASSANDRA-10471)
 * Remove Pig support (CASSANDRA-10542)
 * Fix LogFile throws Exception when assertion is disabled (CASSANDRA-10522)
 * Revert CASSANDRA-7486, make CMS default GC, move GC config to
   conf/jvm.options (CASSANDRA-10403)
 * Fix TeeingAppender causing some logs to be truncated/empty (CASSANDRA-10447)
 * Allow EACH_QUORUM for reads (CASSANDRA-9602)
 * Fix potential ClassCastException while upgrading (CASSANDRA-10468)
 * Fix NPE in MVs on update (CASSANDRA-10503)
 * Only include modified cell data in indexing deltas (CASSANDRA-10438)
 * Do not load keyspace when creating sstable writer (CASSANDRA-10443)
 * If node is not yet gossiping write all MV updates to batchlog only (CASSANDRA-10413)
 * Re-populate token metadata after commit log recovery (CASSANDRA-10293)
 * Provide additional metrics for materialized views (CASSANDRA-10323)
 * Flush system schema tables after local schema changes (CASSANDRA-10429)
Merged from 2.2:
 * Reduce contention getting instances of CompositeType (CASSANDRA-10433)
 * Fix the regression when using LIMIT with aggregates (CASSANDRA-10487)
 * Avoid NoClassDefFoundError during DataDescriptor initialization on windows (CASSANDRA-10412)
 * Preserve case of quoted Role & User names (CASSANDRA-10394)
 * cqlsh pg-style-strings broken (CASSANDRA-10484)
 * cqlsh prompt includes name of keyspace after failed `use` statement (CASSANDRA-10369)
Merged from 2.1:
 * (cqlsh) Distinguish negative and positive infinity in output (CASSANDRA-10523)
 * (cqlsh) allow custom time_format for COPY TO (CASSANDRA-8970)
 * Don't allow startup if the node's rack has changed (CASSANDRA-10242)
 * (cqlsh) show partial trace if incomplete after max_trace_wait (CASSANDRA-7645)
 * Allow LOCAL_JMX to be easily overridden (CASSANDRA-10275)
 * Mark nodes as dead even if they've already left (CASSANDRA-10205)


3.0.0-rc1
 * Fix mixed version read request compatibility for compact static tables
   (CASSANDRA-10373)
 * Fix paging of DISTINCT with static and IN (CASSANDRA-10354)
 * Allow MATERIALIZED VIEW's SELECT statement to restrict primary key
   columns (CASSANDRA-9664)
 * Move crc_check_chance out of compression options (CASSANDRA-9839)
 * Fix descending iteration past end of BTreeSearchIterator (CASSANDRA-10301)
 * Transfer hints to a different node on decommission (CASSANDRA-10198)
 * Check partition keys for CAS operations during stmt validation (CASSANDRA-10338)
 * Add custom query expressions to SELECT (CASSANDRA-10217)
 * Fix minor bugs in MV handling (CASSANDRA-10362)
 * Allow custom indexes with 0,1 or multiple target columns (CASSANDRA-10124)
 * Improve MV schema representation (CASSANDRA-9921)
 * Add flag to enable/disable coordinator batchlog for MV writes (CASSANDRA-10230)
 * Update cqlsh COPY for new internal driver serialization interface (CASSANDRA-10318)
 * Give index implementations more control over rebuild operations (CASSANDRA-10312)
 * Update index file format (CASSANDRA-10314)
 * Add "shadowable" row tombstones to deal with mv timestamp issues (CASSANDRA-10261)
 * CFS.loadNewSSTables() broken for pre-3.0 sstables
 * Cache selected index in read command to reduce lookups (CASSANDRA-10215)
 * Small optimizations of sstable index serialization (CASSANDRA-10232)
 * Support for both encrypted and unencrypted native transport connections (CASSANDRA-9590)
Merged from 2.2:
 * Configurable page size in cqlsh (CASSANDRA-9855)
 * Defer default role manager setup until all nodes are on 2.2+ (CASSANDRA-9761)
 * Handle missing RoleManager in config after upgrade to 2.2 (CASSANDRA-10209)
Merged from 2.1:
 * Bulk Loader API could not tolerate even node failure (CASSANDRA-10347)
 * Avoid misleading pushed notifications when multiple nodes
   share an rpc_address (CASSANDRA-10052)
 * Fix dropping undroppable when message queue is full (CASSANDRA-10113)
 * Fix potential ClassCastException during paging (CASSANDRA-10352)
 * Prevent ALTER TYPE from creating circular references (CASSANDRA-10339)
 * Fix cache handling of 2i and base tables (CASSANDRA-10155, 10359)
 * Fix NPE in nodetool compactionhistory (CASSANDRA-9758)
 * (Pig) support BulkOutputFormat as a URL parameter (CASSANDRA-7410)
 * BATCH statement is broken in cqlsh (CASSANDRA-10272)
 * (cqlsh) Make cqlsh PEP8 Compliant (CASSANDRA-10066)
 * (cqlsh) Fix error when starting cqlsh with --debug (CASSANDRA-10282)
 * Scrub, Cleanup and Upgrade do not unmark compacting until all operations
   have completed, regardless of the occurence of exceptions (CASSANDRA-10274)


3.0.0-beta2
 * Fix columns returned by AbstractBtreePartitions (CASSANDRA-10220)
 * Fix backward compatibility issue due to AbstractBounds serialization bug (CASSANDRA-9857)
 * Fix startup error when upgrading nodes (CASSANDRA-10136)
 * Base table PRIMARY KEY can be assumed to be NOT NULL in MV creation (CASSANDRA-10147)
 * Improve batchlog write patch (CASSANDRA-9673)
 * Re-apply MaterializedView updates on commitlog replay (CASSANDRA-10164)
 * Require AbstractType.isByteOrderComparable declaration in constructor (CASSANDRA-9901)
 * Avoid digest mismatch on upgrade to 3.0 (CASSANDRA-9554)
 * Fix Materialized View builder when adding multiple MVs (CASSANDRA-10156)
 * Choose better poolingOptions for protocol v4 in cassandra-stress (CASSANDRA-10182)
 * Fix LWW bug affecting Materialized Views (CASSANDRA-10197)
 * Ensures frozen sets and maps are always sorted (CASSANDRA-10162)
 * Don't deadlock when flushing CFS backed custom indexes (CASSANDRA-10181)
 * Fix double flushing of secondary index tables (CASSANDRA-10180)
 * Fix incorrect handling of range tombstones in thrift (CASSANDRA-10046)
 * Only use batchlog when paired materialized view replica is remote (CASSANDRA-10061)
 * Reuse TemporalRow when updating multiple MaterializedViews (CASSANDRA-10060)
 * Validate gc_grace_seconds for batchlog writes and MVs (CASSANDRA-9917)
 * Fix sstablerepairedset (CASSANDRA-10132)
Merged from 2.2:
 * Cancel transaction for sstables we wont redistribute index summary
   for (CASSANDRA-10270)
 * Retry snapshot deletion after compaction and gc on Windows (CASSANDRA-10222)
 * Fix failure to start with space in directory path on Windows (CASSANDRA-10239)
 * Fix repair hang when snapshot failed (CASSANDRA-10057)
 * Fall back to 1/4 commitlog volume for commitlog_total_space on small disks
   (CASSANDRA-10199)
Merged from 2.1:
 * Added configurable warning threshold for GC duration (CASSANDRA-8907)
 * Fix handling of streaming EOF (CASSANDRA-10206)
 * Only check KeyCache when it is enabled
 * Change streaming_socket_timeout_in_ms default to 1 hour (CASSANDRA-8611)
 * (cqlsh) update list of CQL keywords (CASSANDRA-9232)
 * Add nodetool gettraceprobability command (CASSANDRA-10234)
Merged from 2.0:
 * Fix rare race where older gossip states can be shadowed (CASSANDRA-10366)
 * Fix consolidating racks violating the RF contract (CASSANDRA-10238)
 * Disallow decommission when node is in drained state (CASSANDRA-8741)


2.2.1
 * Fix race during construction of commit log (CASSANDRA-10049)
 * Fix LeveledCompactionStrategyTest (CASSANDRA-9757)
 * Fix broken UnbufferedDataOutputStreamPlus.writeUTF (CASSANDRA-10203)
 * (cqlsh) default load-from-file encoding to utf-8 (CASSANDRA-9898)
 * Avoid returning Permission.NONE when failing to query users table (CASSANDRA-10168)
 * (cqlsh) add CLEAR command (CASSANDRA-10086)
 * Support string literals as Role names for compatibility (CASSANDRA-10135)
Merged from 2.1:
 * Only check KeyCache when it is enabled
 * Change streaming_socket_timeout_in_ms default to 1 hour (CASSANDRA-8611)
 * (cqlsh) update list of CQL keywords (CASSANDRA-9232)


3.0.0-beta1
 * Redesign secondary index API (CASSANDRA-9459, 7771, 9041)
 * Fix throwing ReadFailure instead of ReadTimeout on range queries (CASSANDRA-10125)
 * Rewrite hinted handoff (CASSANDRA-6230)
 * Fix query on static compact tables (CASSANDRA-10093)
 * Fix race during construction of commit log (CASSANDRA-10049)
 * Add option to only purge repaired tombstones (CASSANDRA-6434)
 * Change authorization handling for MVs (CASSANDRA-9927)
 * Add custom JMX enabled executor for UDF sandbox (CASSANDRA-10026)
 * Fix row deletion bug for Materialized Views (CASSANDRA-10014)
 * Support mixed-version clusters with Cassandra 2.1 and 2.2 (CASSANDRA-9704)
 * Fix multiple slices on RowSearchers (CASSANDRA-10002)
 * Fix bug in merging of collections (CASSANDRA-10001)
 * Optimize batchlog replay to avoid full scans (CASSANDRA-7237)
 * Repair improvements when using vnodes (CASSANDRA-5220)
 * Disable scripted UDFs by default (CASSANDRA-9889)
 * Bytecode inspection for Java-UDFs (CASSANDRA-9890)
 * Use byte to serialize MT hash length (CASSANDRA-9792)
 * Replace usage of Adler32 with CRC32 (CASSANDRA-8684)
 * Fix migration to new format from 2.1 SSTable (CASSANDRA-10006)
 * SequentialWriter should extend BufferedDataOutputStreamPlus (CASSANDRA-9500)
 * Use the same repairedAt timestamp within incremental repair session (CASSANDRA-9111)
Merged from 2.2:
 * Allow count(*) and count(1) to be use as normal aggregation (CASSANDRA-10114)
 * An NPE is thrown if the column name is unknown for an IN relation (CASSANDRA-10043)
 * Apply commit_failure_policy to more errors on startup (CASSANDRA-9749)
 * Fix histogram overflow exception (CASSANDRA-9973)
 * Route gossip messages over dedicated socket (CASSANDRA-9237)
 * Add checksum to saved cache files (CASSANDRA-9265)
 * Log warning when using an aggregate without partition key (CASSANDRA-9737)
Merged from 2.1:
 * (cqlsh) Allow encoding to be set through command line (CASSANDRA-10004)
 * Add new JMX methods to change local compaction strategy (CASSANDRA-9965)
 * Write hints for paxos commits (CASSANDRA-7342)
 * (cqlsh) Fix timestamps before 1970 on Windows, always
   use UTC for timestamp display (CASSANDRA-10000)
 * (cqlsh) Avoid overwriting new config file with old config
   when both exist (CASSANDRA-9777)
 * Release snapshot selfRef when doing snapshot repair (CASSANDRA-9998)
 * Cannot replace token does not exist - DN node removed as Fat Client (CASSANDRA-9871)
Merged from 2.0:
 * Don't cast expected bf size to an int (CASSANDRA-9959)
 * Make getFullyExpiredSSTables less expensive (CASSANDRA-9882)


3.0.0-alpha1
 * Implement proper sandboxing for UDFs (CASSANDRA-9402)
 * Simplify (and unify) cleanup of compaction leftovers (CASSANDRA-7066)
 * Allow extra schema definitions in cassandra-stress yaml (CASSANDRA-9850)
 * Metrics should use up to date nomenclature (CASSANDRA-9448)
 * Change CREATE/ALTER TABLE syntax for compression (CASSANDRA-8384)
 * Cleanup crc and adler code for java 8 (CASSANDRA-9650)
 * Storage engine refactor (CASSANDRA-8099, 9743, 9746, 9759, 9781, 9808, 9825,
   9848, 9705, 9859, 9867, 9874, 9828, 9801)
 * Update Guava to 18.0 (CASSANDRA-9653)
 * Bloom filter false positive ratio is not honoured (CASSANDRA-8413)
 * New option for cassandra-stress to leave a ratio of columns null (CASSANDRA-9522)
 * Change hinted_handoff_enabled yaml setting, JMX (CASSANDRA-9035)
 * Add algorithmic token allocation (CASSANDRA-7032)
 * Add nodetool command to replay batchlog (CASSANDRA-9547)
 * Make file buffer cache independent of paths being read (CASSANDRA-8897)
 * Remove deprecated legacy Hadoop code (CASSANDRA-9353)
 * Decommissioned nodes will not rejoin the cluster (CASSANDRA-8801)
 * Change gossip stabilization to use endpoit size (CASSANDRA-9401)
 * Change default garbage collector to G1 (CASSANDRA-7486)
 * Populate TokenMetadata early during startup (CASSANDRA-9317)
 * Undeprecate cache recentHitRate (CASSANDRA-6591)
 * Add support for selectively varint encoding fields (CASSANDRA-9499, 9865)
 * Materialized Views (CASSANDRA-6477)
Merged from 2.2:
 * Avoid grouping sstables for anticompaction with DTCS (CASSANDRA-9900)
 * UDF / UDA execution time in trace (CASSANDRA-9723)
 * Fix broken internode SSL (CASSANDRA-9884)
Merged from 2.1:
 * Add new JMX methods to change local compaction strategy (CASSANDRA-9965)
 * Fix handling of enable/disable autocompaction (CASSANDRA-9899)
 * Add consistency level to tracing ouput (CASSANDRA-9827)
 * Remove repair snapshot leftover on startup (CASSANDRA-7357)
 * Use random nodes for batch log when only 2 racks (CASSANDRA-8735)
 * Ensure atomicity inside thrift and stream session (CASSANDRA-7757)
 * Fix nodetool info error when the node is not joined (CASSANDRA-9031)
Merged from 2.0:
 * Log when messages are dropped due to cross_node_timeout (CASSANDRA-9793)
 * Don't track hotness when opening from snapshot for validation (CASSANDRA-9382)


2.2.0
 * Allow the selection of columns together with aggregates (CASSANDRA-9767)
 * Fix cqlsh copy methods and other windows specific issues (CASSANDRA-9795)
 * Don't wrap byte arrays in SequentialWriter (CASSANDRA-9797)
 * sum() and avg() functions missing for smallint and tinyint types (CASSANDRA-9671)
 * Revert CASSANDRA-9542 (allow native functions in UDA) (CASSANDRA-9771)
Merged from 2.1:
 * Fix MarshalException when upgrading superColumn family (CASSANDRA-9582)
 * Fix broken logging for "empty" flushes in Memtable (CASSANDRA-9837)
 * Handle corrupt files on startup (CASSANDRA-9686)
 * Fix clientutil jar and tests (CASSANDRA-9760)
 * (cqlsh) Allow the SSL protocol version to be specified through the
    config file or environment variables (CASSANDRA-9544)
Merged from 2.0:
 * Add tool to find why expired sstables are not getting dropped (CASSANDRA-10015)
 * Remove erroneous pending HH tasks from tpstats/jmx (CASSANDRA-9129)
 * Don't cast expected bf size to an int (CASSANDRA-9959)
 * checkForEndpointCollision fails for legitimate collisions (CASSANDRA-9765)
 * Complete CASSANDRA-8448 fix (CASSANDRA-9519)
 * Don't include auth credentials in debug log (CASSANDRA-9682)
 * Can't transition from write survey to normal mode (CASSANDRA-9740)
 * Scrub (recover) sstables even when -Index.db is missing (CASSANDRA-9591)
 * Fix growing pending background compaction (CASSANDRA-9662)


2.2.0-rc2
 * Re-enable memory-mapped I/O on Windows (CASSANDRA-9658)
 * Warn when an extra-large partition is compacted (CASSANDRA-9643)
 * (cqlsh) Allow setting the initial connection timeout (CASSANDRA-9601)
 * BulkLoader has --transport-factory option but does not use it (CASSANDRA-9675)
 * Allow JMX over SSL directly from nodetool (CASSANDRA-9090)
 * Update cqlsh for UDFs (CASSANDRA-7556)
 * Change Windows kernel default timer resolution (CASSANDRA-9634)
 * Deprected sstable2json and json2sstable (CASSANDRA-9618)
 * Allow native functions in user-defined aggregates (CASSANDRA-9542)
 * Don't repair system_distributed by default (CASSANDRA-9621)
 * Fix mixing min, max, and count aggregates for blob type (CASSANRA-9622)
 * Rename class for DATE type in Java driver (CASSANDRA-9563)
 * Duplicate compilation of UDFs on coordinator (CASSANDRA-9475)
 * Fix connection leak in CqlRecordWriter (CASSANDRA-9576)
 * Mlockall before opening system sstables & remove boot_without_jna option (CASSANDRA-9573)
 * Add functions to convert timeuuid to date or time, deprecate dateOf and unixTimestampOf (CASSANDRA-9229)
 * Make sure we cancel non-compacting sstables from LifecycleTransaction (CASSANDRA-9566)
 * Fix deprecated repair JMX API (CASSANDRA-9570)
 * Add logback metrics (CASSANDRA-9378)
 * Update and refactor ant test/test-compression to run the tests in parallel (CASSANDRA-9583)
 * Fix upgrading to new directory for secondary index (CASSANDRA-9687)
Merged from 2.1:
 * (cqlsh) Fix bad check for CQL compatibility when DESCRIBE'ing
   COMPACT STORAGE tables with no clustering columns
 * Eliminate strong self-reference chains in sstable ref tidiers (CASSANDRA-9656)
 * Ensure StreamSession uses canonical sstable reader instances (CASSANDRA-9700) 
 * Ensure memtable book keeping is not corrupted in the event we shrink usage (CASSANDRA-9681)
 * Update internal python driver for cqlsh (CASSANDRA-9064)
 * Fix IndexOutOfBoundsException when inserting tuple with too many
   elements using the string literal notation (CASSANDRA-9559)
 * Enable describe on indices (CASSANDRA-7814)
 * Fix incorrect result for IN queries where column not found (CASSANDRA-9540)
 * ColumnFamilyStore.selectAndReference may block during compaction (CASSANDRA-9637)
 * Fix bug in cardinality check when compacting (CASSANDRA-9580)
 * Fix memory leak in Ref due to ConcurrentLinkedQueue.remove() behaviour (CASSANDRA-9549)
 * Make rebuild only run one at a time (CASSANDRA-9119)
Merged from 2.0:
 * Avoid NPE in AuthSuccess#decode (CASSANDRA-9727)
 * Add listen_address to system.local (CASSANDRA-9603)
 * Bug fixes to resultset metadata construction (CASSANDRA-9636)
 * Fix setting 'durable_writes' in ALTER KEYSPACE (CASSANDRA-9560)
 * Avoids ballot clash in Paxos (CASSANDRA-9649)
 * Improve trace messages for RR (CASSANDRA-9479)
 * Fix suboptimal secondary index selection when restricted
   clustering column is also indexed (CASSANDRA-9631)
 * (cqlsh) Add min_threshold to DTCS option autocomplete (CASSANDRA-9385)
 * Fix error message when attempting to create an index on a column
   in a COMPACT STORAGE table with clustering columns (CASSANDRA-9527)
 * 'WITH WITH' in alter keyspace statements causes NPE (CASSANDRA-9565)
 * Expose some internals of SelectStatement for inspection (CASSANDRA-9532)
 * ArrivalWindow should use primitives (CASSANDRA-9496)
 * Periodically submit background compaction tasks (CASSANDRA-9592)
 * Set HAS_MORE_PAGES flag to false when PagingState is null (CASSANDRA-9571)


2.2.0-rc1
 * Compressed commit log should measure compressed space used (CASSANDRA-9095)
 * Fix comparison bug in CassandraRoleManager#collectRoles (CASSANDRA-9551)
 * Add tinyint,smallint,time,date support for UDFs (CASSANDRA-9400)
 * Deprecates SSTableSimpleWriter and SSTableSimpleUnsortedWriter (CASSANDRA-9546)
 * Empty INITCOND treated as null in aggregate (CASSANDRA-9457)
 * Remove use of Cell in Thrift MapReduce classes (CASSANDRA-8609)
 * Integrate pre-release Java Driver 2.2-rc1, custom build (CASSANDRA-9493)
 * Clean up gossiper logic for old versions (CASSANDRA-9370)
 * Fix custom payload coding/decoding to match the spec (CASSANDRA-9515)
 * ant test-all results incomplete when parsed (CASSANDRA-9463)
 * Disallow frozen<> types in function arguments and return types for
   clarity (CASSANDRA-9411)
 * Static Analysis to warn on unsafe use of Autocloseable instances (CASSANDRA-9431)
 * Update commitlog archiving examples now that commitlog segments are
   not recycled (CASSANDRA-9350)
 * Extend Transactional API to sstable lifecycle management (CASSANDRA-8568)
 * (cqlsh) Add support for native protocol 4 (CASSANDRA-9399)
 * Ensure that UDF and UDAs are keyspace-isolated (CASSANDRA-9409)
 * Revert CASSANDRA-7807 (tracing completion client notifications) (CASSANDRA-9429)
 * Add ability to stop compaction by ID (CASSANDRA-7207)
 * Let CassandraVersion handle SNAPSHOT version (CASSANDRA-9438)
Merged from 2.1:
 * (cqlsh) Fix using COPY through SOURCE or -f (CASSANDRA-9083)
 * Fix occasional lack of `system` keyspace in schema tables (CASSANDRA-8487)
 * Use ProtocolError code instead of ServerError code for native protocol
   error responses to unsupported protocol versions (CASSANDRA-9451)
 * Default commitlog_sync_batch_window_in_ms changed to 2ms (CASSANDRA-9504)
 * Fix empty partition assertion in unsorted sstable writing tools (CASSANDRA-9071)
 * Ensure truncate without snapshot cannot produce corrupt responses (CASSANDRA-9388) 
 * Consistent error message when a table mixes counter and non-counter
   columns (CASSANDRA-9492)
 * Avoid getting unreadable keys during anticompaction (CASSANDRA-9508)
 * (cqlsh) Better float precision by default (CASSANDRA-9224)
 * Improve estimated row count (CASSANDRA-9107)
 * Optimize range tombstone memory footprint (CASSANDRA-8603)
 * Use configured gcgs in anticompaction (CASSANDRA-9397)
Merged from 2.0:
 * Don't accumulate more range than necessary in RangeTombstone.Tracker (CASSANDRA-9486)
 * Add broadcast and rpc addresses to system.local (CASSANDRA-9436)
 * Always mark sstable suspect when corrupted (CASSANDRA-9478)
 * Add database users and permissions to CQL3 documentation (CASSANDRA-7558)
 * Allow JVM_OPTS to be passed to standalone tools (CASSANDRA-5969)
 * Fix bad condition in RangeTombstoneList (CASSANDRA-9485)
 * Fix potential StackOverflow when setting CrcCheckChance over JMX (CASSANDRA-9488)
 * Fix null static columns in pages after the first, paged reversed
   queries (CASSANDRA-8502)
 * Fix counting cache serialization in request metrics (CASSANDRA-9466)
 * Add option not to validate atoms during scrub (CASSANDRA-9406)


2.2.0-beta1
 * Introduce Transactional API for internal state changes (CASSANDRA-8984)
 * Add a flag in cassandra.yaml to enable UDFs (CASSANDRA-9404)
 * Better support of null for UDF (CASSANDRA-8374)
 * Use ecj instead of javassist for UDFs (CASSANDRA-8241)
 * faster async logback configuration for tests (CASSANDRA-9376)
 * Add `smallint` and `tinyint` data types (CASSANDRA-8951)
 * Avoid thrift schema creation when native driver is used in stress tool (CASSANDRA-9374)
 * Make Functions.declared thread-safe
 * Add client warnings to native protocol v4 (CASSANDRA-8930)
 * Allow roles cache to be invalidated (CASSANDRA-8967)
 * Upgrade Snappy (CASSANDRA-9063)
 * Don't start Thrift rpc by default (CASSANDRA-9319)
 * Only stream from unrepaired sstables with incremental repair (CASSANDRA-8267)
 * Aggregate UDFs allow SFUNC return type to differ from STYPE if FFUNC specified (CASSANDRA-9321)
 * Remove Thrift dependencies in bundled tools (CASSANDRA-8358)
 * Disable memory mapping of hsperfdata file for JVM statistics (CASSANDRA-9242)
 * Add pre-startup checks to detect potential incompatibilities (CASSANDRA-8049)
 * Distinguish between null and unset in protocol v4 (CASSANDRA-7304)
 * Add user/role permissions for user-defined functions (CASSANDRA-7557)
 * Allow cassandra config to be updated to restart daemon without unloading classes (CASSANDRA-9046)
 * Don't initialize compaction writer before checking if iter is empty (CASSANDRA-9117)
 * Don't execute any functions at prepare-time (CASSANDRA-9037)
 * Share file handles between all instances of a SegmentedFile (CASSANDRA-8893)
 * Make it possible to major compact LCS (CASSANDRA-7272)
 * Make FunctionExecutionException extend RequestExecutionException
   (CASSANDRA-9055)
 * Add support for SELECT JSON, INSERT JSON syntax and new toJson(), fromJson()
   functions (CASSANDRA-7970)
 * Optimise max purgeable timestamp calculation in compaction (CASSANDRA-8920)
 * Constrain internode message buffer sizes, and improve IO class hierarchy (CASSANDRA-8670) 
 * New tool added to validate all sstables in a node (CASSANDRA-5791)
 * Push notification when tracing completes for an operation (CASSANDRA-7807)
 * Delay "node up" and "node added" notifications until native protocol server is started (CASSANDRA-8236)
 * Compressed Commit Log (CASSANDRA-6809)
 * Optimise IntervalTree (CASSANDRA-8988)
 * Add a key-value payload for third party usage (CASSANDRA-8553, 9212)
 * Bump metrics-reporter-config dependency for metrics 3.0 (CASSANDRA-8149)
 * Partition intra-cluster message streams by size, not type (CASSANDRA-8789)
 * Add WriteFailureException to native protocol, notify coordinator of
   write failures (CASSANDRA-8592)
 * Convert SequentialWriter to nio (CASSANDRA-8709)
 * Add role based access control (CASSANDRA-7653, 8650, 7216, 8760, 8849, 8761, 8850)
 * Record client ip address in tracing sessions (CASSANDRA-8162)
 * Indicate partition key columns in response metadata for prepared
   statements (CASSANDRA-7660)
 * Merge UUIDType and TimeUUIDType parse logic (CASSANDRA-8759)
 * Avoid memory allocation when searching index summary (CASSANDRA-8793)
 * Optimise (Time)?UUIDType Comparisons (CASSANDRA-8730)
 * Make CRC32Ex into a separate maven dependency (CASSANDRA-8836)
 * Use preloaded jemalloc w/ Unsafe (CASSANDRA-8714, 9197)
 * Avoid accessing partitioner through StorageProxy (CASSANDRA-8244, 8268)
 * Upgrade Metrics library and remove depricated metrics (CASSANDRA-5657)
 * Serializing Row cache alternative, fully off heap (CASSANDRA-7438)
 * Duplicate rows returned when in clause has repeated values (CASSANDRA-6707)
 * Make CassandraException unchecked, extend RuntimeException (CASSANDRA-8560)
 * Support direct buffer decompression for reads (CASSANDRA-8464)
 * DirectByteBuffer compatible LZ4 methods (CASSANDRA-7039)
 * Group sstables for anticompaction correctly (CASSANDRA-8578)
 * Add ReadFailureException to native protocol, respond
   immediately when replicas encounter errors while handling
   a read request (CASSANDRA-7886)
 * Switch CommitLogSegment from RandomAccessFile to nio (CASSANDRA-8308)
 * Allow mixing token and partition key restrictions (CASSANDRA-7016)
 * Support index key/value entries on map collections (CASSANDRA-8473)
 * Modernize schema tables (CASSANDRA-8261)
 * Support for user-defined aggregation functions (CASSANDRA-8053)
 * Fix NPE in SelectStatement with empty IN values (CASSANDRA-8419)
 * Refactor SelectStatement, return IN results in natural order instead
   of IN value list order and ignore duplicate values in partition key IN restrictions (CASSANDRA-7981)
 * Support UDTs, tuples, and collections in user-defined
   functions (CASSANDRA-7563)
 * Fix aggregate fn results on empty selection, result column name,
   and cqlsh parsing (CASSANDRA-8229)
 * Mark sstables as repaired after full repair (CASSANDRA-7586)
 * Extend Descriptor to include a format value and refactor reader/writer
   APIs (CASSANDRA-7443)
 * Integrate JMH for microbenchmarks (CASSANDRA-8151)
 * Keep sstable levels when bootstrapping (CASSANDRA-7460)
 * Add Sigar library and perform basic OS settings check on startup (CASSANDRA-7838)
 * Support for aggregation functions (CASSANDRA-4914)
 * Remove cassandra-cli (CASSANDRA-7920)
 * Accept dollar quoted strings in CQL (CASSANDRA-7769)
 * Make assassinate a first class command (CASSANDRA-7935)
 * Support IN clause on any partition key column (CASSANDRA-7855)
 * Support IN clause on any clustering column (CASSANDRA-4762)
 * Improve compaction logging (CASSANDRA-7818)
 * Remove YamlFileNetworkTopologySnitch (CASSANDRA-7917)
 * Do anticompaction in groups (CASSANDRA-6851)
 * Support user-defined functions (CASSANDRA-7395, 7526, 7562, 7740, 7781, 7929,
   7924, 7812, 8063, 7813, 7708)
 * Permit configurable timestamps with cassandra-stress (CASSANDRA-7416)
 * Move sstable RandomAccessReader to nio2, which allows using the
   FILE_SHARE_DELETE flag on Windows (CASSANDRA-4050)
 * Remove CQL2 (CASSANDRA-5918)
 * Optimize fetching multiple cells by name (CASSANDRA-6933)
 * Allow compilation in java 8 (CASSANDRA-7028)
 * Make incremental repair default (CASSANDRA-7250)
 * Enable code coverage thru JaCoCo (CASSANDRA-7226)
 * Switch external naming of 'column families' to 'tables' (CASSANDRA-4369) 
 * Shorten SSTable path (CASSANDRA-6962)
 * Use unsafe mutations for most unit tests (CASSANDRA-6969)
 * Fix race condition during calculation of pending ranges (CASSANDRA-7390)
 * Fail on very large batch sizes (CASSANDRA-8011)
 * Improve concurrency of repair (CASSANDRA-6455, 8208, 9145)
 * Select optimal CRC32 implementation at runtime (CASSANDRA-8614)
 * Evaluate MurmurHash of Token once per query (CASSANDRA-7096)
 * Generalize progress reporting (CASSANDRA-8901)
 * Resumable bootstrap streaming (CASSANDRA-8838, CASSANDRA-8942)
 * Allow scrub for secondary index (CASSANDRA-5174)
 * Save repair data to system table (CASSANDRA-5839)
 * fix nodetool names that reference column families (CASSANDRA-8872)
 Merged from 2.1:
 * Warn on misuse of unlogged batches (CASSANDRA-9282)
 * Failure detector detects and ignores local pauses (CASSANDRA-9183)
 * Add utility class to support for rate limiting a given log statement (CASSANDRA-9029)
 * Add missing consistency levels to cassandra-stess (CASSANDRA-9361)
 * Fix commitlog getCompletedTasks to not increment (CASSANDRA-9339)
 * Fix for harmless exceptions logged as ERROR (CASSANDRA-8564)
 * Delete processed sstables in sstablesplit/sstableupgrade (CASSANDRA-8606)
 * Improve sstable exclusion from partition tombstones (CASSANDRA-9298)
 * Validate the indexed column rather than the cell's contents for 2i (CASSANDRA-9057)
 * Add support for top-k custom 2i queries (CASSANDRA-8717)
 * Fix error when dropping table during compaction (CASSANDRA-9251)
 * cassandra-stress supports validation operations over user profiles (CASSANDRA-8773)
 * Add support for rate limiting log messages (CASSANDRA-9029)
 * Log the partition key with tombstone warnings (CASSANDRA-8561)
 * Reduce runWithCompactionsDisabled poll interval to 1ms (CASSANDRA-9271)
 * Fix PITR commitlog replay (CASSANDRA-9195)
 * GCInspector logs very different times (CASSANDRA-9124)
 * Fix deleting from an empty list (CASSANDRA-9198)
 * Update tuple and collection types that use a user-defined type when that UDT
   is modified (CASSANDRA-9148, CASSANDRA-9192)
 * Use higher timeout for prepair and snapshot in repair (CASSANDRA-9261)
 * Fix anticompaction blocking ANTI_ENTROPY stage (CASSANDRA-9151)
 * Repair waits for anticompaction to finish (CASSANDRA-9097)
 * Fix streaming not holding ref when stream error (CASSANDRA-9295)
 * Fix canonical view returning early opened SSTables (CASSANDRA-9396)
Merged from 2.0:
 * (cqlsh) Add LOGIN command to switch users (CASSANDRA-7212)
 * Clone SliceQueryFilter in AbstractReadCommand implementations (CASSANDRA-8940)
 * Push correct protocol notification for DROP INDEX (CASSANDRA-9310)
 * token-generator - generated tokens too long (CASSANDRA-9300)
 * Fix counting of tombstones for TombstoneOverwhelmingException (CASSANDRA-9299)
 * Fix ReconnectableSnitch reconnecting to peers during upgrade (CASSANDRA-6702)
 * Include keyspace and table name in error log for collections over the size
   limit (CASSANDRA-9286)
 * Avoid potential overlap in LCS with single-partition sstables (CASSANDRA-9322)
 * Log warning message when a table is queried before the schema has fully
   propagated (CASSANDRA-9136)
 * Overload SecondaryIndex#indexes to accept the column definition (CASSANDRA-9314)
 * (cqlsh) Add SERIAL and LOCAL_SERIAL consistency levels (CASSANDRA-8051)
 * Fix index selection during rebuild with certain table layouts (CASSANDRA-9281)
 * Fix partition-level-delete-only workload accounting (CASSANDRA-9194)
 * Allow scrub to handle corrupted compressed chunks (CASSANDRA-9140)
 * Fix assertion error when resetlocalschema is run during repair (CASSANDRA-9249)
 * Disable single sstable tombstone compactions for DTCS by default (CASSANDRA-9234)
 * IncomingTcpConnection thread is not named (CASSANDRA-9262)
 * Close incoming connections when MessagingService is stopped (CASSANDRA-9238)
 * Fix streaming hang when retrying (CASSANDRA-9132)


2.1.5
 * Re-add deprecated cold_reads_to_omit param for backwards compat (CASSANDRA-9203)
 * Make anticompaction visible in compactionstats (CASSANDRA-9098)
 * Improve nodetool getendpoints documentation about the partition
   key parameter (CASSANDRA-6458)
 * Don't check other keyspaces for schema changes when an user-defined
   type is altered (CASSANDRA-9187)
 * Add generate-idea-files target to build.xml (CASSANDRA-9123)
 * Allow takeColumnFamilySnapshot to take a list of tables (CASSANDRA-8348)
 * Limit major sstable operations to their canonical representation (CASSANDRA-8669)
 * cqlsh: Add tests for INSERT and UPDATE tab completion (CASSANDRA-9125)
 * cqlsh: quote column names when needed in COPY FROM inserts (CASSANDRA-9080)
 * Do not load read meter for offline operations (CASSANDRA-9082)
 * cqlsh: Make CompositeType data readable (CASSANDRA-8919)
 * cqlsh: Fix display of triggers (CASSANDRA-9081)
 * Fix NullPointerException when deleting or setting an element by index on
   a null list collection (CASSANDRA-9077)
 * Buffer bloom filter serialization (CASSANDRA-9066)
 * Fix anti-compaction target bloom filter size (CASSANDRA-9060)
 * Make FROZEN and TUPLE unreserved keywords in CQL (CASSANDRA-9047)
 * Prevent AssertionError from SizeEstimatesRecorder (CASSANDRA-9034)
 * Avoid overwriting index summaries for sstables with an older format that
   does not support downsampling; rebuild summaries on startup when this
   is detected (CASSANDRA-8993)
 * Fix potential data loss in CompressedSequentialWriter (CASSANDRA-8949)
 * Make PasswordAuthenticator number of hashing rounds configurable (CASSANDRA-8085)
 * Fix AssertionError when binding nested collections in DELETE (CASSANDRA-8900)
 * Check for overlap with non-early sstables in LCS (CASSANDRA-8739)
 * Only calculate max purgable timestamp if we have to (CASSANDRA-8914)
 * (cqlsh) Greatly improve performance of COPY FROM (CASSANDRA-8225)
 * IndexSummary effectiveIndexInterval is now a guideline, not a rule (CASSANDRA-8993)
 * Use correct bounds for page cache eviction of compressed files (CASSANDRA-8746)
 * SSTableScanner enforces its bounds (CASSANDRA-8946)
 * Cleanup cell equality (CASSANDRA-8947)
 * Introduce intra-cluster message coalescing (CASSANDRA-8692)
 * DatabaseDescriptor throws NPE when rpc_interface is used (CASSANDRA-8839)
 * Don't check if an sstable is live for offline compactions (CASSANDRA-8841)
 * Don't set clientMode in SSTableLoader (CASSANDRA-8238)
 * Fix SSTableRewriter with disabled early open (CASSANDRA-8535)
 * Fix cassandra-stress so it respects the CL passed in user mode (CASSANDRA-8948)
 * Fix rare NPE in ColumnDefinition#hasIndexOption() (CASSANDRA-8786)
 * cassandra-stress reports per-operation statistics, plus misc (CASSANDRA-8769)
 * Add SimpleDate (cql date) and Time (cql time) types (CASSANDRA-7523)
 * Use long for key count in cfstats (CASSANDRA-8913)
 * Make SSTableRewriter.abort() more robust to failure (CASSANDRA-8832)
 * Remove cold_reads_to_omit from STCS (CASSANDRA-8860)
 * Make EstimatedHistogram#percentile() use ceil instead of floor (CASSANDRA-8883)
 * Fix top partitions reporting wrong cardinality (CASSANDRA-8834)
 * Fix rare NPE in KeyCacheSerializer (CASSANDRA-8067)
 * Pick sstables for validation as late as possible inc repairs (CASSANDRA-8366)
 * Fix commitlog getPendingTasks to not increment (CASSANDRA-8862)
 * Fix parallelism adjustment in range and secondary index queries
   when the first fetch does not satisfy the limit (CASSANDRA-8856)
 * Check if the filtered sstables is non-empty in STCS (CASSANDRA-8843)
 * Upgrade java-driver used for cassandra-stress (CASSANDRA-8842)
 * Fix CommitLog.forceRecycleAllSegments() memory access error (CASSANDRA-8812)
 * Improve assertions in Memory (CASSANDRA-8792)
 * Fix SSTableRewriter cleanup (CASSANDRA-8802)
 * Introduce SafeMemory for CompressionMetadata.Writer (CASSANDRA-8758)
 * 'nodetool info' prints exception against older node (CASSANDRA-8796)
 * Ensure SSTableReader.last corresponds exactly with the file end (CASSANDRA-8750)
 * Make SSTableWriter.openEarly more robust and obvious (CASSANDRA-8747)
 * Enforce SSTableReader.first/last (CASSANDRA-8744)
 * Cleanup SegmentedFile API (CASSANDRA-8749)
 * Avoid overlap with early compaction replacement (CASSANDRA-8683)
 * Safer Resource Management++ (CASSANDRA-8707)
 * Write partition size estimates into a system table (CASSANDRA-7688)
 * cqlsh: Fix keys() and full() collection indexes in DESCRIBE output
   (CASSANDRA-8154)
 * Show progress of streaming in nodetool netstats (CASSANDRA-8886)
 * IndexSummaryBuilder utilises offheap memory, and shares data between
   each IndexSummary opened from it (CASSANDRA-8757)
 * markCompacting only succeeds if the exact SSTableReader instances being 
   marked are in the live set (CASSANDRA-8689)
 * cassandra-stress support for varint (CASSANDRA-8882)
 * Fix Adler32 digest for compressed sstables (CASSANDRA-8778)
 * Add nodetool statushandoff/statusbackup (CASSANDRA-8912)
 * Use stdout for progress and stats in sstableloader (CASSANDRA-8982)
 * Correctly identify 2i datadir from older versions (CASSANDRA-9116)
Merged from 2.0:
 * Ignore gossip SYNs after shutdown (CASSANDRA-9238)
 * Avoid overflow when calculating max sstable size in LCS (CASSANDRA-9235)
 * Make sstable blacklisting work with compression (CASSANDRA-9138)
 * Do not attempt to rebuild indexes if no index accepts any column (CASSANDRA-9196)
 * Don't initiate snitch reconnection for dead states (CASSANDRA-7292)
 * Fix ArrayIndexOutOfBoundsException in CQLSSTableWriter (CASSANDRA-8978)
 * Add shutdown gossip state to prevent timeouts during rolling restarts (CASSANDRA-8336)
 * Fix running with java.net.preferIPv6Addresses=true (CASSANDRA-9137)
 * Fix failed bootstrap/replace attempts being persisted in system.peers (CASSANDRA-9180)
 * Flush system.IndexInfo after marking index built (CASSANDRA-9128)
 * Fix updates to min/max_compaction_threshold through cassandra-cli
   (CASSANDRA-8102)
 * Don't include tmp files when doing offline relevel (CASSANDRA-9088)
 * Use the proper CAS WriteType when finishing a previous round during Paxos
   preparation (CASSANDRA-8672)
 * Avoid race in cancelling compactions (CASSANDRA-9070)
 * More aggressive check for expired sstables in DTCS (CASSANDRA-8359)
 * Fix ignored index_interval change in ALTER TABLE statements (CASSANDRA-7976)
 * Do more aggressive compaction in old time windows in DTCS (CASSANDRA-8360)
 * java.lang.AssertionError when reading saved cache (CASSANDRA-8740)
 * "disk full" when running cleanup (CASSANDRA-9036)
 * Lower logging level from ERROR to DEBUG when a scheduled schema pull
   cannot be completed due to a node being down (CASSANDRA-9032)
 * Fix MOVED_NODE client event (CASSANDRA-8516)
 * Allow overriding MAX_OUTSTANDING_REPLAY_COUNT (CASSANDRA-7533)
 * Fix malformed JMX ObjectName containing IPv6 addresses (CASSANDRA-9027)
 * (cqlsh) Allow increasing CSV field size limit through
   cqlshrc config option (CASSANDRA-8934)
 * Stop logging range tombstones when exceeding the threshold
   (CASSANDRA-8559)
 * Fix NullPointerException when nodetool getendpoints is run
   against invalid keyspaces or tables (CASSANDRA-8950)
 * Allow specifying the tmp dir (CASSANDRA-7712)
 * Improve compaction estimated tasks estimation (CASSANDRA-8904)
 * Fix duplicate up/down messages sent to native clients (CASSANDRA-7816)
 * Expose commit log archive status via JMX (CASSANDRA-8734)
 * Provide better exceptions for invalid replication strategy parameters
   (CASSANDRA-8909)
 * Fix regression in mixed single and multi-column relation support for
   SELECT statements (CASSANDRA-8613)
 * Add ability to limit number of native connections (CASSANDRA-8086)
 * Fix CQLSSTableWriter throwing exception and spawning threads
   (CASSANDRA-8808)
 * Fix MT mismatch between empty and GC-able data (CASSANDRA-8979)
 * Fix incorrect validation when snapshotting single table (CASSANDRA-8056)
 * Add offline tool to relevel sstables (CASSANDRA-8301)
 * Preserve stream ID for more protocol errors (CASSANDRA-8848)
 * Fix combining token() function with multi-column relations on
   clustering columns (CASSANDRA-8797)
 * Make CFS.markReferenced() resistant to bad refcounting (CASSANDRA-8829)
 * Fix StreamTransferTask abort/complete bad refcounting (CASSANDRA-8815)
 * Fix AssertionError when querying a DESC clustering ordered
   table with ASC ordering and paging (CASSANDRA-8767)
 * AssertionError: "Memory was freed" when running cleanup (CASSANDRA-8716)
 * Make it possible to set max_sstable_age to fractional days (CASSANDRA-8406)
 * Fix some multi-column relations with indexes on some clustering
   columns (CASSANDRA-8275)
 * Fix memory leak in SSTableSimple*Writer and SSTableReader.validate()
   (CASSANDRA-8748)
 * Throw OOM if allocating memory fails to return a valid pointer (CASSANDRA-8726)
 * Fix SSTableSimpleUnsortedWriter ConcurrentModificationException (CASSANDRA-8619)
 * 'nodetool info' prints exception against older node (CASSANDRA-8796)
 * Ensure SSTableSimpleUnsortedWriter.close() terminates if
   disk writer has crashed (CASSANDRA-8807)


2.1.4
 * Bind JMX to localhost unless explicitly configured otherwise (CASSANDRA-9085)


2.1.3
 * Fix HSHA/offheap_objects corruption (CASSANDRA-8719)
 * Upgrade libthrift to 0.9.2 (CASSANDRA-8685)
 * Don't use the shared ref in sstableloader (CASSANDRA-8704)
 * Purge internal prepared statements if related tables or
   keyspaces are dropped (CASSANDRA-8693)
 * (cqlsh) Handle unicode BOM at start of files (CASSANDRA-8638)
 * Stop compactions before exiting offline tools (CASSANDRA-8623)
 * Update tools/stress/README.txt to match current behaviour (CASSANDRA-7933)
 * Fix schema from Thrift conversion with empty metadata (CASSANDRA-8695)
 * Safer Resource Management (CASSANDRA-7705)
 * Make sure we compact highly overlapping cold sstables with
   STCS (CASSANDRA-8635)
 * rpc_interface and listen_interface generate NPE on startup when specified
   interface doesn't exist (CASSANDRA-8677)
 * Fix ArrayIndexOutOfBoundsException in nodetool cfhistograms (CASSANDRA-8514)
 * Switch from yammer metrics for nodetool cf/proxy histograms (CASSANDRA-8662)
 * Make sure we don't add tmplink files to the compaction
   strategy (CASSANDRA-8580)
 * (cqlsh) Handle maps with blob keys (CASSANDRA-8372)
 * (cqlsh) Handle DynamicCompositeType schemas correctly (CASSANDRA-8563)
 * Duplicate rows returned when in clause has repeated values (CASSANDRA-6706)
 * Add tooling to detect hot partitions (CASSANDRA-7974)
 * Fix cassandra-stress user-mode truncation of partition generation (CASSANDRA-8608)
 * Only stream from unrepaired sstables during inc repair (CASSANDRA-8267)
 * Don't allow starting multiple inc repairs on the same sstables (CASSANDRA-8316)
 * Invalidate prepared BATCH statements when related tables
   or keyspaces are dropped (CASSANDRA-8652)
 * Fix missing results in secondary index queries on collections
   with ALLOW FILTERING (CASSANDRA-8421)
 * Expose EstimatedHistogram metrics for range slices (CASSANDRA-8627)
 * (cqlsh) Escape clqshrc passwords properly (CASSANDRA-8618)
 * Fix NPE when passing wrong argument in ALTER TABLE statement (CASSANDRA-8355)
 * Pig: Refactor and deprecate CqlStorage (CASSANDRA-8599)
 * Don't reuse the same cleanup strategy for all sstables (CASSANDRA-8537)
 * Fix case-sensitivity of index name on CREATE and DROP INDEX
   statements (CASSANDRA-8365)
 * Better detection/logging for corruption in compressed sstables (CASSANDRA-8192)
 * Use the correct repairedAt value when closing writer (CASSANDRA-8570)
 * (cqlsh) Handle a schema mismatch being detected on startup (CASSANDRA-8512)
 * Properly calculate expected write size during compaction (CASSANDRA-8532)
 * Invalidate affected prepared statements when a table's columns
   are altered (CASSANDRA-7910)
 * Stress - user defined writes should populate sequentally (CASSANDRA-8524)
 * Fix regression in SSTableRewriter causing some rows to become unreadable 
   during compaction (CASSANDRA-8429)
 * Run major compactions for repaired/unrepaired in parallel (CASSANDRA-8510)
 * (cqlsh) Fix compression options in DESCRIBE TABLE output when compression
   is disabled (CASSANDRA-8288)
 * (cqlsh) Fix DESCRIBE output after keyspaces are altered (CASSANDRA-7623)
 * Make sure we set lastCompactedKey correctly (CASSANDRA-8463)
 * (cqlsh) Fix output of CONSISTENCY command (CASSANDRA-8507)
 * (cqlsh) Fixed the handling of LIST statements (CASSANDRA-8370)
 * Make sstablescrub check leveled manifest again (CASSANDRA-8432)
 * Check first/last keys in sstable when giving out positions (CASSANDRA-8458)
 * Disable mmap on Windows (CASSANDRA-6993)
 * Add missing ConsistencyLevels to cassandra-stress (CASSANDRA-8253)
 * Add auth support to cassandra-stress (CASSANDRA-7985)
 * Fix ArrayIndexOutOfBoundsException when generating error message
   for some CQL syntax errors (CASSANDRA-8455)
 * Scale memtable slab allocation logarithmically (CASSANDRA-7882)
 * cassandra-stress simultaneous inserts over same seed (CASSANDRA-7964)
 * Reduce cassandra-stress sampling memory requirements (CASSANDRA-7926)
 * Ensure memtable flush cannot expire commit log entries from its future (CASSANDRA-8383)
 * Make read "defrag" async to reclaim memtables (CASSANDRA-8459)
 * Remove tmplink files for offline compactions (CASSANDRA-8321)
 * Reduce maxHintsInProgress (CASSANDRA-8415)
 * BTree updates may call provided update function twice (CASSANDRA-8018)
 * Release sstable references after anticompaction (CASSANDRA-8386)
 * Handle abort() in SSTableRewriter properly (CASSANDRA-8320)
 * Centralize shared executors (CASSANDRA-8055)
 * Fix filtering for CONTAINS (KEY) relations on frozen collection
   clustering columns when the query is restricted to a single
   partition (CASSANDRA-8203)
 * Do more aggressive entire-sstable TTL expiry checks (CASSANDRA-8243)
 * Add more log info if readMeter is null (CASSANDRA-8238)
 * add check of the system wall clock time at startup (CASSANDRA-8305)
 * Support for frozen collections (CASSANDRA-7859)
 * Fix overflow on histogram computation (CASSANDRA-8028)
 * Have paxos reuse the timestamp generation of normal queries (CASSANDRA-7801)
 * Fix incremental repair not remove parent session on remote (CASSANDRA-8291)
 * Improve JBOD disk utilization (CASSANDRA-7386)
 * Log failed host when preparing incremental repair (CASSANDRA-8228)
 * Force config client mode in CQLSSTableWriter (CASSANDRA-8281)
 * Fix sstableupgrade throws exception (CASSANDRA-8688)
 * Fix hang when repairing empty keyspace (CASSANDRA-8694)
Merged from 2.0:
 * Fix IllegalArgumentException in dynamic snitch (CASSANDRA-8448)
 * Add support for UPDATE ... IF EXISTS (CASSANDRA-8610)
 * Fix reversal of list prepends (CASSANDRA-8733)
 * Prevent non-zero default_time_to_live on tables with counters
   (CASSANDRA-8678)
 * Fix SSTableSimpleUnsortedWriter ConcurrentModificationException
   (CASSANDRA-8619)
 * Round up time deltas lower than 1ms in BulkLoader (CASSANDRA-8645)
 * Add batch remove iterator to ABSC (CASSANDRA-8414, 8666)
 * Round up time deltas lower than 1ms in BulkLoader (CASSANDRA-8645)
 * Fix isClientMode check in Keyspace (CASSANDRA-8687)
 * Use more efficient slice size for querying internal secondary
   index tables (CASSANDRA-8550)
 * Fix potentially returning deleted rows with range tombstone (CASSANDRA-8558)
 * Check for available disk space before starting a compaction (CASSANDRA-8562)
 * Fix DISTINCT queries with LIMITs or paging when some partitions
   contain only tombstones (CASSANDRA-8490)
 * Introduce background cache refreshing to permissions cache
   (CASSANDRA-8194)
 * Fix race condition in StreamTransferTask that could lead to
   infinite loops and premature sstable deletion (CASSANDRA-7704)
 * Add an extra version check to MigrationTask (CASSANDRA-8462)
 * Ensure SSTableWriter cleans up properly after failure (CASSANDRA-8499)
 * Increase bf true positive count on key cache hit (CASSANDRA-8525)
 * Move MeteredFlusher to its own thread (CASSANDRA-8485)
 * Fix non-distinct results in DISTNCT queries on static columns when
   paging is enabled (CASSANDRA-8087)
 * Move all hints related tasks to hints internal executor (CASSANDRA-8285)
 * Fix paging for multi-partition IN queries (CASSANDRA-8408)
 * Fix MOVED_NODE topology event never being emitted when a node
   moves its token (CASSANDRA-8373)
 * Fix validation of indexes in COMPACT tables (CASSANDRA-8156)
 * Avoid StackOverflowError when a large list of IN values
   is used for a clustering column (CASSANDRA-8410)
 * Fix NPE when writetime() or ttl() calls are wrapped by
   another function call (CASSANDRA-8451)
 * Fix NPE after dropping a keyspace (CASSANDRA-8332)
 * Fix error message on read repair timeouts (CASSANDRA-7947)
 * Default DTCS base_time_seconds changed to 60 (CASSANDRA-8417)
 * Refuse Paxos operation with more than one pending endpoint (CASSANDRA-8346, 8640)
 * Throw correct exception when trying to bind a keyspace or table
   name (CASSANDRA-6952)
 * Make HHOM.compact synchronized (CASSANDRA-8416)
 * cancel latency-sampling task when CF is dropped (CASSANDRA-8401)
 * don't block SocketThread for MessagingService (CASSANDRA-8188)
 * Increase quarantine delay on replacement (CASSANDRA-8260)
 * Expose off-heap memory usage stats (CASSANDRA-7897)
 * Ignore Paxos commits for truncated tables (CASSANDRA-7538)
 * Validate size of indexed column values (CASSANDRA-8280)
 * Make LCS split compaction results over all data directories (CASSANDRA-8329)
 * Fix some failing queries that use multi-column relations
   on COMPACT STORAGE tables (CASSANDRA-8264)
 * Fix InvalidRequestException with ORDER BY (CASSANDRA-8286)
 * Disable SSLv3 for POODLE (CASSANDRA-8265)
 * Fix millisecond timestamps in Tracing (CASSANDRA-8297)
 * Include keyspace name in error message when there are insufficient
   live nodes to stream from (CASSANDRA-8221)
 * Avoid overlap in L1 when L0 contains many nonoverlapping
   sstables (CASSANDRA-8211)
 * Improve PropertyFileSnitch logging (CASSANDRA-8183)
 * Add DC-aware sequential repair (CASSANDRA-8193)
 * Use live sstables in snapshot repair if possible (CASSANDRA-8312)
 * Fix hints serialized size calculation (CASSANDRA-8587)


2.1.2
 * (cqlsh) parse_for_table_meta errors out on queries with undefined
   grammars (CASSANDRA-8262)
 * (cqlsh) Fix SELECT ... TOKEN() function broken in C* 2.1.1 (CASSANDRA-8258)
 * Fix Cassandra crash when running on JDK8 update 40 (CASSANDRA-8209)
 * Optimize partitioner tokens (CASSANDRA-8230)
 * Improve compaction of repaired/unrepaired sstables (CASSANDRA-8004)
 * Make cache serializers pluggable (CASSANDRA-8096)
 * Fix issues with CONTAINS (KEY) queries on secondary indexes
   (CASSANDRA-8147)
 * Fix read-rate tracking of sstables for some queries (CASSANDRA-8239)
 * Fix default timestamp in QueryOptions (CASSANDRA-8246)
 * Set socket timeout when reading remote version (CASSANDRA-8188)
 * Refactor how we track live size (CASSANDRA-7852)
 * Make sure unfinished compaction files are removed (CASSANDRA-8124)
 * Fix shutdown when run as Windows service (CASSANDRA-8136)
 * Fix DESCRIBE TABLE with custom indexes (CASSANDRA-8031)
 * Fix race in RecoveryManagerTest (CASSANDRA-8176)
 * Avoid IllegalArgumentException while sorting sstables in
   IndexSummaryManager (CASSANDRA-8182)
 * Shutdown JVM on file descriptor exhaustion (CASSANDRA-7579)
 * Add 'die' policy for commit log and disk failure (CASSANDRA-7927)
 * Fix installing as service on Windows (CASSANDRA-8115)
 * Fix CREATE TABLE for CQL2 (CASSANDRA-8144)
 * Avoid boxing in ColumnStats min/max trackers (CASSANDRA-8109)
Merged from 2.0:
 * Correctly handle non-text column names in cql3 (CASSANDRA-8178)
 * Fix deletion for indexes on primary key columns (CASSANDRA-8206)
 * Add 'nodetool statusgossip' (CASSANDRA-8125)
 * Improve client notification that nodes are ready for requests (CASSANDRA-7510)
 * Handle negative timestamp in writetime method (CASSANDRA-8139)
 * Pig: Remove errant LIMIT clause in CqlNativeStorage (CASSANDRA-8166)
 * Throw ConfigurationException when hsha is used with the default
   rpc_max_threads setting of 'unlimited' (CASSANDRA-8116)
 * Allow concurrent writing of the same table in the same JVM using
   CQLSSTableWriter (CASSANDRA-7463)
 * Fix totalDiskSpaceUsed calculation (CASSANDRA-8205)


2.1.1
 * Fix spin loop in AtomicSortedColumns (CASSANDRA-7546)
 * Dont notify when replacing tmplink files (CASSANDRA-8157)
 * Fix validation with multiple CONTAINS clause (CASSANDRA-8131)
 * Fix validation of collections in TriggerExecutor (CASSANDRA-8146)
 * Fix IllegalArgumentException when a list of IN values containing tuples
   is passed as a single arg to a prepared statement with the v1 or v2
   protocol (CASSANDRA-8062)
 * Fix ClassCastException in DISTINCT query on static columns with
   query paging (CASSANDRA-8108)
 * Fix NPE on null nested UDT inside a set (CASSANDRA-8105)
 * Fix exception when querying secondary index on set items or map keys
   when some clustering columns are specified (CASSANDRA-8073)
 * Send proper error response when there is an error during native
   protocol message decode (CASSANDRA-8118)
 * Gossip should ignore generation numbers too far in the future (CASSANDRA-8113)
 * Fix NPE when creating a table with frozen sets, lists (CASSANDRA-8104)
 * Fix high memory use due to tracking reads on incrementally opened sstable
   readers (CASSANDRA-8066)
 * Fix EXECUTE request with skipMetadata=false returning no metadata
   (CASSANDRA-8054)
 * Allow concurrent use of CQLBulkOutputFormat (CASSANDRA-7776)
 * Shutdown JVM on OOM (CASSANDRA-7507)
 * Upgrade netty version and enable epoll event loop (CASSANDRA-7761)
 * Don't duplicate sstables smaller than split size when using
   the sstablesplitter tool (CASSANDRA-7616)
 * Avoid re-parsing already prepared statements (CASSANDRA-7923)
 * Fix some Thrift slice deletions and updates of COMPACT STORAGE
   tables with some clustering columns omitted (CASSANDRA-7990)
 * Fix filtering for CONTAINS on sets (CASSANDRA-8033)
 * Properly track added size (CASSANDRA-7239)
 * Allow compilation in java 8 (CASSANDRA-7208)
 * Fix Assertion error on RangeTombstoneList diff (CASSANDRA-8013)
 * Release references to overlapping sstables during compaction (CASSANDRA-7819)
 * Send notification when opening compaction results early (CASSANDRA-8034)
 * Make native server start block until properly bound (CASSANDRA-7885)
 * (cqlsh) Fix IPv6 support (CASSANDRA-7988)
 * Ignore fat clients when checking for endpoint collision (CASSANDRA-7939)
 * Make sstablerepairedset take a list of files (CASSANDRA-7995)
 * (cqlsh) Tab completeion for indexes on map keys (CASSANDRA-7972)
 * (cqlsh) Fix UDT field selection in select clause (CASSANDRA-7891)
 * Fix resource leak in event of corrupt sstable
 * (cqlsh) Add command line option for cqlshrc file path (CASSANDRA-7131)
 * Provide visibility into prepared statements churn (CASSANDRA-7921, CASSANDRA-7930)
 * Invalidate prepared statements when their keyspace or table is
   dropped (CASSANDRA-7566)
 * cassandra-stress: fix support for NetworkTopologyStrategy (CASSANDRA-7945)
 * Fix saving caches when a table is dropped (CASSANDRA-7784)
 * Add better error checking of new stress profile (CASSANDRA-7716)
 * Use ThreadLocalRandom and remove FBUtilities.threadLocalRandom (CASSANDRA-7934)
 * Prevent operator mistakes due to simultaneous bootstrap (CASSANDRA-7069)
 * cassandra-stress supports whitelist mode for node config (CASSANDRA-7658)
 * GCInspector more closely tracks GC; cassandra-stress and nodetool report it (CASSANDRA-7916)
 * nodetool won't output bogus ownership info without a keyspace (CASSANDRA-7173)
 * Add human readable option to nodetool commands (CASSANDRA-5433)
 * Don't try to set repairedAt on old sstables (CASSANDRA-7913)
 * Add metrics for tracking PreparedStatement use (CASSANDRA-7719)
 * (cqlsh) tab-completion for triggers (CASSANDRA-7824)
 * (cqlsh) Support for query paging (CASSANDRA-7514)
 * (cqlsh) Show progress of COPY operations (CASSANDRA-7789)
 * Add syntax to remove multiple elements from a map (CASSANDRA-6599)
 * Support non-equals conditions in lightweight transactions (CASSANDRA-6839)
 * Add IF [NOT] EXISTS to create/drop triggers (CASSANDRA-7606)
 * (cqlsh) Display the current logged-in user (CASSANDRA-7785)
 * (cqlsh) Don't ignore CTRL-C during COPY FROM execution (CASSANDRA-7815)
 * (cqlsh) Order UDTs according to cross-type dependencies in DESCRIBE
   output (CASSANDRA-7659)
 * (cqlsh) Fix handling of CAS statement results (CASSANDRA-7671)
 * (cqlsh) COPY TO/FROM improvements (CASSANDRA-7405)
 * Support list index operations with conditions (CASSANDRA-7499)
 * Add max live/tombstoned cells to nodetool cfstats output (CASSANDRA-7731)
 * Validate IPv6 wildcard addresses properly (CASSANDRA-7680)
 * (cqlsh) Error when tracing query (CASSANDRA-7613)
 * Avoid IOOBE when building SyntaxError message snippet (CASSANDRA-7569)
 * SSTableExport uses correct validator to create string representation of partition
   keys (CASSANDRA-7498)
 * Avoid NPEs when receiving type changes for an unknown keyspace (CASSANDRA-7689)
 * Add support for custom 2i validation (CASSANDRA-7575)
 * Pig support for hadoop CqlInputFormat (CASSANDRA-6454)
 * Add duration mode to cassandra-stress (CASSANDRA-7468)
 * Add listen_interface and rpc_interface options (CASSANDRA-7417)
 * Improve schema merge performance (CASSANDRA-7444)
 * Adjust MT depth based on # of partition validating (CASSANDRA-5263)
 * Optimise NativeCell comparisons (CASSANDRA-6755)
 * Configurable client timeout for cqlsh (CASSANDRA-7516)
 * Include snippet of CQL query near syntax error in messages (CASSANDRA-7111)
 * Make repair -pr work with -local (CASSANDRA-7450)
 * Fix error in sstableloader with -cph > 1 (CASSANDRA-8007)
 * Fix snapshot repair error on indexed tables (CASSANDRA-8020)
 * Do not exit nodetool repair when receiving JMX NOTIF_LOST (CASSANDRA-7909)
 * Stream to private IP when available (CASSANDRA-8084)
Merged from 2.0:
 * Reject conditions on DELETE unless full PK is given (CASSANDRA-6430)
 * Properly reject the token function DELETE (CASSANDRA-7747)
 * Force batchlog replay before decommissioning a node (CASSANDRA-7446)
 * Fix hint replay with many accumulated expired hints (CASSANDRA-6998)
 * Fix duplicate results in DISTINCT queries on static columns with query
   paging (CASSANDRA-8108)
 * Add DateTieredCompactionStrategy (CASSANDRA-6602)
 * Properly validate ascii and utf8 string literals in CQL queries (CASSANDRA-8101)
 * (cqlsh) Fix autocompletion for alter keyspace (CASSANDRA-8021)
 * Create backup directories for commitlog archiving during startup (CASSANDRA-8111)
 * Reduce totalBlockFor() for LOCAL_* consistency levels (CASSANDRA-8058)
 * Fix merging schemas with re-dropped keyspaces (CASSANDRA-7256)
 * Fix counters in supercolumns during live upgrades from 1.2 (CASSANDRA-7188)
 * Notify DT subscribers when a column family is truncated (CASSANDRA-8088)
 * Add sanity check of $JAVA on startup (CASSANDRA-7676)
 * Schedule fat client schema pull on join (CASSANDRA-7993)
 * Don't reset nodes' versions when closing IncomingTcpConnections
   (CASSANDRA-7734)
 * Record the real messaging version in all cases in OutboundTcpConnection
   (CASSANDRA-8057)
 * SSL does not work in cassandra-cli (CASSANDRA-7899)
 * Fix potential exception when using ReversedType in DynamicCompositeType
   (CASSANDRA-7898)
 * Better validation of collection values (CASSANDRA-7833)
 * Track min/max timestamps correctly (CASSANDRA-7969)
 * Fix possible overflow while sorting CL segments for replay (CASSANDRA-7992)
 * Increase nodetool Xmx (CASSANDRA-7956)
 * Archive any commitlog segments present at startup (CASSANDRA-6904)
 * CrcCheckChance should adjust based on live CFMetadata not 
   sstable metadata (CASSANDRA-7978)
 * token() should only accept columns in the partitioning
   key order (CASSANDRA-6075)
 * Add method to invalidate permission cache via JMX (CASSANDRA-7977)
 * Allow propagating multiple gossip states atomically (CASSANDRA-6125)
 * Log exceptions related to unclean native protocol client disconnects
   at DEBUG or INFO (CASSANDRA-7849)
 * Allow permissions cache to be set via JMX (CASSANDRA-7698)
 * Include schema_triggers CF in readable system resources (CASSANDRA-7967)
 * Fix RowIndexEntry to report correct serializedSize (CASSANDRA-7948)
 * Make CQLSSTableWriter sync within partitions (CASSANDRA-7360)
 * Potentially use non-local replicas in CqlConfigHelper (CASSANDRA-7906)
 * Explicitly disallow mixing multi-column and single-column
   relations on clustering columns (CASSANDRA-7711)
 * Better error message when condition is set on PK column (CASSANDRA-7804)
 * Don't send schema change responses and events for no-op DDL
   statements (CASSANDRA-7600)
 * (Hadoop) fix cluster initialisation for a split fetching (CASSANDRA-7774)
 * Throw InvalidRequestException when queries contain relations on entire
   collection columns (CASSANDRA-7506)
 * (cqlsh) enable CTRL-R history search with libedit (CASSANDRA-7577)
 * (Hadoop) allow ACFRW to limit nodes to local DC (CASSANDRA-7252)
 * (cqlsh) cqlsh should automatically disable tracing when selecting
   from system_traces (CASSANDRA-7641)
 * (Hadoop) Add CqlOutputFormat (CASSANDRA-6927)
 * Don't depend on cassandra config for nodetool ring (CASSANDRA-7508)
 * (cqlsh) Fix failing cqlsh formatting tests (CASSANDRA-7703)
 * Fix IncompatibleClassChangeError from hadoop2 (CASSANDRA-7229)
 * Add 'nodetool sethintedhandoffthrottlekb' (CASSANDRA-7635)
 * (cqlsh) Add tab-completion for CREATE/DROP USER IF [NOT] EXISTS (CASSANDRA-7611)
 * Catch errors when the JVM pulls the rug out from GCInspector (CASSANDRA-5345)
 * cqlsh fails when version number parts are not int (CASSANDRA-7524)
 * Fix NPE when table dropped during streaming (CASSANDRA-7946)
 * Fix wrong progress when streaming uncompressed (CASSANDRA-7878)
 * Fix possible infinite loop in creating repair range (CASSANDRA-7983)
 * Fix unit in nodetool for streaming throughput (CASSANDRA-7375)
Merged from 1.2:
 * Don't index tombstones (CASSANDRA-7828)
 * Improve PasswordAuthenticator default super user setup (CASSANDRA-7788)


2.1.0
 * (cqlsh) Removed "ALTER TYPE <name> RENAME TO <name>" from tab-completion
   (CASSANDRA-7895)
 * Fixed IllegalStateException in anticompaction (CASSANDRA-7892)
 * cqlsh: DESCRIBE support for frozen UDTs, tuples (CASSANDRA-7863)
 * Avoid exposing internal classes over JMX (CASSANDRA-7879)
 * Add null check for keys when freezing collection (CASSANDRA-7869)
 * Improve stress workload realism (CASSANDRA-7519)
Merged from 2.0:
 * Configure system.paxos with LeveledCompactionStrategy (CASSANDRA-7753)
 * Fix ALTER clustering column type from DateType to TimestampType when
   using DESC clustering order (CASSANRDA-7797)
 * Throw EOFException if we run out of chunks in compressed datafile
   (CASSANDRA-7664)
 * Fix PRSI handling of CQL3 row markers for row cleanup (CASSANDRA-7787)
 * Fix dropping collection when it's the last regular column (CASSANDRA-7744)
 * Make StreamReceiveTask thread safe and gc friendly (CASSANDRA-7795)
 * Validate empty cell names from counter updates (CASSANDRA-7798)
Merged from 1.2:
 * Don't allow compacted sstables to be marked as compacting (CASSANDRA-7145)
 * Track expired tombstones (CASSANDRA-7810)


2.1.0-rc7
 * Add frozen keyword and require UDT to be frozen (CASSANDRA-7857)
 * Track added sstable size correctly (CASSANDRA-7239)
 * (cqlsh) Fix case insensitivity (CASSANDRA-7834)
 * Fix failure to stream ranges when moving (CASSANDRA-7836)
 * Correctly remove tmplink files (CASSANDRA-7803)
 * (cqlsh) Fix column name formatting for functions, CAS operations,
   and UDT field selections (CASSANDRA-7806)
 * (cqlsh) Fix COPY FROM handling of null/empty primary key
   values (CASSANDRA-7792)
 * Fix ordering of static cells (CASSANDRA-7763)
Merged from 2.0:
 * Forbid re-adding dropped counter columns (CASSANDRA-7831)
 * Fix CFMetaData#isThriftCompatible() for PK-only tables (CASSANDRA-7832)
 * Always reject inequality on the partition key without token()
   (CASSANDRA-7722)
 * Always send Paxos commit to all replicas (CASSANDRA-7479)
 * Make disruptor_thrift_server invocation pool configurable (CASSANDRA-7594)
 * Make repair no-op when RF=1 (CASSANDRA-7864)


2.1.0-rc6
 * Fix OOM issue from netty caching over time (CASSANDRA-7743)
 * json2sstable couldn't import JSON for CQL table (CASSANDRA-7477)
 * Invalidate all caches on table drop (CASSANDRA-7561)
 * Skip strict endpoint selection for ranges if RF == nodes (CASSANRA-7765)
 * Fix Thrift range filtering without 2ary index lookups (CASSANDRA-7741)
 * Add tracing entries about concurrent range requests (CASSANDRA-7599)
 * (cqlsh) Fix DESCRIBE for NTS keyspaces (CASSANDRA-7729)
 * Remove netty buffer ref-counting (CASSANDRA-7735)
 * Pass mutated cf to index updater for use by PRSI (CASSANDRA-7742)
 * Include stress yaml example in release and deb (CASSANDRA-7717)
 * workaround for netty issue causing corrupted data off the wire (CASSANDRA-7695)
 * cqlsh DESC CLUSTER fails retrieving ring information (CASSANDRA-7687)
 * Fix binding null values inside UDT (CASSANDRA-7685)
 * Fix UDT field selection with empty fields (CASSANDRA-7670)
 * Bogus deserialization of static cells from sstable (CASSANDRA-7684)
 * Fix NPE on compaction leftover cleanup for dropped table (CASSANDRA-7770)
Merged from 2.0:
 * Fix race condition in StreamTransferTask that could lead to
   infinite loops and premature sstable deletion (CASSANDRA-7704)
 * (cqlsh) Wait up to 10 sec for a tracing session (CASSANDRA-7222)
 * Fix NPE in FileCacheService.sizeInBytes (CASSANDRA-7756)
 * Remove duplicates from StorageService.getJoiningNodes (CASSANDRA-7478)
 * Clone token map outside of hot gossip loops (CASSANDRA-7758)
 * Fix MS expiring map timeout for Paxos messages (CASSANDRA-7752)
 * Do not flush on truncate if durable_writes is false (CASSANDRA-7750)
 * Give CRR a default input_cql Statement (CASSANDRA-7226)
 * Better error message when adding a collection with the same name
   than a previously dropped one (CASSANDRA-6276)
 * Fix validation when adding static columns (CASSANDRA-7730)
 * (Thrift) fix range deletion of supercolumns (CASSANDRA-7733)
 * Fix potential AssertionError in RangeTombstoneList (CASSANDRA-7700)
 * Validate arguments of blobAs* functions (CASSANDRA-7707)
 * Fix potential AssertionError with 2ndary indexes (CASSANDRA-6612)
 * Avoid logging CompactionInterrupted at ERROR (CASSANDRA-7694)
 * Minor leak in sstable2jon (CASSANDRA-7709)
 * Add cassandra.auto_bootstrap system property (CASSANDRA-7650)
 * Update java driver (for hadoop) (CASSANDRA-7618)
 * Remove CqlPagingRecordReader/CqlPagingInputFormat (CASSANDRA-7570)
 * Support connecting to ipv6 jmx with nodetool (CASSANDRA-7669)


2.1.0-rc5
 * Reject counters inside user types (CASSANDRA-7672)
 * Switch to notification-based GCInspector (CASSANDRA-7638)
 * (cqlsh) Handle nulls in UDTs and tuples correctly (CASSANDRA-7656)
 * Don't use strict consistency when replacing (CASSANDRA-7568)
 * Fix min/max cell name collection on 2.0 SSTables with range
   tombstones (CASSANDRA-7593)
 * Tolerate min/max cell names of different lengths (CASSANDRA-7651)
 * Filter cached results correctly (CASSANDRA-7636)
 * Fix tracing on the new SEPExecutor (CASSANDRA-7644)
 * Remove shuffle and taketoken (CASSANDRA-7601)
 * Clean up Windows batch scripts (CASSANDRA-7619)
 * Fix native protocol drop user type notification (CASSANDRA-7571)
 * Give read access to system.schema_usertypes to all authenticated users
   (CASSANDRA-7578)
 * (cqlsh) Fix cqlsh display when zero rows are returned (CASSANDRA-7580)
 * Get java version correctly when JAVA_TOOL_OPTIONS is set (CASSANDRA-7572)
 * Fix NPE when dropping index from non-existent keyspace, AssertionError when
   dropping non-existent index with IF EXISTS (CASSANDRA-7590)
 * Fix sstablelevelresetter hang (CASSANDRA-7614)
 * (cqlsh) Fix deserialization of blobs (CASSANDRA-7603)
 * Use "keyspace updated" schema change message for UDT changes in v1 and
   v2 protocols (CASSANDRA-7617)
 * Fix tracing of range slices and secondary index lookups that are local
   to the coordinator (CASSANDRA-7599)
 * Set -Dcassandra.storagedir for all tool shell scripts (CASSANDRA-7587)
 * Don't swap max/min col names when mutating sstable metadata (CASSANDRA-7596)
 * (cqlsh) Correctly handle paged result sets (CASSANDRA-7625)
 * (cqlsh) Improve waiting for a trace to complete (CASSANDRA-7626)
 * Fix tracing of concurrent range slices and 2ary index queries (CASSANDRA-7626)
 * Fix scrub against collection type (CASSANDRA-7665)
Merged from 2.0:
 * Set gc_grace_seconds to seven days for system schema tables (CASSANDRA-7668)
 * SimpleSeedProvider no longer caches seeds forever (CASSANDRA-7663)
 * Always flush on truncate (CASSANDRA-7511)
 * Fix ReversedType(DateType) mapping to native protocol (CASSANDRA-7576)
 * Always merge ranges owned by a single node (CASSANDRA-6930)
 * Track max/min timestamps for range tombstones (CASSANDRA-7647)
 * Fix NPE when listing saved caches dir (CASSANDRA-7632)


2.1.0-rc4
 * Fix word count hadoop example (CASSANDRA-7200)
 * Updated memtable_cleanup_threshold and memtable_flush_writers defaults 
   (CASSANDRA-7551)
 * (Windows) fix startup when WMI memory query fails (CASSANDRA-7505)
 * Anti-compaction proceeds if any part of the repair failed (CASSANDRA-7521)
 * Add missing table name to DROP INDEX responses and notifications (CASSANDRA-7539)
 * Bump CQL version to 3.2.0 and update CQL documentation (CASSANDRA-7527)
 * Fix configuration error message when running nodetool ring (CASSANDRA-7508)
 * Support conditional updates, tuple type, and the v3 protocol in cqlsh (CASSANDRA-7509)
 * Handle queries on multiple secondary index types (CASSANDRA-7525)
 * Fix cqlsh authentication with v3 native protocol (CASSANDRA-7564)
 * Fix NPE when unknown prepared statement ID is used (CASSANDRA-7454)
Merged from 2.0:
 * (Windows) force range-based repair to non-sequential mode (CASSANDRA-7541)
 * Fix range merging when DES scores are zero (CASSANDRA-7535)
 * Warn when SSL certificates have expired (CASSANDRA-7528)
 * Fix error when doing reversed queries with static columns (CASSANDRA-7490)
Merged from 1.2:
 * Set correct stream ID on responses when non-Exception Throwables
   are thrown while handling native protocol messages (CASSANDRA-7470)


2.1.0-rc3
 * Consider expiry when reconciling otherwise equal cells (CASSANDRA-7403)
 * Introduce CQL support for stress tool (CASSANDRA-6146)
 * Fix ClassCastException processing expired messages (CASSANDRA-7496)
 * Fix prepared marker for collections inside UDT (CASSANDRA-7472)
 * Remove left-over populate_io_cache_on_flush and replicate_on_write
   uses (CASSANDRA-7493)
 * (Windows) handle spaces in path names (CASSANDRA-7451)
 * Ensure writes have completed after dropping a table, before recycling
   commit log segments (CASSANDRA-7437)
 * Remove left-over rows_per_partition_to_cache (CASSANDRA-7493)
 * Fix error when CONTAINS is used with a bind marker (CASSANDRA-7502)
 * Properly reject unknown UDT field (CASSANDRA-7484)
Merged from 2.0:
 * Fix CC#collectTimeOrderedData() tombstone optimisations (CASSANDRA-7394)
 * Support DISTINCT for static columns and fix behaviour when DISTINC is
   not use (CASSANDRA-7305).
 * Workaround JVM NPE on JMX bind failure (CASSANDRA-7254)
 * Fix race in FileCacheService RemovalListener (CASSANDRA-7278)
 * Fix inconsistent use of consistencyForCommit that allowed LOCAL_QUORUM
   operations to incorrect become full QUORUM (CASSANDRA-7345)
 * Properly handle unrecognized opcodes and flags (CASSANDRA-7440)
 * (Hadoop) close CqlRecordWriter clients when finished (CASSANDRA-7459)
 * Commit disk failure policy (CASSANDRA-7429)
 * Make sure high level sstables get compacted (CASSANDRA-7414)
 * Fix AssertionError when using empty clustering columns and static columns
   (CASSANDRA-7455)
 * Add option to disable STCS in L0 (CASSANDRA-6621)
 * Upgrade to snappy-java 1.0.5.2 (CASSANDRA-7476)


2.1.0-rc2
 * Fix heap size calculation for CompoundSparseCellName and 
   CompoundSparseCellName.WithCollection (CASSANDRA-7421)
 * Allow counter mutations in UNLOGGED batches (CASSANDRA-7351)
 * Modify reconcile logic to always pick a tombstone over a counter cell
   (CASSANDRA-7346)
 * Avoid incremental compaction on Windows (CASSANDRA-7365)
 * Fix exception when querying a composite-keyed table with a collection index
   (CASSANDRA-7372)
 * Use node's host id in place of counter ids (CASSANDRA-7366)
 * Fix error when doing reversed queries with static columns (CASSANDRA-7490)
 * Backport CASSANDRA-6747 (CASSANDRA-7560)
 * Track max/min timestamps for range tombstones (CASSANDRA-7647)
 * Fix NPE when listing saved caches dir (CASSANDRA-7632)
 * Fix sstableloader unable to connect encrypted node (CASSANDRA-7585)
Merged from 1.2:
 * Clone token map outside of hot gossip loops (CASSANDRA-7758)
 * Add stop method to EmbeddedCassandraService (CASSANDRA-7595)
 * Support connecting to ipv6 jmx with nodetool (CASSANDRA-7669)
 * Set gc_grace_seconds to seven days for system schema tables (CASSANDRA-7668)
 * SimpleSeedProvider no longer caches seeds forever (CASSANDRA-7663)
 * Set correct stream ID on responses when non-Exception Throwables
   are thrown while handling native protocol messages (CASSANDRA-7470)
 * Fix row size miscalculation in LazilyCompactedRow (CASSANDRA-7543)
 * Fix race in background compaction check (CASSANDRA-7745)
 * Don't clear out range tombstones during compaction (CASSANDRA-7808)


2.1.0-rc1
 * Revert flush directory (CASSANDRA-6357)
 * More efficient executor service for fast operations (CASSANDRA-4718)
 * Move less common tools into a new cassandra-tools package (CASSANDRA-7160)
 * Support more concurrent requests in native protocol (CASSANDRA-7231)
 * Add tab-completion to debian nodetool packaging (CASSANDRA-6421)
 * Change concurrent_compactors defaults (CASSANDRA-7139)
 * Add PowerShell Windows launch scripts (CASSANDRA-7001)
 * Make commitlog archive+restore more robust (CASSANDRA-6974)
 * Fix marking commitlogsegments clean (CASSANDRA-6959)
 * Add snapshot "manifest" describing files included (CASSANDRA-6326)
 * Parallel streaming for sstableloader (CASSANDRA-3668)
 * Fix bugs in supercolumns handling (CASSANDRA-7138)
 * Fix ClassClassException on composite dense tables (CASSANDRA-7112)
 * Cleanup and optimize collation and slice iterators (CASSANDRA-7107)
 * Upgrade NBHM lib (CASSANDRA-7128)
 * Optimize netty server (CASSANDRA-6861)
 * Fix repair hang when given CF does not exist (CASSANDRA-7189)
 * Allow c* to be shutdown in an embedded mode (CASSANDRA-5635)
 * Add server side batching to native transport (CASSANDRA-5663)
 * Make batchlog replay asynchronous (CASSANDRA-6134)
 * remove unused classes (CASSANDRA-7197)
 * Limit user types to the keyspace they are defined in (CASSANDRA-6643)
 * Add validate method to CollectionType (CASSANDRA-7208)
 * New serialization format for UDT values (CASSANDRA-7209, CASSANDRA-7261)
 * Fix nodetool netstats (CASSANDRA-7270)
 * Fix potential ClassCastException in HintedHandoffManager (CASSANDRA-7284)
 * Use prepared statements internally (CASSANDRA-6975)
 * Fix broken paging state with prepared statement (CASSANDRA-7120)
 * Fix IllegalArgumentException in CqlStorage (CASSANDRA-7287)
 * Allow nulls/non-existant fields in UDT (CASSANDRA-7206)
 * Add Thrift MultiSliceRequest (CASSANDRA-6757, CASSANDRA-7027)
 * Handle overlapping MultiSlices (CASSANDRA-7279)
 * Fix DataOutputTest on Windows (CASSANDRA-7265)
 * Embedded sets in user defined data-types are not updating (CASSANDRA-7267)
 * Add tuple type to CQL/native protocol (CASSANDRA-7248)
 * Fix CqlPagingRecordReader on tables with few rows (CASSANDRA-7322)
Merged from 2.0:
 * Copy compaction options to make sure they are reloaded (CASSANDRA-7290)
 * Add option to do more aggressive tombstone compactions (CASSANDRA-6563)
 * Don't try to compact already-compacting files in HHOM (CASSANDRA-7288)
 * Always reallocate buffers in HSHA (CASSANDRA-6285)
 * (Hadoop) support authentication in CqlRecordReader (CASSANDRA-7221)
 * (Hadoop) Close java driver Cluster in CQLRR.close (CASSANDRA-7228)
 * Warn when 'USING TIMESTAMP' is used on a CAS BATCH (CASSANDRA-7067)
 * return all cpu values from BackgroundActivityMonitor.readAndCompute (CASSANDRA-7183)
 * Correctly delete scheduled range xfers (CASSANDRA-7143)
 * return all cpu values from BackgroundActivityMonitor.readAndCompute (CASSANDRA-7183)  
 * reduce garbage creation in calculatePendingRanges (CASSANDRA-7191)
 * fix c* launch issues on Russian os's due to output of linux 'free' cmd (CASSANDRA-6162)
 * Fix disabling autocompaction (CASSANDRA-7187)
 * Fix potential NumberFormatException when deserializing IntegerType (CASSANDRA-7088)
 * cqlsh can't tab-complete disabling compaction (CASSANDRA-7185)
 * cqlsh: Accept and execute CQL statement(s) from command-line parameter (CASSANDRA-7172)
 * Fix IllegalStateException in CqlPagingRecordReader (CASSANDRA-7198)
 * Fix the InvertedIndex trigger example (CASSANDRA-7211)
 * Add --resolve-ip option to 'nodetool ring' (CASSANDRA-7210)
 * reduce garbage on codec flag deserialization (CASSANDRA-7244) 
 * Fix duplicated error messages on directory creation error at startup (CASSANDRA-5818)
 * Proper null handle for IF with map element access (CASSANDRA-7155)
 * Improve compaction visibility (CASSANDRA-7242)
 * Correctly delete scheduled range xfers (CASSANDRA-7143)
 * Make batchlog replica selection rack-aware (CASSANDRA-6551)
 * Fix CFMetaData#getColumnDefinitionFromColumnName() (CASSANDRA-7074)
 * Fix writetime/ttl functions for static columns (CASSANDRA-7081)
 * Suggest CTRL-C or semicolon after three blank lines in cqlsh (CASSANDRA-7142)
 * Fix 2ndary index queries with DESC clustering order (CASSANDRA-6950)
 * Invalid key cache entries on DROP (CASSANDRA-6525)
 * Fix flapping RecoveryManagerTest (CASSANDRA-7084)
 * Add missing iso8601 patterns for date strings (CASSANDRA-6973)
 * Support selecting multiple rows in a partition using IN (CASSANDRA-6875)
 * Add authentication support to shuffle (CASSANDRA-6484)
 * Swap local and global default read repair chances (CASSANDRA-7320)
 * Add conditional CREATE/DROP USER support (CASSANDRA-7264)
 * Cqlsh counts non-empty lines for "Blank lines" warning (CASSANDRA-7325)
Merged from 1.2:
 * Add Cloudstack snitch (CASSANDRA-7147)
 * Update system.peers correctly when relocating tokens (CASSANDRA-7126)
 * Add Google Compute Engine snitch (CASSANDRA-7132)
 * remove duplicate query for local tokens (CASSANDRA-7182)
 * exit CQLSH with error status code if script fails (CASSANDRA-6344)
 * Fix bug with some IN queries missig results (CASSANDRA-7105)
 * Fix availability validation for LOCAL_ONE CL (CASSANDRA-7319)
 * Hint streaming can cause decommission to fail (CASSANDRA-7219)


2.1.0-beta2
 * Increase default CL space to 8GB (CASSANDRA-7031)
 * Add range tombstones to read repair digests (CASSANDRA-6863)
 * Fix BTree.clear for large updates (CASSANDRA-6943)
 * Fail write instead of logging a warning when unable to append to CL
   (CASSANDRA-6764)
 * Eliminate possibility of CL segment appearing twice in active list 
   (CASSANDRA-6557)
 * Apply DONTNEED fadvise to commitlog segments (CASSANDRA-6759)
 * Switch CRC component to Adler and include it for compressed sstables 
   (CASSANDRA-4165)
 * Allow cassandra-stress to set compaction strategy options (CASSANDRA-6451)
 * Add broadcast_rpc_address option to cassandra.yaml (CASSANDRA-5899)
 * Auto reload GossipingPropertyFileSnitch config (CASSANDRA-5897)
 * Fix overflow of memtable_total_space_in_mb (CASSANDRA-6573)
 * Fix ABTC NPE and apply update function correctly (CASSANDRA-6692)
 * Allow nodetool to use a file or prompt for password (CASSANDRA-6660)
 * Fix AIOOBE when concurrently accessing ABSC (CASSANDRA-6742)
 * Fix assertion error in ALTER TYPE RENAME (CASSANDRA-6705)
 * Scrub should not always clear out repaired status (CASSANDRA-5351)
 * Improve handling of range tombstone for wide partitions (CASSANDRA-6446)
 * Fix ClassCastException for compact table with composites (CASSANDRA-6738)
 * Fix potentially repairing with wrong nodes (CASSANDRA-6808)
 * Change caching option syntax (CASSANDRA-6745)
 * Fix stress to do proper counter reads (CASSANDRA-6835)
 * Fix help message for stress counter_write (CASSANDRA-6824)
 * Fix stress smart Thrift client to pick servers correctly (CASSANDRA-6848)
 * Add logging levels (minimal, normal or verbose) to stress tool (CASSANDRA-6849)
 * Fix race condition in Batch CLE (CASSANDRA-6860)
 * Improve cleanup/scrub/upgradesstables failure handling (CASSANDRA-6774)
 * ByteBuffer write() methods for serializing sstables (CASSANDRA-6781)
 * Proper compare function for CollectionType (CASSANDRA-6783)
 * Update native server to Netty 4 (CASSANDRA-6236)
 * Fix off-by-one error in stress (CASSANDRA-6883)
 * Make OpOrder AutoCloseable (CASSANDRA-6901)
 * Remove sync repair JMX interface (CASSANDRA-6900)
 * Add multiple memory allocation options for memtables (CASSANDRA-6689, 6694)
 * Remove adjusted op rate from stress output (CASSANDRA-6921)
 * Add optimized CF.hasColumns() implementations (CASSANDRA-6941)
 * Serialize batchlog mutations with the version of the target node
   (CASSANDRA-6931)
 * Optimize CounterColumn#reconcile() (CASSANDRA-6953)
 * Properly remove 1.2 sstable support in 2.1 (CASSANDRA-6869)
 * Lock counter cells, not partitions (CASSANDRA-6880)
 * Track presence of legacy counter shards in sstables (CASSANDRA-6888)
 * Ensure safe resource cleanup when replacing sstables (CASSANDRA-6912)
 * Add failure handler to async callback (CASSANDRA-6747)
 * Fix AE when closing SSTable without releasing reference (CASSANDRA-7000)
 * Clean up IndexInfo on keyspace/table drops (CASSANDRA-6924)
 * Only snapshot relative SSTables when sequential repair (CASSANDRA-7024)
 * Require nodetool rebuild_index to specify index names (CASSANDRA-7038)
 * fix cassandra stress errors on reads with native protocol (CASSANDRA-7033)
 * Use OpOrder to guard sstable references for reads (CASSANDRA-6919)
 * Preemptive opening of compaction result (CASSANDRA-6916)
 * Multi-threaded scrub/cleanup/upgradesstables (CASSANDRA-5547)
 * Optimize cellname comparison (CASSANDRA-6934)
 * Native protocol v3 (CASSANDRA-6855)
 * Optimize Cell liveness checks and clean up Cell (CASSANDRA-7119)
 * Support consistent range movements (CASSANDRA-2434)
 * Display min timestamp in sstablemetadata viewer (CASSANDRA-6767)
Merged from 2.0:
 * Avoid race-prone second "scrub" of system keyspace (CASSANDRA-6797)
 * Pool CqlRecordWriter clients by inetaddress rather than Range
   (CASSANDRA-6665)
 * Fix compaction_history timestamps (CASSANDRA-6784)
 * Compare scores of full replica ordering in DES (CASSANDRA-6683)
 * fix CME in SessionInfo updateProgress affecting netstats (CASSANDRA-6577)
 * Allow repairing between specific replicas (CASSANDRA-6440)
 * Allow per-dc enabling of hints (CASSANDRA-6157)
 * Add compatibility for Hadoop 0.2.x (CASSANDRA-5201)
 * Fix EstimatedHistogram races (CASSANDRA-6682)
 * Failure detector correctly converts initial value to nanos (CASSANDRA-6658)
 * Add nodetool taketoken to relocate vnodes (CASSANDRA-4445)
 * Expose bulk loading progress over JMX (CASSANDRA-4757)
 * Correctly handle null with IF conditions and TTL (CASSANDRA-6623)
 * Account for range/row tombstones in tombstone drop
   time histogram (CASSANDRA-6522)
 * Stop CommitLogSegment.close() from calling sync() (CASSANDRA-6652)
 * Make commitlog failure handling configurable (CASSANDRA-6364)
 * Avoid overlaps in LCS (CASSANDRA-6688)
 * Improve support for paginating over composites (CASSANDRA-4851)
 * Fix count(*) queries in a mixed cluster (CASSANDRA-6707)
 * Improve repair tasks(snapshot, differencing) concurrency (CASSANDRA-6566)
 * Fix replaying pre-2.0 commit logs (CASSANDRA-6714)
 * Add static columns to CQL3 (CASSANDRA-6561)
 * Optimize single partition batch statements (CASSANDRA-6737)
 * Disallow post-query re-ordering when paging (CASSANDRA-6722)
 * Fix potential paging bug with deleted columns (CASSANDRA-6748)
 * Fix NPE on BulkLoader caused by losing StreamEvent (CASSANDRA-6636)
 * Fix truncating compression metadata (CASSANDRA-6791)
 * Add CMSClassUnloadingEnabled JVM option (CASSANDRA-6541)
 * Catch memtable flush exceptions during shutdown (CASSANDRA-6735)
 * Fix upgradesstables NPE for non-CF-based indexes (CASSANDRA-6645)
 * Fix UPDATE updating PRIMARY KEY columns implicitly (CASSANDRA-6782)
 * Fix IllegalArgumentException when updating from 1.2 with SuperColumns
   (CASSANDRA-6733)
 * FBUtilities.singleton() should use the CF comparator (CASSANDRA-6778)
 * Fix CQLSStableWriter.addRow(Map<String, Object>) (CASSANDRA-6526)
 * Fix HSHA server introducing corrupt data (CASSANDRA-6285)
 * Fix CAS conditions for COMPACT STORAGE tables (CASSANDRA-6813)
 * Starting threads in OutboundTcpConnectionPool constructor causes race conditions (CASSANDRA-7177)
 * Allow overriding cassandra-rackdc.properties file (CASSANDRA-7072)
 * Set JMX RMI port to 7199 (CASSANDRA-7087)
 * Use LOCAL_QUORUM for data reads at LOCAL_SERIAL (CASSANDRA-6939)
 * Log a warning for large batches (CASSANDRA-6487)
 * Put nodes in hibernate when join_ring is false (CASSANDRA-6961)
 * Avoid early loading of non-system keyspaces before compaction-leftovers 
   cleanup at startup (CASSANDRA-6913)
 * Restrict Windows to parallel repairs (CASSANDRA-6907)
 * (Hadoop) Allow manually specifying start/end tokens in CFIF (CASSANDRA-6436)
 * Fix NPE in MeteredFlusher (CASSANDRA-6820)
 * Fix race processing range scan responses (CASSANDRA-6820)
 * Allow deleting snapshots from dropped keyspaces (CASSANDRA-6821)
 * Add uuid() function (CASSANDRA-6473)
 * Omit tombstones from schema digests (CASSANDRA-6862)
 * Include correct consistencyLevel in LWT timeout (CASSANDRA-6884)
 * Lower chances for losing new SSTables during nodetool refresh and
   ColumnFamilyStore.loadNewSSTables (CASSANDRA-6514)
 * Add support for DELETE ... IF EXISTS to CQL3 (CASSANDRA-5708)
 * Update hadoop_cql3_word_count example (CASSANDRA-6793)
 * Fix handling of RejectedExecution in sync Thrift server (CASSANDRA-6788)
 * Log more information when exceeding tombstone_warn_threshold (CASSANDRA-6865)
 * Fix truncate to not abort due to unreachable fat clients (CASSANDRA-6864)
 * Fix schema concurrency exceptions (CASSANDRA-6841)
 * Fix leaking validator FH in StreamWriter (CASSANDRA-6832)
 * Fix saving triggers to schema (CASSANDRA-6789)
 * Fix trigger mutations when base mutation list is immutable (CASSANDRA-6790)
 * Fix accounting in FileCacheService to allow re-using RAR (CASSANDRA-6838)
 * Fix static counter columns (CASSANDRA-6827)
 * Restore expiring->deleted (cell) compaction optimization (CASSANDRA-6844)
 * Fix CompactionManager.needsCleanup (CASSANDRA-6845)
 * Correctly compare BooleanType values other than 0 and 1 (CASSANDRA-6779)
 * Read message id as string from earlier versions (CASSANDRA-6840)
 * Properly use the Paxos consistency for (non-protocol) batch (CASSANDRA-6837)
 * Add paranoid disk failure option (CASSANDRA-6646)
 * Improve PerRowSecondaryIndex performance (CASSANDRA-6876)
 * Extend triggers to support CAS updates (CASSANDRA-6882)
 * Static columns with IF NOT EXISTS don't always work as expected (CASSANDRA-6873)
 * Fix paging with SELECT DISTINCT (CASSANDRA-6857)
 * Fix UnsupportedOperationException on CAS timeout (CASSANDRA-6923)
 * Improve MeteredFlusher handling of MF-unaffected column families
   (CASSANDRA-6867)
 * Add CqlRecordReader using native pagination (CASSANDRA-6311)
 * Add QueryHandler interface (CASSANDRA-6659)
 * Track liveRatio per-memtable, not per-CF (CASSANDRA-6945)
 * Make sure upgradesstables keeps sstable level (CASSANDRA-6958)
 * Fix LIMIT with static columns (CASSANDRA-6956)
 * Fix clash with CQL column name in thrift validation (CASSANDRA-6892)
 * Fix error with super columns in mixed 1.2-2.0 clusters (CASSANDRA-6966)
 * Fix bad skip of sstables on slice query with composite start/finish (CASSANDRA-6825)
 * Fix unintended update with conditional statement (CASSANDRA-6893)
 * Fix map element access in IF (CASSANDRA-6914)
 * Avoid costly range calculations for range queries on system keyspaces
   (CASSANDRA-6906)
 * Fix SSTable not released if stream session fails (CASSANDRA-6818)
 * Avoid build failure due to ANTLR timeout (CASSANDRA-6991)
 * Queries on compact tables can return more rows that requested (CASSANDRA-7052)
 * USING TIMESTAMP for batches does not work (CASSANDRA-7053)
 * Fix performance regression from CASSANDRA-5614 (CASSANDRA-6949)
 * Ensure that batchlog and hint timeouts do not produce hints (CASSANDRA-7058)
 * Merge groupable mutations in TriggerExecutor#execute() (CASSANDRA-7047)
 * Plug holes in resource release when wiring up StreamSession (CASSANDRA-7073)
 * Re-add parameter columns to tracing session (CASSANDRA-6942)
 * Preserves CQL metadata when updating table from thrift (CASSANDRA-6831)
Merged from 1.2:
 * Fix nodetool display with vnodes (CASSANDRA-7082)
 * Add UNLOGGED, COUNTER options to BATCH documentation (CASSANDRA-6816)
 * add extra SSL cipher suites (CASSANDRA-6613)
 * fix nodetool getsstables for blob PK (CASSANDRA-6803)
 * Fix BatchlogManager#deleteBatch() use of millisecond timestamps
   (CASSANDRA-6822)
 * Continue assassinating even if the endpoint vanishes (CASSANDRA-6787)
 * Schedule schema pulls on change (CASSANDRA-6971)
 * Non-droppable verbs shouldn't be dropped from OTC (CASSANDRA-6980)
 * Shutdown batchlog executor in SS#drain() (CASSANDRA-7025)
 * Fix batchlog to account for CF truncation records (CASSANDRA-6999)
 * Fix CQLSH parsing of functions and BLOB literals (CASSANDRA-7018)
 * Properly load trustore in the native protocol (CASSANDRA-6847)
 * Always clean up references in SerializingCache (CASSANDRA-6994)
 * Don't shut MessagingService down when replacing a node (CASSANDRA-6476)
 * fix npe when doing -Dcassandra.fd_initial_value_ms (CASSANDRA-6751)


2.1.0-beta1
 * Add flush directory distinct from compaction directories (CASSANDRA-6357)
 * Require JNA by default (CASSANDRA-6575)
 * add listsnapshots command to nodetool (CASSANDRA-5742)
 * Introduce AtomicBTreeColumns (CASSANDRA-6271, 6692)
 * Multithreaded commitlog (CASSANDRA-3578)
 * allocate fixed index summary memory pool and resample cold index summaries 
   to use less memory (CASSANDRA-5519)
 * Removed multithreaded compaction (CASSANDRA-6142)
 * Parallelize fetching rows for low-cardinality indexes (CASSANDRA-1337)
 * change logging from log4j to logback (CASSANDRA-5883)
 * switch to LZ4 compression for internode communication (CASSANDRA-5887)
 * Stop using Thrift-generated Index* classes internally (CASSANDRA-5971)
 * Remove 1.2 network compatibility code (CASSANDRA-5960)
 * Remove leveled json manifest migration code (CASSANDRA-5996)
 * Remove CFDefinition (CASSANDRA-6253)
 * Use AtomicIntegerFieldUpdater in RefCountedMemory (CASSANDRA-6278)
 * User-defined types for CQL3 (CASSANDRA-5590)
 * Use of o.a.c.metrics in nodetool (CASSANDRA-5871, 6406)
 * Batch read from OTC's queue and cleanup (CASSANDRA-1632)
 * Secondary index support for collections (CASSANDRA-4511, 6383)
 * SSTable metadata(Stats.db) format change (CASSANDRA-6356)
 * Push composites support in the storage engine
   (CASSANDRA-5417, CASSANDRA-6520)
 * Add snapshot space used to cfstats (CASSANDRA-6231)
 * Add cardinality estimator for key count estimation (CASSANDRA-5906)
 * CF id is changed to be non-deterministic. Data dir/key cache are created
   uniquely for CF id (CASSANDRA-5202)
 * New counters implementation (CASSANDRA-6504)
 * Replace UnsortedColumns, EmptyColumns, TreeMapBackedSortedColumns with new
   ArrayBackedSortedColumns (CASSANDRA-6630, CASSANDRA-6662, CASSANDRA-6690)
 * Add option to use row cache with a given amount of rows (CASSANDRA-5357)
 * Avoid repairing already repaired data (CASSANDRA-5351)
 * Reject counter updates with USING TTL/TIMESTAMP (CASSANDRA-6649)
 * Replace index_interval with min/max_index_interval (CASSANDRA-6379)
 * Lift limitation that order by columns must be selected for IN queries (CASSANDRA-4911)


2.0.5
 * Reduce garbage generated by bloom filter lookups (CASSANDRA-6609)
 * Add ks.cf names to tombstone logging (CASSANDRA-6597)
 * Use LOCAL_QUORUM for LWT operations at LOCAL_SERIAL (CASSANDRA-6495)
 * Wait for gossip to settle before accepting client connections (CASSANDRA-4288)
 * Delete unfinished compaction incrementally (CASSANDRA-6086)
 * Allow specifying custom secondary index options in CQL3 (CASSANDRA-6480)
 * Improve replica pinning for cache efficiency in DES (CASSANDRA-6485)
 * Fix LOCAL_SERIAL from thrift (CASSANDRA-6584)
 * Don't special case received counts in CAS timeout exceptions (CASSANDRA-6595)
 * Add support for 2.1 global counter shards (CASSANDRA-6505)
 * Fix NPE when streaming connection is not yet established (CASSANDRA-6210)
 * Avoid rare duplicate read repair triggering (CASSANDRA-6606)
 * Fix paging discardFirst (CASSANDRA-6555)
 * Fix ArrayIndexOutOfBoundsException in 2ndary index query (CASSANDRA-6470)
 * Release sstables upon rebuilding 2i (CASSANDRA-6635)
 * Add AbstractCompactionStrategy.startup() method (CASSANDRA-6637)
 * SSTableScanner may skip rows during cleanup (CASSANDRA-6638)
 * sstables from stalled repair sessions can resurrect deleted data (CASSANDRA-6503)
 * Switch stress to use ITransportFactory (CASSANDRA-6641)
 * Fix IllegalArgumentException during prepare (CASSANDRA-6592)
 * Fix possible loss of 2ndary index entries during compaction (CASSANDRA-6517)
 * Fix direct Memory on architectures that do not support unaligned long access
   (CASSANDRA-6628)
 * Let scrub optionally skip broken counter partitions (CASSANDRA-5930)
Merged from 1.2:
 * fsync compression metadata (CASSANDRA-6531)
 * Validate CF existence on execution for prepared statement (CASSANDRA-6535)
 * Add ability to throttle batchlog replay (CASSANDRA-6550)
 * Fix executing LOCAL_QUORUM with SimpleStrategy (CASSANDRA-6545)
 * Avoid StackOverflow when using large IN queries (CASSANDRA-6567)
 * Nodetool upgradesstables includes secondary indexes (CASSANDRA-6598)
 * Paginate batchlog replay (CASSANDRA-6569)
 * skip blocking on streaming during drain (CASSANDRA-6603)
 * Improve error message when schema doesn't match loaded sstable (CASSANDRA-6262)
 * Add properties to adjust FD initial value and max interval (CASSANDRA-4375)
 * Fix preparing with batch and delete from collection (CASSANDRA-6607)
 * Fix ABSC reverse iterator's remove() method (CASSANDRA-6629)
 * Handle host ID conflicts properly (CASSANDRA-6615)
 * Move handling of migration event source to solve bootstrap race. (CASSANDRA-6648)
 * Make sure compaction throughput value doesn't overflow with int math (CASSANDRA-6647)


2.0.4
 * Allow removing snapshots of no-longer-existing CFs (CASSANDRA-6418)
 * add StorageService.stopDaemon() (CASSANDRA-4268)
 * add IRE for invalid CF supplied to get_count (CASSANDRA-5701)
 * add client encryption support to sstableloader (CASSANDRA-6378)
 * Fix accept() loop for SSL sockets post-shutdown (CASSANDRA-6468)
 * Fix size-tiered compaction in LCS L0 (CASSANDRA-6496)
 * Fix assertion failure in filterColdSSTables (CASSANDRA-6483)
 * Fix row tombstones in larger-than-memory compactions (CASSANDRA-6008)
 * Fix cleanup ClassCastException (CASSANDRA-6462)
 * Reduce gossip memory use by interning VersionedValue strings (CASSANDRA-6410)
 * Allow specifying datacenters to participate in a repair (CASSANDRA-6218)
 * Fix divide-by-zero in PCI (CASSANDRA-6403)
 * Fix setting last compacted key in the wrong level for LCS (CASSANDRA-6284)
 * Add millisecond precision formats to the timestamp parser (CASSANDRA-6395)
 * Expose a total memtable size metric for a CF (CASSANDRA-6391)
 * cqlsh: handle symlinks properly (CASSANDRA-6425)
 * Fix potential infinite loop when paging query with IN (CASSANDRA-6464)
 * Fix assertion error in AbstractQueryPager.discardFirst (CASSANDRA-6447)
 * Fix streaming older SSTable yields unnecessary tombstones (CASSANDRA-6527)
Merged from 1.2:
 * Improved error message on bad properties in DDL queries (CASSANDRA-6453)
 * Randomize batchlog candidates selection (CASSANDRA-6481)
 * Fix thundering herd on endpoint cache invalidation (CASSANDRA-6345, 6485)
 * Improve batchlog write performance with vnodes (CASSANDRA-6488)
 * cqlsh: quote single quotes in strings inside collections (CASSANDRA-6172)
 * Improve gossip performance for typical messages (CASSANDRA-6409)
 * Throw IRE if a prepared statement has more markers than supported 
   (CASSANDRA-5598)
 * Expose Thread metrics for the native protocol server (CASSANDRA-6234)
 * Change snapshot response message verb to INTERNAL to avoid dropping it 
   (CASSANDRA-6415)
 * Warn when collection read has > 65K elements (CASSANDRA-5428)
 * Fix cache persistence when both row and key cache are enabled 
   (CASSANDRA-6413)
 * (Hadoop) add describe_local_ring (CASSANDRA-6268)
 * Fix handling of concurrent directory creation failure (CASSANDRA-6459)
 * Allow executing CREATE statements multiple times (CASSANDRA-6471)
 * Don't send confusing info with timeouts (CASSANDRA-6491)
 * Don't resubmit counter mutation runnables internally (CASSANDRA-6427)
 * Don't drop local mutations without a hint (CASSANDRA-6510)
 * Don't allow null max_hint_window_in_ms (CASSANDRA-6419)
 * Validate SliceRange start and finish lengths (CASSANDRA-6521)


2.0.3
 * Fix FD leak on slice read path (CASSANDRA-6275)
 * Cancel read meter task when closing SSTR (CASSANDRA-6358)
 * free off-heap IndexSummary during bulk (CASSANDRA-6359)
 * Recover from IOException in accept() thread (CASSANDRA-6349)
 * Improve Gossip tolerance of abnormally slow tasks (CASSANDRA-6338)
 * Fix trying to hint timed out counter writes (CASSANDRA-6322)
 * Allow restoring specific columnfamilies from archived CL (CASSANDRA-4809)
 * Avoid flushing compaction_history after each operation (CASSANDRA-6287)
 * Fix repair assertion error when tombstones expire (CASSANDRA-6277)
 * Skip loading corrupt key cache (CASSANDRA-6260)
 * Fixes for compacting larger-than-memory rows (CASSANDRA-6274)
 * Compact hottest sstables first and optionally omit coldest from
   compaction entirely (CASSANDRA-6109)
 * Fix modifying column_metadata from thrift (CASSANDRA-6182)
 * cqlsh: fix LIST USERS output (CASSANDRA-6242)
 * Add IRequestSink interface (CASSANDRA-6248)
 * Update memtable size while flushing (CASSANDRA-6249)
 * Provide hooks around CQL2/CQL3 statement execution (CASSANDRA-6252)
 * Require Permission.SELECT for CAS updates (CASSANDRA-6247)
 * New CQL-aware SSTableWriter (CASSANDRA-5894)
 * Reject CAS operation when the protocol v1 is used (CASSANDRA-6270)
 * Correctly throw error when frame too large (CASSANDRA-5981)
 * Fix serialization bug in PagedRange with 2ndary indexes (CASSANDRA-6299)
 * Fix CQL3 table validation in Thrift (CASSANDRA-6140)
 * Fix bug missing results with IN clauses (CASSANDRA-6327)
 * Fix paging with reversed slices (CASSANDRA-6343)
 * Set minTimestamp correctly to be able to drop expired sstables (CASSANDRA-6337)
 * Support NaN and Infinity as float literals (CASSANDRA-6003)
 * Remove RF from nodetool ring output (CASSANDRA-6289)
 * Fix attempting to flush empty rows (CASSANDRA-6374)
 * Fix potential out of bounds exception when paging (CASSANDRA-6333)
Merged from 1.2:
 * Optimize FD phi calculation (CASSANDRA-6386)
 * Improve initial FD phi estimate when starting up (CASSANDRA-6385)
 * Don't list CQL3 table in CLI describe even if named explicitely 
   (CASSANDRA-5750)
 * Invalidate row cache when dropping CF (CASSANDRA-6351)
 * add non-jamm path for cached statements (CASSANDRA-6293)
 * add windows bat files for shell commands (CASSANDRA-6145)
 * Require logging in for Thrift CQL2/3 statement preparation (CASSANDRA-6254)
 * restrict max_num_tokens to 1536 (CASSANDRA-6267)
 * Nodetool gets default JMX port from cassandra-env.sh (CASSANDRA-6273)
 * make calculatePendingRanges asynchronous (CASSANDRA-6244)
 * Remove blocking flushes in gossip thread (CASSANDRA-6297)
 * Fix potential socket leak in connectionpool creation (CASSANDRA-6308)
 * Allow LOCAL_ONE/LOCAL_QUORUM to work with SimpleStrategy (CASSANDRA-6238)
 * cqlsh: handle 'null' as session duration (CASSANDRA-6317)
 * Fix json2sstable handling of range tombstones (CASSANDRA-6316)
 * Fix missing one row in reverse query (CASSANDRA-6330)
 * Fix reading expired row value from row cache (CASSANDRA-6325)
 * Fix AssertionError when doing set element deletion (CASSANDRA-6341)
 * Make CL code for the native protocol match the one in C* 2.0
   (CASSANDRA-6347)
 * Disallow altering CQL3 table from thrift (CASSANDRA-6370)
 * Fix size computation of prepared statement (CASSANDRA-6369)


2.0.2
 * Update FailureDetector to use nanontime (CASSANDRA-4925)
 * Fix FileCacheService regressions (CASSANDRA-6149)
 * Never return WriteTimeout for CL.ANY (CASSANDRA-6132)
 * Fix race conditions in bulk loader (CASSANDRA-6129)
 * Add configurable metrics reporting (CASSANDRA-4430)
 * drop queries exceeding a configurable number of tombstones (CASSANDRA-6117)
 * Track and persist sstable read activity (CASSANDRA-5515)
 * Fixes for speculative retry (CASSANDRA-5932, CASSANDRA-6194)
 * Improve memory usage of metadata min/max column names (CASSANDRA-6077)
 * Fix thrift validation refusing row markers on CQL3 tables (CASSANDRA-6081)
 * Fix insertion of collections with CAS (CASSANDRA-6069)
 * Correctly send metadata on SELECT COUNT (CASSANDRA-6080)
 * Track clients' remote addresses in ClientState (CASSANDRA-6070)
 * Create snapshot dir if it does not exist when migrating
   leveled manifest (CASSANDRA-6093)
 * make sequential nodetool repair the default (CASSANDRA-5950)
 * Add more hooks for compaction strategy implementations (CASSANDRA-6111)
 * Fix potential NPE on composite 2ndary indexes (CASSANDRA-6098)
 * Delete can potentially be skipped in batch (CASSANDRA-6115)
 * Allow alter keyspace on system_traces (CASSANDRA-6016)
 * Disallow empty column names in cql (CASSANDRA-6136)
 * Use Java7 file-handling APIs and fix file moving on Windows (CASSANDRA-5383)
 * Save compaction history to system keyspace (CASSANDRA-5078)
 * Fix NPE if StorageService.getOperationMode() is executed before full startup (CASSANDRA-6166)
 * CQL3: support pre-epoch longs for TimestampType (CASSANDRA-6212)
 * Add reloadtriggers command to nodetool (CASSANDRA-4949)
 * cqlsh: ignore empty 'value alias' in DESCRIBE (CASSANDRA-6139)
 * Fix sstable loader (CASSANDRA-6205)
 * Reject bootstrapping if the node already exists in gossip (CASSANDRA-5571)
 * Fix NPE while loading paxos state (CASSANDRA-6211)
 * cqlsh: add SHOW SESSION <tracing-session> command (CASSANDRA-6228)
Merged from 1.2:
 * (Hadoop) Require CFRR batchSize to be at least 2 (CASSANDRA-6114)
 * Add a warning for small LCS sstable size (CASSANDRA-6191)
 * Add ability to list specific KS/CF combinations in nodetool cfstats (CASSANDRA-4191)
 * Mark CF clean if a mutation raced the drop and got it marked dirty (CASSANDRA-5946)
 * Add a LOCAL_ONE consistency level (CASSANDRA-6202)
 * Limit CQL prepared statement cache by size instead of count (CASSANDRA-6107)
 * Tracing should log write failure rather than raw exceptions (CASSANDRA-6133)
 * lock access to TM.endpointToHostIdMap (CASSANDRA-6103)
 * Allow estimated memtable size to exceed slab allocator size (CASSANDRA-6078)
 * Start MeteredFlusher earlier to prevent OOM during CL replay (CASSANDRA-6087)
 * Avoid sending Truncate command to fat clients (CASSANDRA-6088)
 * Allow where clause conditions to be in parenthesis (CASSANDRA-6037)
 * Do not open non-ssl storage port if encryption option is all (CASSANDRA-3916)
 * Move batchlog replay to its own executor (CASSANDRA-6079)
 * Add tombstone debug threshold and histogram (CASSANDRA-6042, 6057)
 * Enable tcp keepalive on incoming connections (CASSANDRA-4053)
 * Fix fat client schema pull NPE (CASSANDRA-6089)
 * Fix memtable flushing for indexed tables (CASSANDRA-6112)
 * Fix skipping columns with multiple slices (CASSANDRA-6119)
 * Expose connected thrift + native client counts (CASSANDRA-5084)
 * Optimize auth setup (CASSANDRA-6122)
 * Trace index selection (CASSANDRA-6001)
 * Update sstablesPerReadHistogram to use biased sampling (CASSANDRA-6164)
 * Log UnknownColumnfamilyException when closing socket (CASSANDRA-5725)
 * Properly error out on CREATE INDEX for counters table (CASSANDRA-6160)
 * Handle JMX notification failure for repair (CASSANDRA-6097)
 * (Hadoop) Fetch no more than 128 splits in parallel (CASSANDRA-6169)
 * stress: add username/password authentication support (CASSANDRA-6068)
 * Fix indexed queries with row cache enabled on parent table (CASSANDRA-5732)
 * Fix compaction race during columnfamily drop (CASSANDRA-5957)
 * Fix validation of empty column names for compact tables (CASSANDRA-6152)
 * Skip replaying mutations that pass CRC but fail to deserialize (CASSANDRA-6183)
 * Rework token replacement to use replace_address (CASSANDRA-5916)
 * Fix altering column types (CASSANDRA-6185)
 * cqlsh: fix CREATE/ALTER WITH completion (CASSANDRA-6196)
 * add windows bat files for shell commands (CASSANDRA-6145)
 * Fix potential stack overflow during range tombstones insertion (CASSANDRA-6181)
 * (Hadoop) Make LOCAL_ONE the default consistency level (CASSANDRA-6214)


2.0.1
 * Fix bug that could allow reading deleted data temporarily (CASSANDRA-6025)
 * Improve memory use defaults (CASSANDRA-6059)
 * Make ThriftServer more easlly extensible (CASSANDRA-6058)
 * Remove Hadoop dependency from ITransportFactory (CASSANDRA-6062)
 * add file_cache_size_in_mb setting (CASSANDRA-5661)
 * Improve error message when yaml contains invalid properties (CASSANDRA-5958)
 * Improve leveled compaction's ability to find non-overlapping L0 compactions
   to work on concurrently (CASSANDRA-5921)
 * Notify indexer of columns shadowed by range tombstones (CASSANDRA-5614)
 * Log Merkle tree stats (CASSANDRA-2698)
 * Switch from crc32 to adler32 for compressed sstable checksums (CASSANDRA-5862)
 * Improve offheap memcpy performance (CASSANDRA-5884)
 * Use a range aware scanner for cleanup (CASSANDRA-2524)
 * Cleanup doesn't need to inspect sstables that contain only local data
   (CASSANDRA-5722)
 * Add ability for CQL3 to list partition keys (CASSANDRA-4536)
 * Improve native protocol serialization (CASSANDRA-5664)
 * Upgrade Thrift to 0.9.1 (CASSANDRA-5923)
 * Require superuser status for adding triggers (CASSANDRA-5963)
 * Make standalone scrubber handle old and new style leveled manifest
   (CASSANDRA-6005)
 * Fix paxos bugs (CASSANDRA-6012, 6013, 6023)
 * Fix paged ranges with multiple replicas (CASSANDRA-6004)
 * Fix potential AssertionError during tracing (CASSANDRA-6041)
 * Fix NPE in sstablesplit (CASSANDRA-6027)
 * Migrate pre-2.0 key/value/column aliases to system.schema_columns
   (CASSANDRA-6009)
 * Paging filter empty rows too agressively (CASSANDRA-6040)
 * Support variadic parameters for IN clauses (CASSANDRA-4210)
 * cqlsh: return the result of CAS writes (CASSANDRA-5796)
 * Fix validation of IN clauses with 2ndary indexes (CASSANDRA-6050)
 * Support named bind variables in CQL (CASSANDRA-6033)
Merged from 1.2:
 * Allow cache-keys-to-save to be set at runtime (CASSANDRA-5980)
 * Avoid second-guessing out-of-space state (CASSANDRA-5605)
 * Tuning knobs for dealing with large blobs and many CFs (CASSANDRA-5982)
 * (Hadoop) Fix CQLRW for thrift tables (CASSANDRA-6002)
 * Fix possible divide-by-zero in HHOM (CASSANDRA-5990)
 * Allow local batchlog writes for CL.ANY (CASSANDRA-5967)
 * Upgrade metrics-core to version 2.2.0 (CASSANDRA-5947)
 * Fix CqlRecordWriter with composite keys (CASSANDRA-5949)
 * Add snitch, schema version, cluster, partitioner to JMX (CASSANDRA-5881)
 * Allow disabling SlabAllocator (CASSANDRA-5935)
 * Make user-defined compaction JMX blocking (CASSANDRA-4952)
 * Fix streaming does not transfer wrapped range (CASSANDRA-5948)
 * Fix loading index summary containing empty key (CASSANDRA-5965)
 * Correctly handle limits in CompositesSearcher (CASSANDRA-5975)
 * Pig: handle CQL collections (CASSANDRA-5867)
 * Pass the updated cf to the PRSI index() method (CASSANDRA-5999)
 * Allow empty CQL3 batches (as no-op) (CASSANDRA-5994)
 * Support null in CQL3 functions (CASSANDRA-5910)
 * Replace the deprecated MapMaker with CacheLoader (CASSANDRA-6007)
 * Add SSTableDeletingNotification to DataTracker (CASSANDRA-6010)
 * Fix snapshots in use get deleted during snapshot repair (CASSANDRA-6011)
 * Move hints and exception count to o.a.c.metrics (CASSANDRA-6017)
 * Fix memory leak in snapshot repair (CASSANDRA-6047)
 * Fix sstable2sjon for CQL3 tables (CASSANDRA-5852)


2.0.0
 * Fix thrift validation when inserting into CQL3 tables (CASSANDRA-5138)
 * Fix periodic memtable flushing behavior with clean memtables (CASSANDRA-5931)
 * Fix dateOf() function for pre-2.0 timestamp columns (CASSANDRA-5928)
 * Fix SSTable unintentionally loads BF when opened for batch (CASSANDRA-5938)
 * Add stream session progress to JMX (CASSANDRA-4757)
 * Fix NPE during CAS operation (CASSANDRA-5925)
Merged from 1.2:
 * Fix getBloomFilterDiskSpaceUsed for AlwaysPresentFilter (CASSANDRA-5900)
 * Don't announce schema version until we've loaded the changes locally
   (CASSANDRA-5904)
 * Fix to support off heap bloom filters size greater than 2 GB (CASSANDRA-5903)
 * Properly handle parsing huge map and set literals (CASSANDRA-5893)


2.0.0-rc2
 * enable vnodes by default (CASSANDRA-5869)
 * fix CAS contention timeout (CASSANDRA-5830)
 * fix HsHa to respect max frame size (CASSANDRA-4573)
 * Fix (some) 2i on composite components omissions (CASSANDRA-5851)
 * cqlsh: add DESCRIBE FULL SCHEMA variant (CASSANDRA-5880)
Merged from 1.2:
 * Correctly validate sparse composite cells in scrub (CASSANDRA-5855)
 * Add KeyCacheHitRate metric to CF metrics (CASSANDRA-5868)
 * cqlsh: add support for multiline comments (CASSANDRA-5798)
 * Handle CQL3 SELECT duplicate IN restrictions on clustering columns
   (CASSANDRA-5856)


2.0.0-rc1
 * improve DecimalSerializer performance (CASSANDRA-5837)
 * fix potential spurious wakeup in AsyncOneResponse (CASSANDRA-5690)
 * fix schema-related trigger issues (CASSANDRA-5774)
 * Better validation when accessing CQL3 table from thrift (CASSANDRA-5138)
 * Fix assertion error during repair (CASSANDRA-5801)
 * Fix range tombstone bug (CASSANDRA-5805)
 * DC-local CAS (CASSANDRA-5797)
 * Add a native_protocol_version column to the system.local table (CASSANRDA-5819)
 * Use index_interval from cassandra.yaml when upgraded (CASSANDRA-5822)
 * Fix buffer underflow on socket close (CASSANDRA-5792)
Merged from 1.2:
 * Fix reading DeletionTime from 1.1-format sstables (CASSANDRA-5814)
 * cqlsh: add collections support to COPY (CASSANDRA-5698)
 * retry important messages for any IOException (CASSANDRA-5804)
 * Allow empty IN relations in SELECT/UPDATE/DELETE statements (CASSANDRA-5626)
 * cqlsh: fix crashing on Windows due to libedit detection (CASSANDRA-5812)
 * fix bulk-loading compressed sstables (CASSANDRA-5820)
 * (Hadoop) fix quoting in CqlPagingRecordReader and CqlRecordWriter 
   (CASSANDRA-5824)
 * update default LCS sstable size to 160MB (CASSANDRA-5727)
 * Allow compacting 2Is via nodetool (CASSANDRA-5670)
 * Hex-encode non-String keys in OPP (CASSANDRA-5793)
 * nodetool history logging (CASSANDRA-5823)
 * (Hadoop) fix support for Thrift tables in CqlPagingRecordReader 
   (CASSANDRA-5752)
 * add "all time blocked" to StatusLogger output (CASSANDRA-5825)
 * Future-proof inter-major-version schema migrations (CASSANDRA-5845)
 * (Hadoop) add CqlPagingRecordReader support for ReversedType in Thrift table
   (CASSANDRA-5718)
 * Add -no-snapshot option to scrub (CASSANDRA-5891)
 * Fix to support off heap bloom filters size greater than 2 GB (CASSANDRA-5903)
 * Properly handle parsing huge map and set literals (CASSANDRA-5893)
 * Fix LCS L0 compaction may overlap in L1 (CASSANDRA-5907)
 * New sstablesplit tool to split large sstables offline (CASSANDRA-4766)
 * Fix potential deadlock in native protocol server (CASSANDRA-5926)
 * Disallow incompatible type change in CQL3 (CASSANDRA-5882)
Merged from 1.1:
 * Correctly validate sparse composite cells in scrub (CASSANDRA-5855)


2.0.0-beta2
 * Replace countPendingHints with Hints Created metric (CASSANDRA-5746)
 * Allow nodetool with no args, and with help to run without a server (CASSANDRA-5734)
 * Cleanup AbstractType/TypeSerializer classes (CASSANDRA-5744)
 * Remove unimplemented cli option schema-mwt (CASSANDRA-5754)
 * Support range tombstones in thrift (CASSANDRA-5435)
 * Normalize table-manipulating CQL3 statements' class names (CASSANDRA-5759)
 * cqlsh: add missing table options to DESCRIBE output (CASSANDRA-5749)
 * Fix assertion error during repair (CASSANDRA-5757)
 * Fix bulkloader (CASSANDRA-5542)
 * Add LZ4 compression to the native protocol (CASSANDRA-5765)
 * Fix bugs in the native protocol v2 (CASSANDRA-5770)
 * CAS on 'primary key only' table (CASSANDRA-5715)
 * Support streaming SSTables of old versions (CASSANDRA-5772)
 * Always respect protocol version in native protocol (CASSANDRA-5778)
 * Fix ConcurrentModificationException during streaming (CASSANDRA-5782)
 * Update deletion timestamp in Commit#updatesWithPaxosTime (CASSANDRA-5787)
 * Thrift cas() method crashes if input columns are not sorted (CASSANDRA-5786)
 * Order columns names correctly when querying for CAS (CASSANDRA-5788)
 * Fix streaming retry (CASSANDRA-5775)
Merged from 1.2:
 * if no seeds can be a reached a node won't start in a ring by itself (CASSANDRA-5768)
 * add cassandra.unsafesystem property (CASSANDRA-5704)
 * (Hadoop) quote identifiers in CqlPagingRecordReader (CASSANDRA-5763)
 * Add replace_node functionality for vnodes (CASSANDRA-5337)
 * Add timeout events to query traces (CASSANDRA-5520)
 * Fix serialization of the LEFT gossip value (CASSANDRA-5696)
 * Pig: support for cql3 tables (CASSANDRA-5234)
 * Fix skipping range tombstones with reverse queries (CASSANDRA-5712)
 * Expire entries out of ThriftSessionManager (CASSANDRA-5719)
 * Don't keep ancestor information in memory (CASSANDRA-5342)
 * Expose native protocol server status in nodetool info (CASSANDRA-5735)
 * Fix pathetic performance of range tombstones (CASSANDRA-5677)
 * Fix querying with an empty (impossible) range (CASSANDRA-5573)
 * cqlsh: handle CUSTOM 2i in DESCRIBE output (CASSANDRA-5760)
 * Fix minor bug in Range.intersects(Bound) (CASSANDRA-5771)
 * cqlsh: handle disabled compression in DESCRIBE output (CASSANDRA-5766)
 * Ensure all UP events are notified on the native protocol (CASSANDRA-5769)
 * Fix formatting of sstable2json with multiple -k arguments (CASSANDRA-5781)
 * Don't rely on row marker for queries in general to hide lost markers
   after TTL expires (CASSANDRA-5762)
 * Sort nodetool help output (CASSANDRA-5776)
 * Fix column expiring during 2 phases compaction (CASSANDRA-5799)
 * now() is being rejected in INSERTs when inside collections (CASSANDRA-5795)


2.0.0-beta1
 * Add support for indexing clustered columns (CASSANDRA-5125)
 * Removed on-heap row cache (CASSANDRA-5348)
 * use nanotime consistently for node-local timeouts (CASSANDRA-5581)
 * Avoid unnecessary second pass on name-based queries (CASSANDRA-5577)
 * Experimental triggers (CASSANDRA-1311)
 * JEMalloc support for off-heap allocation (CASSANDRA-3997)
 * Single-pass compaction (CASSANDRA-4180)
 * Removed token range bisection (CASSANDRA-5518)
 * Removed compatibility with pre-1.2.5 sstables and network messages
   (CASSANDRA-5511)
 * removed PBSPredictor (CASSANDRA-5455)
 * CAS support (CASSANDRA-5062, 5441, 5442, 5443, 5619, 5667)
 * Leveled compaction performs size-tiered compactions in L0 
   (CASSANDRA-5371, 5439)
 * Add yaml network topology snitch for mixed ec2/other envs (CASSANDRA-5339)
 * Log when a node is down longer than the hint window (CASSANDRA-4554)
 * Optimize tombstone creation for ExpiringColumns (CASSANDRA-4917)
 * Improve LeveledScanner work estimation (CASSANDRA-5250, 5407)
 * Replace compaction lock with runWithCompactionsDisabled (CASSANDRA-3430)
 * Change Message IDs to ints (CASSANDRA-5307)
 * Move sstable level information into the Stats component, removing the
   need for a separate Manifest file (CASSANDRA-4872)
 * avoid serializing to byte[] on commitlog append (CASSANDRA-5199)
 * make index_interval configurable per columnfamily (CASSANDRA-3961, CASSANDRA-5650)
 * add default_time_to_live (CASSANDRA-3974)
 * add memtable_flush_period_in_ms (CASSANDRA-4237)
 * replace supercolumns internally by composites (CASSANDRA-3237, 5123)
 * upgrade thrift to 0.9.0 (CASSANDRA-3719)
 * drop unnecessary keyspace parameter from user-defined compaction API 
   (CASSANDRA-5139)
 * more robust solution to incomplete compactions + counters (CASSANDRA-5151)
 * Change order of directory searching for c*.in.sh (CASSANDRA-3983)
 * Add tool to reset SSTable compaction level for LCS (CASSANDRA-5271)
 * Allow custom configuration loader (CASSANDRA-5045)
 * Remove memory emergency pressure valve logic (CASSANDRA-3534)
 * Reduce request latency with eager retry (CASSANDRA-4705)
 * cqlsh: Remove ASSUME command (CASSANDRA-5331)
 * Rebuild BF when loading sstables if bloom_filter_fp_chance
   has changed since compaction (CASSANDRA-5015)
 * remove row-level bloom filters (CASSANDRA-4885)
 * Change Kernel Page Cache skipping into row preheating (disabled by default)
   (CASSANDRA-4937)
 * Improve repair by deciding on a gcBefore before sending
   out TreeRequests (CASSANDRA-4932)
 * Add an official way to disable compactions (CASSANDRA-5074)
 * Reenable ALTER TABLE DROP with new semantics (CASSANDRA-3919)
 * Add binary protocol versioning (CASSANDRA-5436)
 * Swap THshaServer for TThreadedSelectorServer (CASSANDRA-5530)
 * Add alias support to SELECT statement (CASSANDRA-5075)
 * Don't create empty RowMutations in CommitLogReplayer (CASSANDRA-5541)
 * Use range tombstones when dropping cfs/columns from schema (CASSANDRA-5579)
 * cqlsh: drop CQL2/CQL3-beta support (CASSANDRA-5585)
 * Track max/min column names in sstables to be able to optimize slice
   queries (CASSANDRA-5514, CASSANDRA-5595, CASSANDRA-5600)
 * Binary protocol: allow batching already prepared statements (CASSANDRA-4693)
 * Allow preparing timestamp, ttl and limit in CQL3 queries (CASSANDRA-4450)
 * Support native link w/o JNA in Java7 (CASSANDRA-3734)
 * Use SASL authentication in binary protocol v2 (CASSANDRA-5545)
 * Replace Thrift HsHa with LMAX Disruptor based implementation (CASSANDRA-5582)
 * cqlsh: Add row count to SELECT output (CASSANDRA-5636)
 * Include a timestamp with all read commands to determine column expiration
   (CASSANDRA-5149)
 * Streaming 2.0 (CASSANDRA-5286, 5699)
 * Conditional create/drop ks/table/index statements in CQL3 (CASSANDRA-2737)
 * more pre-table creation property validation (CASSANDRA-5693)
 * Redesign repair messages (CASSANDRA-5426)
 * Fix ALTER RENAME post-5125 (CASSANDRA-5702)
 * Disallow renaming a 2ndary indexed column (CASSANDRA-5705)
 * Rename Table to Keyspace (CASSANDRA-5613)
 * Ensure changing column_index_size_in_kb on different nodes don't corrupt the
   sstable (CASSANDRA-5454)
 * Move resultset type information into prepare, not execute (CASSANDRA-5649)
 * Auto paging in binary protocol (CASSANDRA-4415, 5714)
 * Don't tie client side use of AbstractType to JDBC (CASSANDRA-4495)
 * Adds new TimestampType to replace DateType (CASSANDRA-5723, CASSANDRA-5729)
Merged from 1.2:
 * make starting native protocol server idempotent (CASSANDRA-5728)
 * Fix loading key cache when a saved entry is no longer valid (CASSANDRA-5706)
 * Fix serialization of the LEFT gossip value (CASSANDRA-5696)
 * cqlsh: Don't show 'null' in place of empty values (CASSANDRA-5675)
 * Race condition in detecting version on a mixed 1.1/1.2 cluster
   (CASSANDRA-5692)
 * Fix skipping range tombstones with reverse queries (CASSANDRA-5712)
 * Expire entries out of ThriftSessionManager (CASSANRDA-5719)
 * Don't keep ancestor information in memory (CASSANDRA-5342)
 * cqlsh: fix handling of semicolons inside BATCH queries (CASSANDRA-5697)


1.2.6
 * Fix tracing when operation completes before all responses arrive 
   (CASSANDRA-5668)
 * Fix cross-DC mutation forwarding (CASSANDRA-5632)
 * Reduce SSTableLoader memory usage (CASSANDRA-5555)
 * Scale hinted_handoff_throttle_in_kb to cluster size (CASSANDRA-5272)
 * (Hadoop) Add CQL3 input/output formats (CASSANDRA-4421, 5622)
 * (Hadoop) Fix InputKeyRange in CFIF (CASSANDRA-5536)
 * Fix dealing with ridiculously large max sstable sizes in LCS (CASSANDRA-5589)
 * Ignore pre-truncate hints (CASSANDRA-4655)
 * Move System.exit on OOM into a separate thread (CASSANDRA-5273)
 * Write row markers when serializing schema (CASSANDRA-5572)
 * Check only SSTables for the requested range when streaming (CASSANDRA-5569)
 * Improve batchlog replay behavior and hint ttl handling (CASSANDRA-5314)
 * Exclude localTimestamp from validation for tombstones (CASSANDRA-5398)
 * cqlsh: add custom prompt support (CASSANDRA-5539)
 * Reuse prepared statements in hot auth queries (CASSANDRA-5594)
 * cqlsh: add vertical output option (see EXPAND) (CASSANDRA-5597)
 * Add a rate limit option to stress (CASSANDRA-5004)
 * have BulkLoader ignore snapshots directories (CASSANDRA-5587) 
 * fix SnitchProperties logging context (CASSANDRA-5602)
 * Expose whether jna is enabled and memory is locked via JMX (CASSANDRA-5508)
 * cqlsh: fix COPY FROM with ReversedType (CASSANDRA-5610)
 * Allow creating CUSTOM indexes on collections (CASSANDRA-5615)
 * Evaluate now() function at execution time (CASSANDRA-5616)
 * Expose detailed read repair metrics (CASSANDRA-5618)
 * Correct blob literal + ReversedType parsing (CASSANDRA-5629)
 * Allow GPFS to prefer the internal IP like EC2MRS (CASSANDRA-5630)
 * fix help text for -tspw cassandra-cli (CASSANDRA-5643)
 * don't throw away initial causes exceptions for internode encryption issues 
   (CASSANDRA-5644)
 * Fix message spelling errors for cql select statements (CASSANDRA-5647)
 * Suppress custom exceptions thru jmx (CASSANDRA-5652)
 * Update CREATE CUSTOM INDEX syntax (CASSANDRA-5639)
 * Fix PermissionDetails.equals() method (CASSANDRA-5655)
 * Never allow partition key ranges in CQL3 without token() (CASSANDRA-5666)
 * Gossiper incorrectly drops AppState for an upgrading node (CASSANDRA-5660)
 * Connection thrashing during multi-region ec2 during upgrade, due to 
   messaging version (CASSANDRA-5669)
 * Avoid over reconnecting in EC2MRS (CASSANDRA-5678)
 * Fix ReadResponseSerializer.serializedSize() for digest reads (CASSANDRA-5476)
 * allow sstable2json on 2i CFs (CASSANDRA-5694)
Merged from 1.1:
 * Remove buggy thrift max message length option (CASSANDRA-5529)
 * Fix NPE in Pig's widerow mode (CASSANDRA-5488)
 * Add split size parameter to Pig and disable split combination (CASSANDRA-5544)


1.2.5
 * make BytesToken.toString only return hex bytes (CASSANDRA-5566)
 * Ensure that submitBackground enqueues at least one task (CASSANDRA-5554)
 * fix 2i updates with identical values and timestamps (CASSANDRA-5540)
 * fix compaction throttling bursty-ness (CASSANDRA-4316)
 * reduce memory consumption of IndexSummary (CASSANDRA-5506)
 * remove per-row column name bloom filters (CASSANDRA-5492)
 * Include fatal errors in trace events (CASSANDRA-5447)
 * Ensure that PerRowSecondaryIndex is notified of row-level deletes
   (CASSANDRA-5445)
 * Allow empty blob literals in CQL3 (CASSANDRA-5452)
 * Fix streaming RangeTombstones at column index boundary (CASSANDRA-5418)
 * Fix preparing statements when current keyspace is not set (CASSANDRA-5468)
 * Fix SemanticVersion.isSupportedBy minor/patch handling (CASSANDRA-5496)
 * Don't provide oldCfId for post-1.1 system cfs (CASSANDRA-5490)
 * Fix primary range ignores replication strategy (CASSANDRA-5424)
 * Fix shutdown of binary protocol server (CASSANDRA-5507)
 * Fix repair -snapshot not working (CASSANDRA-5512)
 * Set isRunning flag later in binary protocol server (CASSANDRA-5467)
 * Fix use of CQL3 functions with descending clustering order (CASSANDRA-5472)
 * Disallow renaming columns one at a time for thrift table in CQL3
   (CASSANDRA-5531)
 * cqlsh: add CLUSTERING ORDER BY support to DESCRIBE (CASSANDRA-5528)
 * Add custom secondary index support to CQL3 (CASSANDRA-5484)
 * Fix repair hanging silently on unexpected error (CASSANDRA-5229)
 * Fix Ec2Snitch regression introduced by CASSANDRA-5171 (CASSANDRA-5432)
 * Add nodetool enablebackup/disablebackup (CASSANDRA-5556)
 * cqlsh: fix DESCRIBE after case insensitive USE (CASSANDRA-5567)
Merged from 1.1
 * Add retry mechanism to OTC for non-droppable_verbs (CASSANDRA-5393)
 * Use allocator information to improve memtable memory usage estimate
   (CASSANDRA-5497)
 * Fix trying to load deleted row into row cache on startup (CASSANDRA-4463)
 * fsync leveled manifest to avoid corruption (CASSANDRA-5535)
 * Fix Bound intersection computation (CASSANDRA-5551)
 * sstablescrub now respects max memory size in cassandra.in.sh (CASSANDRA-5562)


1.2.4
 * Ensure that PerRowSecondaryIndex updates see the most recent values
   (CASSANDRA-5397)
 * avoid duplicate index entries ind PrecompactedRow and 
   ParallelCompactionIterable (CASSANDRA-5395)
 * remove the index entry on oldColumn when new column is a tombstone 
   (CASSANDRA-5395)
 * Change default stream throughput from 400 to 200 mbps (CASSANDRA-5036)
 * Gossiper logs DOWN for symmetry with UP (CASSANDRA-5187)
 * Fix mixing prepared statements between keyspaces (CASSANDRA-5352)
 * Fix consistency level during bootstrap - strike 3 (CASSANDRA-5354)
 * Fix transposed arguments in AlreadyExistsException (CASSANDRA-5362)
 * Improve asynchronous hint delivery (CASSANDRA-5179)
 * Fix Guava dependency version (12.0 -> 13.0.1) for Maven (CASSANDRA-5364)
 * Validate that provided CQL3 collection value are < 64K (CASSANDRA-5355)
 * Make upgradeSSTable skip current version sstables by default (CASSANDRA-5366)
 * Optimize min/max timestamp collection (CASSANDRA-5373)
 * Invalid streamId in cql binary protocol when using invalid CL 
   (CASSANDRA-5164)
 * Fix validation for IN where clauses with collections (CASSANDRA-5376)
 * Copy resultSet on count query to avoid ConcurrentModificationException 
   (CASSANDRA-5382)
 * Correctly typecheck in CQL3 even with ReversedType (CASSANDRA-5386)
 * Fix streaming compressed files when using encryption (CASSANDRA-5391)
 * cassandra-all 1.2.0 pom missing netty dependency (CASSANDRA-5392)
 * Fix writetime/ttl functions on null values (CASSANDRA-5341)
 * Fix NPE during cql3 select with token() (CASSANDRA-5404)
 * IndexHelper.skipBloomFilters won't skip non-SHA filters (CASSANDRA-5385)
 * cqlsh: Print maps ordered by key, sort sets (CASSANDRA-5413)
 * Add null syntax support in CQL3 for inserts (CASSANDRA-3783)
 * Allow unauthenticated set_keyspace() calls (CASSANDRA-5423)
 * Fix potential incremental backups race (CASSANDRA-5410)
 * Fix prepared BATCH statements with batch-level timestamps (CASSANDRA-5415)
 * Allow overriding superuser setup delay (CASSANDRA-5430)
 * cassandra-shuffle with JMX usernames and passwords (CASSANDRA-5431)
Merged from 1.1:
 * cli: Quote ks and cf names in schema output when needed (CASSANDRA-5052)
 * Fix bad default for min/max timestamp in SSTableMetadata (CASSANDRA-5372)
 * Fix cf name extraction from manifest in Directories.migrateFile() 
   (CASSANDRA-5242)
 * Support pluggable internode authentication (CASSANDRA-5401)


1.2.3
 * add check for sstable overlap within a level on startup (CASSANDRA-5327)
 * replace ipv6 colons in jmx object names (CASSANDRA-5298, 5328)
 * Avoid allocating SSTableBoundedScanner during repair when the range does 
   not intersect the sstable (CASSANDRA-5249)
 * Don't lowercase property map keys (this breaks NTS) (CASSANDRA-5292)
 * Fix composite comparator with super columns (CASSANDRA-5287)
 * Fix insufficient validation of UPDATE queries against counter cfs
   (CASSANDRA-5300)
 * Fix PropertyFileSnitch default DC/Rack behavior (CASSANDRA-5285)
 * Handle null values when executing prepared statement (CASSANDRA-5081)
 * Add netty to pom dependencies (CASSANDRA-5181)
 * Include type arguments in Thrift CQLPreparedResult (CASSANDRA-5311)
 * Fix compaction not removing columns when bf_fp_ratio is 1 (CASSANDRA-5182)
 * cli: Warn about missing CQL3 tables in schema descriptions (CASSANDRA-5309)
 * Re-enable unknown option in replication/compaction strategies option for
   backward compatibility (CASSANDRA-4795)
 * Add binary protocol support to stress (CASSANDRA-4993)
 * cqlsh: Fix COPY FROM value quoting and null handling (CASSANDRA-5305)
 * Fix repair -pr for vnodes (CASSANDRA-5329)
 * Relax CL for auth queries for non-default users (CASSANDRA-5310)
 * Fix AssertionError during repair (CASSANDRA-5245)
 * Don't announce migrations to pre-1.2 nodes (CASSANDRA-5334)
Merged from 1.1:
 * Update offline scrub for 1.0 -> 1.1 directory structure (CASSANDRA-5195)
 * add tmp flag to Descriptor hashcode (CASSANDRA-4021)
 * fix logging of "Found table data in data directories" when only system tables
   are present (CASSANDRA-5289)
 * cli: Add JMX authentication support (CASSANDRA-5080)
 * nodetool: ability to repair specific range (CASSANDRA-5280)
 * Fix possible assertion triggered in SliceFromReadCommand (CASSANDRA-5284)
 * cqlsh: Add inet type support on Windows (ipv4-only) (CASSANDRA-4801)
 * Fix race when initializing ColumnFamilyStore (CASSANDRA-5350)
 * Add UseTLAB JVM flag (CASSANDRA-5361)


1.2.2
 * fix potential for multiple concurrent compactions of the same sstables
   (CASSANDRA-5256)
 * avoid no-op caching of byte[] on commitlog append (CASSANDRA-5199)
 * fix symlinks under data dir not working (CASSANDRA-5185)
 * fix bug in compact storage metadata handling (CASSANDRA-5189)
 * Validate login for USE queries (CASSANDRA-5207)
 * cli: remove default username and password (CASSANDRA-5208)
 * configure populate_io_cache_on_flush per-CF (CASSANDRA-4694)
 * allow configuration of internode socket buffer (CASSANDRA-3378)
 * Make sstable directory picking blacklist-aware again (CASSANDRA-5193)
 * Correctly expire gossip states for edge cases (CASSANDRA-5216)
 * Improve handling of directory creation failures (CASSANDRA-5196)
 * Expose secondary indicies to the rest of nodetool (CASSANDRA-4464)
 * Binary protocol: avoid sending notification for 0.0.0.0 (CASSANDRA-5227)
 * add UseCondCardMark XX jvm settings on jdk 1.7 (CASSANDRA-4366)
 * CQL3 refactor to allow conversion function (CASSANDRA-5226)
 * Fix drop of sstables in some circumstance (CASSANDRA-5232)
 * Implement caching of authorization results (CASSANDRA-4295)
 * Add support for LZ4 compression (CASSANDRA-5038)
 * Fix missing columns in wide rows queries (CASSANDRA-5225)
 * Simplify auth setup and make system_auth ks alterable (CASSANDRA-5112)
 * Stop compactions from hanging during bootstrap (CASSANDRA-5244)
 * fix compressed streaming sending extra chunk (CASSANDRA-5105)
 * Add CQL3-based implementations of IAuthenticator and IAuthorizer
   (CASSANDRA-4898)
 * Fix timestamp-based tomstone removal logic (CASSANDRA-5248)
 * cli: Add JMX authentication support (CASSANDRA-5080)
 * Fix forceFlush behavior (CASSANDRA-5241)
 * cqlsh: Add username autocompletion (CASSANDRA-5231)
 * Fix CQL3 composite partition key error (CASSANDRA-5240)
 * Allow IN clause on last clustering key (CASSANDRA-5230)
Merged from 1.1:
 * fix start key/end token validation for wide row iteration (CASSANDRA-5168)
 * add ConfigHelper support for Thrift frame and max message sizes (CASSANDRA-5188)
 * fix nodetool repair not fail on node down (CASSANDRA-5203)
 * always collect tombstone hints (CASSANDRA-5068)
 * Fix error when sourcing file in cqlsh (CASSANDRA-5235)


1.2.1
 * stream undelivered hints on decommission (CASSANDRA-5128)
 * GossipingPropertyFileSnitch loads saved dc/rack info if needed (CASSANDRA-5133)
 * drain should flush system CFs too (CASSANDRA-4446)
 * add inter_dc_tcp_nodelay setting (CASSANDRA-5148)
 * re-allow wrapping ranges for start_token/end_token range pairitspwng (CASSANDRA-5106)
 * fix validation compaction of empty rows (CASSANDRA-5136)
 * nodetool methods to enable/disable hint storage/delivery (CASSANDRA-4750)
 * disallow bloom filter false positive chance of 0 (CASSANDRA-5013)
 * add threadpool size adjustment methods to JMXEnabledThreadPoolExecutor and 
   CompactionManagerMBean (CASSANDRA-5044)
 * fix hinting for dropped local writes (CASSANDRA-4753)
 * off-heap cache doesn't need mutable column container (CASSANDRA-5057)
 * apply disk_failure_policy to bad disks on initial directory creation 
   (CASSANDRA-4847)
 * Optimize name-based queries to use ArrayBackedSortedColumns (CASSANDRA-5043)
 * Fall back to old manifest if most recent is unparseable (CASSANDRA-5041)
 * pool [Compressed]RandomAccessReader objects on the partitioned read path
   (CASSANDRA-4942)
 * Add debug logging to list filenames processed by Directories.migrateFile 
   method (CASSANDRA-4939)
 * Expose black-listed directories via JMX (CASSANDRA-4848)
 * Log compaction merge counts (CASSANDRA-4894)
 * Minimize byte array allocation by AbstractData{Input,Output} (CASSANDRA-5090)
 * Add SSL support for the binary protocol (CASSANDRA-5031)
 * Allow non-schema system ks modification for shuffle to work (CASSANDRA-5097)
 * cqlsh: Add default limit to SELECT statements (CASSANDRA-4972)
 * cqlsh: fix DESCRIBE for 1.1 cfs in CQL3 (CASSANDRA-5101)
 * Correctly gossip with nodes >= 1.1.7 (CASSANDRA-5102)
 * Ensure CL guarantees on digest mismatch (CASSANDRA-5113)
 * Validate correctly selects on composite partition key (CASSANDRA-5122)
 * Fix exception when adding collection (CASSANDRA-5117)
 * Handle states for non-vnode clusters correctly (CASSANDRA-5127)
 * Refuse unrecognized replication and compaction strategy options (CASSANDRA-4795)
 * Pick the correct value validator in sstable2json for cql3 tables (CASSANDRA-5134)
 * Validate login for describe_keyspace, describe_keyspaces and set_keyspace
   (CASSANDRA-5144)
 * Fix inserting empty maps (CASSANDRA-5141)
 * Don't remove tokens from System table for node we know (CASSANDRA-5121)
 * fix streaming progress report for compresed files (CASSANDRA-5130)
 * Coverage analysis for low-CL queries (CASSANDRA-4858)
 * Stop interpreting dates as valid timeUUID value (CASSANDRA-4936)
 * Adds E notation for floating point numbers (CASSANDRA-4927)
 * Detect (and warn) unintentional use of the cql2 thrift methods when cql3 was
   intended (CASSANDRA-5172)
 * cli: Quote ks and cf names in schema output when needed (CASSANDRA-5052)
 * Fix cf name extraction from manifest in Directories.migrateFile() (CASSANDRA-5242)
 * Replace mistaken usage of commons-logging with slf4j (CASSANDRA-5464)
 * Ensure Jackson dependency matches lib (CASSANDRA-5126)
 * Expose droppable tombstone ratio stats over JMX (CASSANDRA-5159)
Merged from 1.1:
 * Simplify CompressedRandomAccessReader to work around JDK FD bug (CASSANDRA-5088)
 * Improve handling a changing target throttle rate mid-compaction (CASSANDRA-5087)
 * Pig: correctly decode row keys in widerow mode (CASSANDRA-5098)
 * nodetool repair command now prints progress (CASSANDRA-4767)
 * fix user defined compaction to run against 1.1 data directory (CASSANDRA-5118)
 * Fix CQL3 BATCH authorization caching (CASSANDRA-5145)
 * fix get_count returns incorrect value with TTL (CASSANDRA-5099)
 * better handling for mid-compaction failure (CASSANDRA-5137)
 * convert default marshallers list to map for better readability (CASSANDRA-5109)
 * fix ConcurrentModificationException in getBootstrapSource (CASSANDRA-5170)
 * fix sstable maxtimestamp for row deletes and pre-1.1.1 sstables (CASSANDRA-5153)
 * Fix thread growth on node removal (CASSANDRA-5175)
 * Make Ec2Region's datacenter name configurable (CASSANDRA-5155)


1.2.0
 * Disallow counters in collections (CASSANDRA-5082)
 * cqlsh: add unit tests (CASSANDRA-3920)
 * fix default bloom_filter_fp_chance for LeveledCompactionStrategy (CASSANDRA-5093)
Merged from 1.1:
 * add validation for get_range_slices with start_key and end_token (CASSANDRA-5089)


1.2.0-rc2
 * fix nodetool ownership display with vnodes (CASSANDRA-5065)
 * cqlsh: add DESCRIBE KEYSPACES command (CASSANDRA-5060)
 * Fix potential infinite loop when reloading CFS (CASSANDRA-5064)
 * Fix SimpleAuthorizer example (CASSANDRA-5072)
 * cqlsh: force CL.ONE for tracing and system.schema* queries (CASSANDRA-5070)
 * Includes cassandra-shuffle in the debian package (CASSANDRA-5058)
Merged from 1.1:
 * fix multithreaded compaction deadlock (CASSANDRA-4492)
 * fix temporarily missing schema after upgrade from pre-1.1.5 (CASSANDRA-5061)
 * Fix ALTER TABLE overriding compression options with defaults
   (CASSANDRA-4996, 5066)
 * fix specifying and altering crc_check_chance (CASSANDRA-5053)
 * fix Murmur3Partitioner ownership% calculation (CASSANDRA-5076)
 * Don't expire columns sooner than they should in 2ndary indexes (CASSANDRA-5079)


1.2-rc1
 * rename rpc_timeout settings to request_timeout (CASSANDRA-5027)
 * add BF with 0.1 FP to LCS by default (CASSANDRA-5029)
 * Fix preparing insert queries (CASSANDRA-5016)
 * Fix preparing queries with counter increment (CASSANDRA-5022)
 * Fix preparing updates with collections (CASSANDRA-5017)
 * Don't generate UUID based on other node address (CASSANDRA-5002)
 * Fix message when trying to alter a clustering key type (CASSANDRA-5012)
 * Update IAuthenticator to match the new IAuthorizer (CASSANDRA-5003)
 * Fix inserting only a key in CQL3 (CASSANDRA-5040)
 * Fix CQL3 token() function when used with strings (CASSANDRA-5050)
Merged from 1.1:
 * reduce log spam from invalid counter shards (CASSANDRA-5026)
 * Improve schema propagation performance (CASSANDRA-5025)
 * Fix for IndexHelper.IndexFor throws OOB Exception (CASSANDRA-5030)
 * cqlsh: make it possible to describe thrift CFs (CASSANDRA-4827)
 * cqlsh: fix timestamp formatting on some platforms (CASSANDRA-5046)


1.2-beta3
 * make consistency level configurable in cqlsh (CASSANDRA-4829)
 * fix cqlsh rendering of blob fields (CASSANDRA-4970)
 * fix cqlsh DESCRIBE command (CASSANDRA-4913)
 * save truncation position in system table (CASSANDRA-4906)
 * Move CompressionMetadata off-heap (CASSANDRA-4937)
 * allow CLI to GET cql3 columnfamily data (CASSANDRA-4924)
 * Fix rare race condition in getExpireTimeForEndpoint (CASSANDRA-4402)
 * acquire references to overlapping sstables during compaction so bloom filter
   doesn't get free'd prematurely (CASSANDRA-4934)
 * Don't share slice query filter in CQL3 SelectStatement (CASSANDRA-4928)
 * Separate tracing from Log4J (CASSANDRA-4861)
 * Exclude gcable tombstones from merkle-tree computation (CASSANDRA-4905)
 * Better printing of AbstractBounds for tracing (CASSANDRA-4931)
 * Optimize mostRecentTombstone check in CC.collectAllData (CASSANDRA-4883)
 * Change stream session ID to UUID to avoid collision from same node (CASSANDRA-4813)
 * Use Stats.db when bulk loading if present (CASSANDRA-4957)
 * Skip repair on system_trace and keyspaces with RF=1 (CASSANDRA-4956)
 * (cql3) Remove arbitrary SELECT limit (CASSANDRA-4918)
 * Correctly handle prepared operation on collections (CASSANDRA-4945)
 * Fix CQL3 LIMIT (CASSANDRA-4877)
 * Fix Stress for CQL3 (CASSANDRA-4979)
 * Remove cassandra specific exceptions from JMX interface (CASSANDRA-4893)
 * (CQL3) Force using ALLOW FILTERING on potentially inefficient queries (CASSANDRA-4915)
 * (cql3) Fix adding column when the table has collections (CASSANDRA-4982)
 * (cql3) Fix allowing collections with compact storage (CASSANDRA-4990)
 * (cql3) Refuse ttl/writetime function on collections (CASSANDRA-4992)
 * Replace IAuthority with new IAuthorizer (CASSANDRA-4874)
 * clqsh: fix KEY pseudocolumn escaping when describing Thrift tables
   in CQL3 mode (CASSANDRA-4955)
 * add basic authentication support for Pig CassandraStorage (CASSANDRA-3042)
 * fix CQL2 ALTER TABLE compaction_strategy_class altering (CASSANDRA-4965)
Merged from 1.1:
 * Fall back to old describe_splits if d_s_ex is not available (CASSANDRA-4803)
 * Improve error reporting when streaming ranges fail (CASSANDRA-5009)
 * Fix cqlsh timestamp formatting of timezone info (CASSANDRA-4746)
 * Fix assertion failure with leveled compaction (CASSANDRA-4799)
 * Check for null end_token in get_range_slice (CASSANDRA-4804)
 * Remove all remnants of removed nodes (CASSANDRA-4840)
 * Add aut-reloading of the log4j file in debian package (CASSANDRA-4855)
 * Fix estimated row cache entry size (CASSANDRA-4860)
 * reset getRangeSlice filter after finishing a row for get_paged_slice
   (CASSANDRA-4919)
 * expunge row cache post-truncate (CASSANDRA-4940)
 * Allow static CF definition with compact storage (CASSANDRA-4910)
 * Fix endless loop/compaction of schema_* CFs due to broken timestamps (CASSANDRA-4880)
 * Fix 'wrong class type' assertion in CounterColumn (CASSANDRA-4976)


1.2-beta2
 * fp rate of 1.0 disables BF entirely; LCS defaults to 1.0 (CASSANDRA-4876)
 * off-heap bloom filters for row keys (CASSANDRA_4865)
 * add extension point for sstable components (CASSANDRA-4049)
 * improve tracing output (CASSANDRA-4852, 4862)
 * make TRACE verb droppable (CASSANDRA-4672)
 * fix BulkLoader recognition of CQL3 columnfamilies (CASSANDRA-4755)
 * Sort commitlog segments for replay by id instead of mtime (CASSANDRA-4793)
 * Make hint delivery asynchronous (CASSANDRA-4761)
 * Pluggable Thrift transport factories for CLI and cqlsh (CASSANDRA-4609, 4610)
 * cassandra-cli: allow Double value type to be inserted to a column (CASSANDRA-4661)
 * Add ability to use custom TServerFactory implementations (CASSANDRA-4608)
 * optimize batchlog flushing to skip successful batches (CASSANDRA-4667)
 * include metadata for system keyspace itself in schema tables (CASSANDRA-4416)
 * add check to PropertyFileSnitch to verify presence of location for
   local node (CASSANDRA-4728)
 * add PBSPredictor consistency modeler (CASSANDRA-4261)
 * remove vestiges of Thrift unframed mode (CASSANDRA-4729)
 * optimize single-row PK lookups (CASSANDRA-4710)
 * adjust blockFor calculation to account for pending ranges due to node 
   movement (CASSANDRA-833)
 * Change CQL version to 3.0.0 and stop accepting 3.0.0-beta1 (CASSANDRA-4649)
 * (CQL3) Make prepared statement global instead of per connection 
   (CASSANDRA-4449)
 * Fix scrubbing of CQL3 created tables (CASSANDRA-4685)
 * (CQL3) Fix validation when using counter and regular columns in the same 
   table (CASSANDRA-4706)
 * Fix bug starting Cassandra with simple authentication (CASSANDRA-4648)
 * Add support for batchlog in CQL3 (CASSANDRA-4545, 4738)
 * Add support for multiple column family outputs in CFOF (CASSANDRA-4208)
 * Support repairing only the local DC nodes (CASSANDRA-4747)
 * Use rpc_address for binary protocol and change default port (CASSANDRA-4751)
 * Fix use of collections in prepared statements (CASSANDRA-4739)
 * Store more information into peers table (CASSANDRA-4351, 4814)
 * Configurable bucket size for size tiered compaction (CASSANDRA-4704)
 * Run leveled compaction in parallel (CASSANDRA-4310)
 * Fix potential NPE during CFS reload (CASSANDRA-4786)
 * Composite indexes may miss results (CASSANDRA-4796)
 * Move consistency level to the protocol level (CASSANDRA-4734, 4824)
 * Fix Subcolumn slice ends not respected (CASSANDRA-4826)
 * Fix Assertion error in cql3 select (CASSANDRA-4783)
 * Fix list prepend logic (CQL3) (CASSANDRA-4835)
 * Add booleans as literals in CQL3 (CASSANDRA-4776)
 * Allow renaming PK columns in CQL3 (CASSANDRA-4822)
 * Fix binary protocol NEW_NODE event (CASSANDRA-4679)
 * Fix potential infinite loop in tombstone compaction (CASSANDRA-4781)
 * Remove system tables accounting from schema (CASSANDRA-4850)
 * (cql3) Force provided columns in clustering key order in 
   'CLUSTERING ORDER BY' (CASSANDRA-4881)
 * Fix composite index bug (CASSANDRA-4884)
 * Fix short read protection for CQL3 (CASSANDRA-4882)
 * Add tracing support to the binary protocol (CASSANDRA-4699)
 * (cql3) Don't allow prepared marker inside collections (CASSANDRA-4890)
 * Re-allow order by on non-selected columns (CASSANDRA-4645)
 * Bug when composite index is created in a table having collections (CASSANDRA-4909)
 * log index scan subject in CompositesSearcher (CASSANDRA-4904)
Merged from 1.1:
 * add get[Row|Key]CacheEntries to CacheServiceMBean (CASSANDRA-4859)
 * fix get_paged_slice to wrap to next row correctly (CASSANDRA-4816)
 * fix indexing empty column values (CASSANDRA-4832)
 * allow JdbcDate to compose null Date objects (CASSANDRA-4830)
 * fix possible stackoverflow when compacting 1000s of sstables
   (CASSANDRA-4765)
 * fix wrong leveled compaction progress calculation (CASSANDRA-4807)
 * add a close() method to CRAR to prevent leaking file descriptors (CASSANDRA-4820)
 * fix potential infinite loop in get_count (CASSANDRA-4833)
 * fix compositeType.{get/from}String methods (CASSANDRA-4842)
 * (CQL) fix CREATE COLUMNFAMILY permissions check (CASSANDRA-4864)
 * Fix DynamicCompositeType same type comparison (CASSANDRA-4711)
 * Fix duplicate SSTable reference when stream session failed (CASSANDRA-3306)
 * Allow static CF definition with compact storage (CASSANDRA-4910)
 * Fix endless loop/compaction of schema_* CFs due to broken timestamps (CASSANDRA-4880)
 * Fix 'wrong class type' assertion in CounterColumn (CASSANDRA-4976)


1.2-beta1
 * add atomic_batch_mutate (CASSANDRA-4542, -4635)
 * increase default max_hint_window_in_ms to 3h (CASSANDRA-4632)
 * include message initiation time to replicas so they can more
   accurately drop timed-out requests (CASSANDRA-2858)
 * fix clientutil.jar dependencies (CASSANDRA-4566)
 * optimize WriteResponse (CASSANDRA-4548)
 * new metrics (CASSANDRA-4009)
 * redesign KEYS indexes to avoid read-before-write (CASSANDRA-2897)
 * debug tracing (CASSANDRA-1123)
 * parallelize row cache loading (CASSANDRA-4282)
 * Make compaction, flush JBOD-aware (CASSANDRA-4292)
 * run local range scans on the read stage (CASSANDRA-3687)
 * clean up ioexceptions (CASSANDRA-2116)
 * add disk_failure_policy (CASSANDRA-2118)
 * Introduce new json format with row level deletion (CASSANDRA-4054)
 * remove redundant "name" column from schema_keyspaces (CASSANDRA-4433)
 * improve "nodetool ring" handling of multi-dc clusters (CASSANDRA-3047)
 * update NTS calculateNaturalEndpoints to be O(N log N) (CASSANDRA-3881)
 * split up rpc timeout by operation type (CASSANDRA-2819)
 * rewrite key cache save/load to use only sequential i/o (CASSANDRA-3762)
 * update MS protocol with a version handshake + broadcast address id
   (CASSANDRA-4311)
 * multithreaded hint replay (CASSANDRA-4189)
 * add inter-node message compression (CASSANDRA-3127)
 * remove COPP (CASSANDRA-2479)
 * Track tombstone expiration and compact when tombstone content is
   higher than a configurable threshold, default 20% (CASSANDRA-3442, 4234)
 * update MurmurHash to version 3 (CASSANDRA-2975)
 * (CLI) track elapsed time for `delete' operation (CASSANDRA-4060)
 * (CLI) jline version is bumped to 1.0 to properly  support
   'delete' key function (CASSANDRA-4132)
 * Save IndexSummary into new SSTable 'Summary' component (CASSANDRA-2392, 4289)
 * Add support for range tombstones (CASSANDRA-3708)
 * Improve MessagingService efficiency (CASSANDRA-3617)
 * Avoid ID conflicts from concurrent schema changes (CASSANDRA-3794)
 * Set thrift HSHA server thread limit to unlimited by default (CASSANDRA-4277)
 * Avoids double serialization of CF id in RowMutation messages
   (CASSANDRA-4293)
 * stream compressed sstables directly with java nio (CASSANDRA-4297)
 * Support multiple ranges in SliceQueryFilter (CASSANDRA-3885)
 * Add column metadata to system column families (CASSANDRA-4018)
 * (cql3) Always use composite types by default (CASSANDRA-4329)
 * (cql3) Add support for set, map and list (CASSANDRA-3647)
 * Validate date type correctly (CASSANDRA-4441)
 * (cql3) Allow definitions with only a PK (CASSANDRA-4361)
 * (cql3) Add support for row key composites (CASSANDRA-4179)
 * improve DynamicEndpointSnitch by using reservoir sampling (CASSANDRA-4038)
 * (cql3) Add support for 2ndary indexes (CASSANDRA-3680)
 * (cql3) fix defining more than one PK to be invalid (CASSANDRA-4477)
 * remove schema agreement checking from all external APIs (Thrift, CQL and CQL3) (CASSANDRA-4487)
 * add Murmur3Partitioner and make it default for new installations (CASSANDRA-3772, 4621)
 * (cql3) update pseudo-map syntax to use map syntax (CASSANDRA-4497)
 * Finer grained exceptions hierarchy and provides error code with exceptions (CASSANDRA-3979)
 * Adds events push to binary protocol (CASSANDRA-4480)
 * Rewrite nodetool help (CASSANDRA-2293)
 * Make CQL3 the default for CQL (CASSANDRA-4640)
 * update stress tool to be able to use CQL3 (CASSANDRA-4406)
 * Accept all thrift update on CQL3 cf but don't expose their metadata (CASSANDRA-4377)
 * Replace Throttle with Guava's RateLimiter for HintedHandOff (CASSANDRA-4541)
 * fix counter add/get using CQL2 and CQL3 in stress tool (CASSANDRA-4633)
 * Add sstable count per level to cfstats (CASSANDRA-4537)
 * (cql3) Add ALTER KEYSPACE statement (CASSANDRA-4611)
 * (cql3) Allow defining default consistency levels (CASSANDRA-4448)
 * (cql3) Fix queries using LIMIT missing results (CASSANDRA-4579)
 * fix cross-version gossip messaging (CASSANDRA-4576)
 * added inet data type (CASSANDRA-4627)


1.1.6
 * Wait for writes on synchronous read digest mismatch (CASSANDRA-4792)
 * fix commitlog replay for nanotime-infected sstables (CASSANDRA-4782)
 * preflight check ttl for maximum of 20 years (CASSANDRA-4771)
 * (Pig) fix widerow input with single column rows (CASSANDRA-4789)
 * Fix HH to compact with correct gcBefore, which avoids wiping out
   undelivered hints (CASSANDRA-4772)
 * LCS will merge up to 32 L0 sstables as intended (CASSANDRA-4778)
 * NTS will default unconfigured DC replicas to zero (CASSANDRA-4675)
 * use default consistency level in counter validation if none is
   explicitly provide (CASSANDRA-4700)
 * Improve IAuthority interface by introducing fine-grained
   access permissions and grant/revoke commands (CASSANDRA-4490, 4644)
 * fix assumption error in CLI when updating/describing keyspace 
   (CASSANDRA-4322)
 * Adds offline sstablescrub to debian packaging (CASSANDRA-4642)
 * Automatic fixing of overlapping leveled sstables (CASSANDRA-4644)
 * fix error when using ORDER BY with extended selections (CASSANDRA-4689)
 * (CQL3) Fix validation for IN queries for non-PK cols (CASSANDRA-4709)
 * fix re-created keyspace disappering after 1.1.5 upgrade 
   (CASSANDRA-4698, 4752)
 * (CLI) display elapsed time in 2 fraction digits (CASSANDRA-3460)
 * add authentication support to sstableloader (CASSANDRA-4712)
 * Fix CQL3 'is reversed' logic (CASSANDRA-4716, 4759)
 * (CQL3) Don't return ReversedType in result set metadata (CASSANDRA-4717)
 * Backport adding AlterKeyspace statement (CASSANDRA-4611)
 * (CQL3) Correcty accept upper-case data types (CASSANDRA-4770)
 * Add binary protocol events for schema changes (CASSANDRA-4684)
Merged from 1.0:
 * Switch from NBHM to CHM in MessagingService's callback map, which
   prevents OOM in long-running instances (CASSANDRA-4708)


1.1.5
 * add SecondaryIndex.reload API (CASSANDRA-4581)
 * use millis + atomicint for commitlog segment creation instead of
   nanotime, which has issues under some hypervisors (CASSANDRA-4601)
 * fix FD leak in slice queries (CASSANDRA-4571)
 * avoid recursion in leveled compaction (CASSANDRA-4587)
 * increase stack size under Java7 to 180K
 * Log(info) schema changes (CASSANDRA-4547)
 * Change nodetool setcachecapcity to manipulate global caches (CASSANDRA-4563)
 * (cql3) fix setting compaction strategy (CASSANDRA-4597)
 * fix broken system.schema_* timestamps on system startup (CASSANDRA-4561)
 * fix wrong skip of cache saving (CASSANDRA-4533)
 * Avoid NPE when lost+found is in data dir (CASSANDRA-4572)
 * Respect five-minute flush moratorium after initial CL replay (CASSANDRA-4474)
 * Adds ntp as recommended in debian packaging (CASSANDRA-4606)
 * Configurable transport in CF Record{Reader|Writer} (CASSANDRA-4558)
 * (cql3) fix potential NPE with both equal and unequal restriction (CASSANDRA-4532)
 * (cql3) improves ORDER BY validation (CASSANDRA-4624)
 * Fix potential deadlock during counter writes (CASSANDRA-4578)
 * Fix cql error with ORDER BY when using IN (CASSANDRA-4612)
Merged from 1.0:
 * increase Xss to 160k to accomodate latest 1.6 JVMs (CASSANDRA-4602)
 * fix toString of hint destination tokens (CASSANDRA-4568)
 * Fix multiple values for CurrentLocal NodeID (CASSANDRA-4626)


1.1.4
 * fix offline scrub to catch >= out of order rows (CASSANDRA-4411)
 * fix cassandra-env.sh on RHEL and other non-dash-based systems 
   (CASSANDRA-4494)
Merged from 1.0:
 * (Hadoop) fix setting key length for old-style mapred api (CASSANDRA-4534)
 * (Hadoop) fix iterating through a resultset consisting entirely
   of tombstoned rows (CASSANDRA-4466)


1.1.3
 * (cqlsh) add COPY TO (CASSANDRA-4434)
 * munmap commitlog segments before rename (CASSANDRA-4337)
 * (JMX) rename getRangeKeySample to sampleKeyRange to avoid returning
   multi-MB results as an attribute (CASSANDRA-4452)
 * flush based on data size, not throughput; overwritten columns no 
   longer artificially inflate liveRatio (CASSANDRA-4399)
 * update default commitlog segment size to 32MB and total commitlog
   size to 32/1024 MB for 32/64 bit JVMs, respectively (CASSANDRA-4422)
 * avoid using global partitioner to estimate ranges in index sstables
   (CASSANDRA-4403)
 * restore pre-CASSANDRA-3862 approach to removing expired tombstones
   from row cache during compaction (CASSANDRA-4364)
 * (stress) support for CQL prepared statements (CASSANDRA-3633)
 * Correctly catch exception when Snappy cannot be loaded (CASSANDRA-4400)
 * (cql3) Support ORDER BY when IN condition is given in WHERE clause (CASSANDRA-4327)
 * (cql3) delete "component_index" column on DROP TABLE call (CASSANDRA-4420)
 * change nanoTime() to currentTimeInMillis() in schema related code (CASSANDRA-4432)
 * add a token generation tool (CASSANDRA-3709)
 * Fix LCS bug with sstable containing only 1 row (CASSANDRA-4411)
 * fix "Can't Modify Index Name" problem on CF update (CASSANDRA-4439)
 * Fix assertion error in getOverlappingSSTables during repair (CASSANDRA-4456)
 * fix nodetool's setcompactionthreshold command (CASSANDRA-4455)
 * Ensure compacted files are never used, to avoid counter overcount (CASSANDRA-4436)
Merged from 1.0:
 * Push the validation of secondary index values to the SecondaryIndexManager (CASSANDRA-4240)
 * allow dropping columns shadowed by not-yet-expired supercolumn or row
   tombstones in PrecompactedRow (CASSANDRA-4396)


1.1.2
 * Fix cleanup not deleting index entries (CASSANDRA-4379)
 * Use correct partitioner when saving + loading caches (CASSANDRA-4331)
 * Check schema before trying to export sstable (CASSANDRA-2760)
 * Raise a meaningful exception instead of NPE when PFS encounters
   an unconfigured node + no default (CASSANDRA-4349)
 * fix bug in sstable blacklisting with LCS (CASSANDRA-4343)
 * LCS no longer promotes tiny sstables out of L0 (CASSANDRA-4341)
 * skip tombstones during hint replay (CASSANDRA-4320)
 * fix NPE in compactionstats (CASSANDRA-4318)
 * enforce 1m min keycache for auto (CASSANDRA-4306)
 * Have DeletedColumn.isMFD always return true (CASSANDRA-4307)
 * (cql3) exeption message for ORDER BY constraints said primary filter can be
    an IN clause, which is misleading (CASSANDRA-4319)
 * (cql3) Reject (not yet supported) creation of 2ndardy indexes on tables with
   composite primary keys (CASSANDRA-4328)
 * Set JVM stack size to 160k for java 7 (CASSANDRA-4275)
 * cqlsh: add COPY command to load data from CSV flat files (CASSANDRA-4012)
 * CFMetaData.fromThrift to throw ConfigurationException upon error (CASSANDRA-4353)
 * Use CF comparator to sort indexed columns in SecondaryIndexManager
   (CASSANDRA-4365)
 * add strategy_options to the KSMetaData.toString() output (CASSANDRA-4248)
 * (cql3) fix range queries containing unqueried results (CASSANDRA-4372)
 * (cql3) allow updating column_alias types (CASSANDRA-4041)
 * (cql3) Fix deletion bug (CASSANDRA-4193)
 * Fix computation of overlapping sstable for leveled compaction (CASSANDRA-4321)
 * Improve scrub and allow to run it offline (CASSANDRA-4321)
 * Fix assertionError in StorageService.bulkLoad (CASSANDRA-4368)
 * (cqlsh) add option to authenticate to a keyspace at startup (CASSANDRA-4108)
 * (cqlsh) fix ASSUME functionality (CASSANDRA-4352)
 * Fix ColumnFamilyRecordReader to not return progress > 100% (CASSANDRA-3942)
Merged from 1.0:
 * Set gc_grace on index CF to 0 (CASSANDRA-4314)


1.1.1
 * add populate_io_cache_on_flush option (CASSANDRA-2635)
 * allow larger cache capacities than 2GB (CASSANDRA-4150)
 * add getsstables command to nodetool (CASSANDRA-4199)
 * apply parent CF compaction settings to secondary index CFs (CASSANDRA-4280)
 * preserve commitlog size cap when recycling segments at startup
   (CASSANDRA-4201)
 * (Hadoop) fix split generation regression (CASSANDRA-4259)
 * ignore min/max compactions settings in LCS, while preserving
   behavior that min=max=0 disables autocompaction (CASSANDRA-4233)
 * log number of rows read from saved cache (CASSANDRA-4249)
 * calculate exact size required for cleanup operations (CASSANDRA-1404)
 * avoid blocking additional writes during flush when the commitlog
   gets behind temporarily (CASSANDRA-1991)
 * enable caching on index CFs based on data CF cache setting (CASSANDRA-4197)
 * warn on invalid replication strategy creation options (CASSANDRA-4046)
 * remove [Freeable]Memory finalizers (CASSANDRA-4222)
 * include tombstone size in ColumnFamily.size, which can prevent OOM
   during sudden mass delete operations by yielding a nonzero liveRatio
   (CASSANDRA-3741)
 * Open 1 sstableScanner per level for leveled compaction (CASSANDRA-4142)
 * Optimize reads when row deletion timestamps allow us to restrict
   the set of sstables we check (CASSANDRA-4116)
 * add support for commitlog archiving and point-in-time recovery
   (CASSANDRA-3690)
 * avoid generating redundant compaction tasks during streaming
   (CASSANDRA-4174)
 * add -cf option to nodetool snapshot, and takeColumnFamilySnapshot to
   StorageService mbean (CASSANDRA-556)
 * optimize cleanup to drop entire sstables where possible (CASSANDRA-4079)
 * optimize truncate when autosnapshot is disabled (CASSANDRA-4153)
 * update caches to use byte[] keys to reduce memory overhead (CASSANDRA-3966)
 * add column limit to cli (CASSANDRA-3012, 4098)
 * clean up and optimize DataOutputBuffer, used by CQL compression and
   CompositeType (CASSANDRA-4072)
 * optimize commitlog checksumming (CASSANDRA-3610)
 * identify and blacklist corrupted SSTables from future compactions 
   (CASSANDRA-2261)
 * Move CfDef and KsDef validation out of thrift (CASSANDRA-4037)
 * Expose API to repair a user provided range (CASSANDRA-3912)
 * Add way to force the cassandra-cli to refresh its schema (CASSANDRA-4052)
 * Avoid having replicate on write tasks stacking up at CL.ONE (CASSANDRA-2889)
 * (cql3) Backwards compatibility for composite comparators in non-cql3-aware
   clients (CASSANDRA-4093)
 * (cql3) Fix order by for reversed queries (CASSANDRA-4160)
 * (cql3) Add ReversedType support (CASSANDRA-4004)
 * (cql3) Add timeuuid type (CASSANDRA-4194)
 * (cql3) Minor fixes (CASSANDRA-4185)
 * (cql3) Fix prepared statement in BATCH (CASSANDRA-4202)
 * (cql3) Reduce the list of reserved keywords (CASSANDRA-4186)
 * (cql3) Move max/min compaction thresholds to compaction strategy options
   (CASSANDRA-4187)
 * Fix exception during move when localhost is the only source (CASSANDRA-4200)
 * (cql3) Allow paging through non-ordered partitioner results (CASSANDRA-3771)
 * (cql3) Fix drop index (CASSANDRA-4192)
 * (cql3) Don't return range ghosts anymore (CASSANDRA-3982)
 * fix re-creating Keyspaces/ColumnFamilies with the same name as dropped
   ones (CASSANDRA-4219)
 * fix SecondaryIndex LeveledManifest save upon snapshot (CASSANDRA-4230)
 * fix missing arrayOffset in FBUtilities.hash (CASSANDRA-4250)
 * (cql3) Add name of parameters in CqlResultSet (CASSANDRA-4242)
 * (cql3) Correctly validate order by queries (CASSANDRA-4246)
 * rename stress to cassandra-stress for saner packaging (CASSANDRA-4256)
 * Fix exception on colum metadata with non-string comparator (CASSANDRA-4269)
 * Check for unknown/invalid compression options (CASSANDRA-4266)
 * (cql3) Adds simple access to column timestamp and ttl (CASSANDRA-4217)
 * (cql3) Fix range queries with secondary indexes (CASSANDRA-4257)
 * Better error messages from improper input in cli (CASSANDRA-3865)
 * Try to stop all compaction upon Keyspace or ColumnFamily drop (CASSANDRA-4221)
 * (cql3) Allow keyspace properties to contain hyphens (CASSANDRA-4278)
 * (cql3) Correctly validate keyspace access in create table (CASSANDRA-4296)
 * Avoid deadlock in migration stage (CASSANDRA-3882)
 * Take supercolumn names and deletion info into account in memtable throughput
   (CASSANDRA-4264)
 * Add back backward compatibility for old style replication factor (CASSANDRA-4294)
 * Preserve compatibility with pre-1.1 index queries (CASSANDRA-4262)
Merged from 1.0:
 * Fix super columns bug where cache is not updated (CASSANDRA-4190)
 * fix maxTimestamp to include row tombstones (CASSANDRA-4116)
 * (CLI) properly handle quotes in create/update keyspace commands (CASSANDRA-4129)
 * Avoids possible deadlock during bootstrap (CASSANDRA-4159)
 * fix stress tool that hangs forever on timeout or error (CASSANDRA-4128)
 * stress tool to return appropriate exit code on failure (CASSANDRA-4188)
 * fix compaction NPE when out of disk space and assertions disabled
   (CASSANDRA-3985)
 * synchronize LCS getEstimatedTasks to avoid CME (CASSANDRA-4255)
 * ensure unique streaming session id's (CASSANDRA-4223)
 * kick off background compaction when min/max thresholds change 
   (CASSANDRA-4279)
 * improve ability of STCS.getBuckets to deal with 100s of 1000s of
   sstables, such as when convertinb back from LCS (CASSANDRA-4287)
 * Oversize integer in CQL throws NumberFormatException (CASSANDRA-4291)
 * fix 1.0.x node join to mixed version cluster, other nodes >= 1.1 (CASSANDRA-4195)
 * Fix LCS splitting sstable base on uncompressed size (CASSANDRA-4419)
 * Push the validation of secondary index values to the SecondaryIndexManager (CASSANDRA-4240)
 * Don't purge columns during upgradesstables (CASSANDRA-4462)
 * Make cqlsh work with piping (CASSANDRA-4113)
 * Validate arguments for nodetool decommission (CASSANDRA-4061)
 * Report thrift status in nodetool info (CASSANDRA-4010)


1.1.0-final
 * average a reduced liveRatio estimate with the previous one (CASSANDRA-4065)
 * Allow KS and CF names up to 48 characters (CASSANDRA-4157)
 * fix stress build (CASSANDRA-4140)
 * add time remaining estimate to nodetool compactionstats (CASSANDRA-4167)
 * (cql) fix NPE in cql3 ALTER TABLE (CASSANDRA-4163)
 * (cql) Add support for CL.TWO and CL.THREE in CQL (CASSANDRA-4156)
 * (cql) Fix type in CQL3 ALTER TABLE preventing update (CASSANDRA-4170)
 * (cql) Throw invalid exception from CQL3 on obsolete options (CASSANDRA-4171)
 * (cqlsh) fix recognizing uppercase SELECT keyword (CASSANDRA-4161)
 * Pig: wide row support (CASSANDRA-3909)
Merged from 1.0:
 * avoid streaming empty files with bulk loader if sstablewriter errors out
   (CASSANDRA-3946)


1.1-rc1
 * Include stress tool in binary builds (CASSANDRA-4103)
 * (Hadoop) fix wide row iteration when last row read was deleted
   (CASSANDRA-4154)
 * fix read_repair_chance to really default to 0.1 in the cli (CASSANDRA-4114)
 * Adds caching and bloomFilterFpChange to CQL options (CASSANDRA-4042)
 * Adds posibility to autoconfigure size of the KeyCache (CASSANDRA-4087)
 * fix KEYS index from skipping results (CASSANDRA-3996)
 * Remove sliced_buffer_size_in_kb dead option (CASSANDRA-4076)
 * make loadNewSStable preserve sstable version (CASSANDRA-4077)
 * Respect 1.0 cache settings as much as possible when upgrading 
   (CASSANDRA-4088)
 * relax path length requirement for sstable files when upgrading on 
   non-Windows platforms (CASSANDRA-4110)
 * fix terminination of the stress.java when errors were encountered
   (CASSANDRA-4128)
 * Move CfDef and KsDef validation out of thrift (CASSANDRA-4037)
 * Fix get_paged_slice (CASSANDRA-4136)
 * CQL3: Support slice with exclusive start and stop (CASSANDRA-3785)
Merged from 1.0:
 * support PropertyFileSnitch in bulk loader (CASSANDRA-4145)
 * add auto_snapshot option allowing disabling snapshot before drop/truncate
   (CASSANDRA-3710)
 * allow short snitch names (CASSANDRA-4130)


1.1-beta2
 * rename loaded sstables to avoid conflicts with local snapshots
   (CASSANDRA-3967)
 * start hint replay as soon as FD notifies that the target is back up
   (CASSANDRA-3958)
 * avoid unproductive deserializing of cached rows during compaction
   (CASSANDRA-3921)
 * fix concurrency issues with CQL keyspace creation (CASSANDRA-3903)
 * Show Effective Owership via Nodetool ring <keyspace> (CASSANDRA-3412)
 * Update ORDER BY syntax for CQL3 (CASSANDRA-3925)
 * Fix BulkRecordWriter to not throw NPE if reducer gets no map data from Hadoop (CASSANDRA-3944)
 * Fix bug with counters in super columns (CASSANDRA-3821)
 * Remove deprecated merge_shard_chance (CASSANDRA-3940)
 * add a convenient way to reset a node's schema (CASSANDRA-2963)
 * fix for intermittent SchemaDisagreementException (CASSANDRA-3884)
 * CLI `list <CF>` to limit number of columns and their order (CASSANDRA-3012)
 * ignore deprecated KsDef/CfDef/ColumnDef fields in native schema (CASSANDRA-3963)
 * CLI to report when unsupported column_metadata pair was given (CASSANDRA-3959)
 * reincarnate removed and deprecated KsDef/CfDef attributes (CASSANDRA-3953)
 * Fix race between writes and read for cache (CASSANDRA-3862)
 * perform static initialization of StorageProxy on start-up (CASSANDRA-3797)
 * support trickling fsync() on writes (CASSANDRA-3950)
 * expose counters for unavailable/timeout exceptions given to thrift clients (CASSANDRA-3671)
 * avoid quadratic startup time in LeveledManifest (CASSANDRA-3952)
 * Add type information to new schema_ columnfamilies and remove thrift
   serialization for schema (CASSANDRA-3792)
 * add missing column validator options to the CLI help (CASSANDRA-3926)
 * skip reading saved key cache if CF's caching strategy is NONE or ROWS_ONLY (CASSANDRA-3954)
 * Unify migration code (CASSANDRA-4017)
Merged from 1.0:
 * cqlsh: guess correct version of Python for Arch Linux (CASSANDRA-4090)
 * (CLI) properly handle quotes in create/update keyspace commands (CASSANDRA-4129)
 * Avoids possible deadlock during bootstrap (CASSANDRA-4159)
 * fix stress tool that hangs forever on timeout or error (CASSANDRA-4128)
 * Fix super columns bug where cache is not updated (CASSANDRA-4190)
 * stress tool to return appropriate exit code on failure (CASSANDRA-4188)


1.0.9
 * improve index sampling performance (CASSANDRA-4023)
 * always compact away deleted hints immediately after handoff (CASSANDRA-3955)
 * delete hints from dropped ColumnFamilies on handoff instead of
   erroring out (CASSANDRA-3975)
 * add CompositeType ref to the CLI doc for create/update column family (CASSANDRA-3980)
 * Pig: support Counter ColumnFamilies (CASSANDRA-3973)
 * Pig: Composite column support (CASSANDRA-3684)
 * Avoid NPE during repair when a keyspace has no CFs (CASSANDRA-3988)
 * Fix division-by-zero error on get_slice (CASSANDRA-4000)
 * don't change manifest level for cleanup, scrub, and upgradesstables
   operations under LeveledCompactionStrategy (CASSANDRA-3989, 4112)
 * fix race leading to super columns assertion failure (CASSANDRA-3957)
 * fix NPE on invalid CQL delete command (CASSANDRA-3755)
 * allow custom types in CLI's assume command (CASSANDRA-4081)
 * fix totalBytes count for parallel compactions (CASSANDRA-3758)
 * fix intermittent NPE in get_slice (CASSANDRA-4095)
 * remove unnecessary asserts in native code interfaces (CASSANDRA-4096)
 * Validate blank keys in CQL to avoid assertion errors (CASSANDRA-3612)
 * cqlsh: fix bad decoding of some column names (CASSANDRA-4003)
 * cqlsh: fix incorrect padding with unicode chars (CASSANDRA-4033)
 * Fix EC2 snitch incorrectly reporting region (CASSANDRA-4026)
 * Shut down thrift during decommission (CASSANDRA-4086)
 * Expose nodetool cfhistograms for 2ndary indexes (CASSANDRA-4063)
Merged from 0.8:
 * Fix ConcurrentModificationException in gossiper (CASSANDRA-4019)


1.1-beta1
 * (cqlsh)
   + add SOURCE and CAPTURE commands, and --file option (CASSANDRA-3479)
   + add ALTER COLUMNFAMILY WITH (CASSANDRA-3523)
   + bundle Python dependencies with Cassandra (CASSANDRA-3507)
   + added to Debian package (CASSANDRA-3458)
   + display byte data instead of erroring out on decode failure 
     (CASSANDRA-3874)
 * add nodetool rebuild_index (CASSANDRA-3583)
 * add nodetool rangekeysample (CASSANDRA-2917)
 * Fix streaming too much data during move operations (CASSANDRA-3639)
 * Nodetool and CLI connect to localhost by default (CASSANDRA-3568)
 * Reduce memory used by primary index sample (CASSANDRA-3743)
 * (Hadoop) separate input/output configurations (CASSANDRA-3197, 3765)
 * avoid returning internal Cassandra classes over JMX (CASSANDRA-2805)
 * add row-level isolation via SnapTree (CASSANDRA-2893)
 * Optimize key count estimation when opening sstable on startup
   (CASSANDRA-2988)
 * multi-dc replication optimization supporting CL > ONE (CASSANDRA-3577)
 * add command to stop compactions (CASSANDRA-1740, 3566, 3582)
 * multithreaded streaming (CASSANDRA-3494)
 * removed in-tree redhat spec (CASSANDRA-3567)
 * "defragment" rows for name-based queries under STCS, again (CASSANDRA-2503)
 * Recycle commitlog segments for improved performance 
   (CASSANDRA-3411, 3543, 3557, 3615)
 * update size-tiered compaction to prioritize small tiers (CASSANDRA-2407)
 * add message expiration logic to OutboundTcpConnection (CASSANDRA-3005)
 * off-heap cache to use sun.misc.Unsafe instead of JNA (CASSANDRA-3271)
 * EACH_QUORUM is only supported for writes (CASSANDRA-3272)
 * replace compactionlock use in schema migration by checking CFS.isValid
   (CASSANDRA-3116)
 * recognize that "SELECT first ... *" isn't really "SELECT *" (CASSANDRA-3445)
 * Use faster bytes comparison (CASSANDRA-3434)
 * Bulk loader is no longer a fat client, (HADOOP) bulk load output format
   (CASSANDRA-3045)
 * (Hadoop) add support for KeyRange.filter
 * remove assumption that keys and token are in bijection
   (CASSANDRA-1034, 3574, 3604)
 * always remove endpoints from delevery queue in HH (CASSANDRA-3546)
 * fix race between cf flush and its 2ndary indexes flush (CASSANDRA-3547)
 * fix potential race in AES when a repair fails (CASSANDRA-3548)
 * Remove columns shadowed by a deleted container even when we cannot purge
   (CASSANDRA-3538)
 * Improve memtable slice iteration performance (CASSANDRA-3545)
 * more efficient allocation of small bloom filters (CASSANDRA-3618)
 * Use separate writer thread in SSTableSimpleUnsortedWriter (CASSANDRA-3619)
 * fsync the directory after new sstable or commitlog segment are created (CASSANDRA-3250)
 * fix minor issues reported by FindBugs (CASSANDRA-3658)
 * global key/row caches (CASSANDRA-3143, 3849)
 * optimize memtable iteration during range scan (CASSANDRA-3638)
 * introduce 'crc_check_chance' in CompressionParameters to support
   a checksum percentage checking chance similarly to read-repair (CASSANDRA-3611)
 * a way to deactivate global key/row cache on per-CF basis (CASSANDRA-3667)
 * fix LeveledCompactionStrategy broken because of generation pre-allocation
   in LeveledManifest (CASSANDRA-3691)
 * finer-grained control over data directories (CASSANDRA-2749)
 * Fix ClassCastException during hinted handoff (CASSANDRA-3694)
 * Upgrade Thrift to 0.7 (CASSANDRA-3213)
 * Make stress.java insert operation to use microseconds (CASSANDRA-3725)
 * Allows (internally) doing a range query with a limit of columns instead of
   rows (CASSANDRA-3742)
 * Allow rangeSlice queries to be start/end inclusive/exclusive (CASSANDRA-3749)
 * Fix BulkLoader to support new SSTable layout and add stream
   throttling to prevent an NPE when there is no yaml config (CASSANDRA-3752)
 * Allow concurrent schema migrations (CASSANDRA-1391, 3832)
 * Add SnapshotCommand to trigger snapshot on remote node (CASSANDRA-3721)
 * Make CFMetaData conversions to/from thrift/native schema inverses
   (CASSANDRA_3559)
 * Add initial code for CQL 3.0-beta (CASSANDRA-2474, 3781, 3753)
 * Add wide row support for ColumnFamilyInputFormat (CASSANDRA-3264)
 * Allow extending CompositeType comparator (CASSANDRA-3657)
 * Avoids over-paging during get_count (CASSANDRA-3798)
 * Add new command to rebuild a node without (repair) merkle tree calculations
   (CASSANDRA-3483, 3922)
 * respect not only row cache capacity but caching mode when
   trying to read data (CASSANDRA-3812)
 * fix system tests (CASSANDRA-3827)
 * CQL support for altering row key type in ALTER TABLE (CASSANDRA-3781)
 * turn compression on by default (CASSANDRA-3871)
 * make hexToBytes refuse invalid input (CASSANDRA-2851)
 * Make secondary indexes CF inherit compression and compaction from their
   parent CF (CASSANDRA-3877)
 * Finish cleanup up tombstone purge code (CASSANDRA-3872)
 * Avoid NPE on aboarted stream-out sessions (CASSANDRA-3904)
 * BulkRecordWriter throws NPE for counter columns (CASSANDRA-3906)
 * Support compression using BulkWriter (CASSANDRA-3907)


1.0.8
 * fix race between cleanup and flush on secondary index CFSes (CASSANDRA-3712)
 * avoid including non-queried nodes in rangeslice read repair
   (CASSANDRA-3843)
 * Only snapshot CF being compacted for snapshot_before_compaction 
   (CASSANDRA-3803)
 * Log active compactions in StatusLogger (CASSANDRA-3703)
 * Compute more accurate compaction score per level (CASSANDRA-3790)
 * Return InvalidRequest when using a keyspace that doesn't exist
   (CASSANDRA-3764)
 * disallow user modification of System keyspace (CASSANDRA-3738)
 * allow using sstable2json on secondary index data (CASSANDRA-3738)
 * (cqlsh) add DESCRIBE COLUMNFAMILIES (CASSANDRA-3586)
 * (cqlsh) format blobs correctly and use colors to improve output
   readability (CASSANDRA-3726)
 * synchronize BiMap of bootstrapping tokens (CASSANDRA-3417)
 * show index options in CLI (CASSANDRA-3809)
 * add optional socket timeout for streaming (CASSANDRA-3838)
 * fix truncate not to leave behind non-CFS backed secondary indexes
   (CASSANDRA-3844)
 * make CLI `show schema` to use output stream directly instead
   of StringBuilder (CASSANDRA-3842)
 * remove the wait on hint future during write (CASSANDRA-3870)
 * (cqlsh) ignore missing CfDef opts (CASSANDRA-3933)
 * (cqlsh) look for cqlshlib relative to realpath (CASSANDRA-3767)
 * Fix short read protection (CASSANDRA-3934)
 * Make sure infered and actual schema match (CASSANDRA-3371)
 * Fix NPE during HH delivery (CASSANDRA-3677)
 * Don't put boostrapping node in 'hibernate' status (CASSANDRA-3737)
 * Fix double quotes in windows bat files (CASSANDRA-3744)
 * Fix bad validator lookup (CASSANDRA-3789)
 * Fix soft reset in EC2MultiRegionSnitch (CASSANDRA-3835)
 * Don't leave zombie connections with THSHA thrift server (CASSANDRA-3867)
 * (cqlsh) fix deserialization of data (CASSANDRA-3874)
 * Fix removetoken force causing an inconsistent state (CASSANDRA-3876)
 * Fix ahndling of some types with Pig (CASSANDRA-3886)
 * Don't allow to drop the system keyspace (CASSANDRA-3759)
 * Make Pig deletes disabled by default and configurable (CASSANDRA-3628)
Merged from 0.8:
 * (Pig) fix CassandraStorage to use correct comparator in Super ColumnFamily
   case (CASSANDRA-3251)
 * fix thread safety issues in commitlog replay, primarily affecting
   systems with many (100s) of CF definitions (CASSANDRA-3751)
 * Fix relevant tombstone ignored with super columns (CASSANDRA-3875)


1.0.7
 * fix regression in HH page size calculation (CASSANDRA-3624)
 * retry failed stream on IOException (CASSANDRA-3686)
 * allow configuring bloom_filter_fp_chance (CASSANDRA-3497)
 * attempt hint delivery every ten minutes, or when failure detector
   notifies us that a node is back up, whichever comes first.  hint
   handoff throttle delay default changed to 1ms, from 50 (CASSANDRA-3554)
 * add nodetool setstreamthroughput (CASSANDRA-3571)
 * fix assertion when dropping a columnfamily with no sstables (CASSANDRA-3614)
 * more efficient allocation of small bloom filters (CASSANDRA-3618)
 * CLibrary.createHardLinkWithExec() to check for errors (CASSANDRA-3101)
 * Avoid creating empty and non cleaned writer during compaction (CASSANDRA-3616)
 * stop thrift service in shutdown hook so we can quiesce MessagingService
   (CASSANDRA-3335)
 * (CQL) compaction_strategy_options and compression_parameters for
   CREATE COLUMNFAMILY statement (CASSANDRA-3374)
 * Reset min/max compaction threshold when creating size tiered compaction
   strategy (CASSANDRA-3666)
 * Don't ignore IOException during compaction (CASSANDRA-3655)
 * Fix assertion error for CF with gc_grace=0 (CASSANDRA-3579)
 * Shutdown ParallelCompaction reducer executor after use (CASSANDRA-3711)
 * Avoid < 0 value for pending tasks in leveled compaction (CASSANDRA-3693)
 * (Hadoop) Support TimeUUID in Pig CassandraStorage (CASSANDRA-3327)
 * Check schema is ready before continuing boostrapping (CASSANDRA-3629)
 * Catch overflows during parsing of chunk_length_kb (CASSANDRA-3644)
 * Improve stream protocol mismatch errors (CASSANDRA-3652)
 * Avoid multiple thread doing HH to the same target (CASSANDRA-3681)
 * Add JMX property for rp_timeout_in_ms (CASSANDRA-2940)
 * Allow DynamicCompositeType to compare component of different types
   (CASSANDRA-3625)
 * Flush non-cfs backed secondary indexes (CASSANDRA-3659)
 * Secondary Indexes should report memory consumption (CASSANDRA-3155)
 * fix for SelectStatement start/end key are not set correctly
   when a key alias is involved (CASSANDRA-3700)
 * fix CLI `show schema` command insert of an extra comma in
   column_metadata (CASSANDRA-3714)
Merged from 0.8:
 * avoid logging (harmless) exception when GC takes < 1ms (CASSANDRA-3656)
 * prevent new nodes from thinking down nodes are up forever (CASSANDRA-3626)
 * use correct list of replicas for LOCAL_QUORUM reads when read repair
   is disabled (CASSANDRA-3696)
 * block on flush before compacting hints (may prevent OOM) (CASSANDRA-3733)


1.0.6
 * (CQL) fix cqlsh support for replicate_on_write (CASSANDRA-3596)
 * fix adding to leveled manifest after streaming (CASSANDRA-3536)
 * filter out unavailable cipher suites when using encryption (CASSANDRA-3178)
 * (HADOOP) add old-style api support for CFIF and CFRR (CASSANDRA-2799)
 * Support TimeUUIDType column names in Stress.java tool (CASSANDRA-3541)
 * (CQL) INSERT/UPDATE/DELETE/TRUNCATE commands should allow CF names to
   be qualified by keyspace (CASSANDRA-3419)
 * always remove endpoints from delevery queue in HH (CASSANDRA-3546)
 * fix race between cf flush and its 2ndary indexes flush (CASSANDRA-3547)
 * fix potential race in AES when a repair fails (CASSANDRA-3548)
 * fix default value validation usage in CLI SET command (CASSANDRA-3553)
 * Optimize componentsFor method for compaction and startup time
   (CASSANDRA-3532)
 * (CQL) Proper ColumnFamily metadata validation on CREATE COLUMNFAMILY 
   (CASSANDRA-3565)
 * fix compression "chunk_length_kb" option to set correct kb value for 
   thrift/avro (CASSANDRA-3558)
 * fix missing response during range slice repair (CASSANDRA-3551)
 * 'describe ring' moved from CLI to nodetool and available through JMX (CASSANDRA-3220)
 * add back partitioner to sstable metadata (CASSANDRA-3540)
 * fix NPE in get_count for counters (CASSANDRA-3601)
Merged from 0.8:
 * remove invalid assertion that table was opened before dropping it
   (CASSANDRA-3580)
 * range and index scans now only send requests to enough replicas to
   satisfy requested CL + RR (CASSANDRA-3598)
 * use cannonical host for local node in nodetool info (CASSANDRA-3556)
 * remove nonlocal DC write optimization since it only worked with
   CL.ONE or CL.LOCAL_QUORUM (CASSANDRA-3577, 3585)
 * detect misuses of CounterColumnType (CASSANDRA-3422)
 * turn off string interning in json2sstable, take 2 (CASSANDRA-2189)
 * validate compression parameters on add/update of the ColumnFamily 
   (CASSANDRA-3573)
 * Check for 0.0.0.0 is incorrect in CFIF (CASSANDRA-3584)
 * Increase vm.max_map_count in debian packaging (CASSANDRA-3563)
 * gossiper will never add itself to saved endpoints (CASSANDRA-3485)


1.0.5
 * revert CASSANDRA-3407 (see CASSANDRA-3540)
 * fix assertion error while forwarding writes to local nodes (CASSANDRA-3539)


1.0.4
 * fix self-hinting of timed out read repair updates and make hinted handoff
   less prone to OOMing a coordinator (CASSANDRA-3440)
 * expose bloom filter sizes via JMX (CASSANDRA-3495)
 * enforce RP tokens 0..2**127 (CASSANDRA-3501)
 * canonicalize paths exposed through JMX (CASSANDRA-3504)
 * fix "liveSize" stat when sstables are removed (CASSANDRA-3496)
 * add bloom filter FP rates to nodetool cfstats (CASSANDRA-3347)
 * record partitioner in sstable metadata component (CASSANDRA-3407)
 * add new upgradesstables nodetool command (CASSANDRA-3406)
 * skip --debug requirement to see common exceptions in CLI (CASSANDRA-3508)
 * fix incorrect query results due to invalid max timestamp (CASSANDRA-3510)
 * make sstableloader recognize compressed sstables (CASSANDRA-3521)
 * avoids race in OutboundTcpConnection in multi-DC setups (CASSANDRA-3530)
 * use SETLOCAL in cassandra.bat (CASSANDRA-3506)
 * fix ConcurrentModificationException in Table.all() (CASSANDRA-3529)
Merged from 0.8:
 * fix concurrence issue in the FailureDetector (CASSANDRA-3519)
 * fix array out of bounds error in counter shard removal (CASSANDRA-3514)
 * avoid dropping tombstones when they might still be needed to shadow
   data in a different sstable (CASSANDRA-2786)


1.0.3
 * revert name-based query defragmentation aka CASSANDRA-2503 (CASSANDRA-3491)
 * fix invalidate-related test failures (CASSANDRA-3437)
 * add next-gen cqlsh to bin/ (CASSANDRA-3188, 3131, 3493)
 * (CQL) fix handling of rows with no columns (CASSANDRA-3424, 3473)
 * fix querying supercolumns by name returning only a subset of
   subcolumns or old subcolumn versions (CASSANDRA-3446)
 * automatically compute sha1 sum for uncompressed data files (CASSANDRA-3456)
 * fix reading metadata/statistics component for version < h (CASSANDRA-3474)
 * add sstable forward-compatibility (CASSANDRA-3478)
 * report compression ratio in CFSMBean (CASSANDRA-3393)
 * fix incorrect size exception during streaming of counters (CASSANDRA-3481)
 * (CQL) fix for counter decrement syntax (CASSANDRA-3418)
 * Fix race introduced by CASSANDRA-2503 (CASSANDRA-3482)
 * Fix incomplete deletion of delivered hints (CASSANDRA-3466)
 * Avoid rescheduling compactions when no compaction was executed 
   (CASSANDRA-3484)
 * fix handling of the chunk_length_kb compression options (CASSANDRA-3492)
Merged from 0.8:
 * fix updating CF row_cache_provider (CASSANDRA-3414)
 * CFMetaData.convertToThrift method to set RowCacheProvider (CASSANDRA-3405)
 * acquire compactionlock during truncate (CASSANDRA-3399)
 * fix displaying cfdef entries for super columnfamilies (CASSANDRA-3415)
 * Make counter shard merging thread safe (CASSANDRA-3178)
 * Revert CASSANDRA-2855
 * Fix bug preventing the use of efficient cross-DC writes (CASSANDRA-3472)
 * `describe ring` command for CLI (CASSANDRA-3220)
 * (Hadoop) skip empty rows when entire row is requested, redux (CASSANDRA-2855)


1.0.2
 * "defragment" rows for name-based queries under STCS (CASSANDRA-2503)
 * Add timing information to cassandra-cli GET/SET/LIST queries (CASSANDRA-3326)
 * Only create one CompressionMetadata object per sstable (CASSANDRA-3427)
 * cleanup usage of StorageService.setMode() (CASSANDRA-3388)
 * Avoid large array allocation for compressed chunk offsets (CASSANDRA-3432)
 * fix DecimalType bytebuffer marshalling (CASSANDRA-3421)
 * fix bug that caused first column in per row indexes to be ignored 
   (CASSANDRA-3441)
 * add JMX call to clean (failed) repair sessions (CASSANDRA-3316)
 * fix sstableloader reference acquisition bug (CASSANDRA-3438)
 * fix estimated row size regression (CASSANDRA-3451)
 * make sure we don't return more columns than asked (CASSANDRA-3303, 3395)
Merged from 0.8:
 * acquire compactionlock during truncate (CASSANDRA-3399)
 * fix displaying cfdef entries for super columnfamilies (CASSANDRA-3415)


1.0.1
 * acquire references during index build to prevent delete problems
   on Windows (CASSANDRA-3314)
 * describe_ring should include datacenter/topology information (CASSANDRA-2882)
 * Thrift sockets are not properly buffered (CASSANDRA-3261)
 * performance improvement for bytebufferutil compare function (CASSANDRA-3286)
 * add system.versions ColumnFamily (CASSANDRA-3140)
 * reduce network copies (CASSANDRA-3333, 3373)
 * limit nodetool to 32MB of heap (CASSANDRA-3124)
 * (CQL) update parser to accept "timestamp" instead of "date" (CASSANDRA-3149)
 * Fix CLI `show schema` to include "compression_options" (CASSANDRA-3368)
 * Snapshot to include manifest under LeveledCompactionStrategy (CASSANDRA-3359)
 * (CQL) SELECT query should allow CF name to be qualified by keyspace (CASSANDRA-3130)
 * (CQL) Fix internal application error specifying 'using consistency ...'
   in lower case (CASSANDRA-3366)
 * fix Deflate compression when compression actually makes the data bigger
   (CASSANDRA-3370)
 * optimize UUIDGen to avoid lock contention on InetAddress.getLocalHost 
   (CASSANDRA-3387)
 * tolerate index being dropped mid-mutation (CASSANDRA-3334, 3313)
 * CompactionManager is now responsible for checking for new candidates
   post-task execution, enabling more consistent leveled compaction 
   (CASSANDRA-3391)
 * Cache HSHA threads (CASSANDRA-3372)
 * use CF/KS names as snapshot prefix for drop + truncate operations
   (CASSANDRA-2997)
 * Break bloom filters up to avoid heap fragmentation (CASSANDRA-2466)
 * fix cassandra hanging on jsvc stop (CASSANDRA-3302)
 * Avoid leveled compaction getting blocked on errors (CASSANDRA-3408)
 * Make reloading the compaction strategy safe (CASSANDRA-3409)
 * ignore 0.8 hints even if compaction begins before we try to purge
   them (CASSANDRA-3385)
 * remove procrun (bin\daemon) from Cassandra source tree and 
   artifacts (CASSANDRA-3331)
 * make cassandra compile under JDK7 (CASSANDRA-3275)
 * remove dependency of clientutil.jar to FBUtilities (CASSANDRA-3299)
 * avoid truncation errors by using long math on long values (CASSANDRA-3364)
 * avoid clock drift on some Windows machine (CASSANDRA-3375)
 * display cache provider in cli 'describe keyspace' command (CASSANDRA-3384)
 * fix incomplete topology information in describe_ring (CASSANDRA-3403)
 * expire dead gossip states based on time (CASSANDRA-2961)
 * improve CompactionTask extensibility (CASSANDRA-3330)
 * Allow one leveled compaction task to kick off another (CASSANDRA-3363)
 * allow encryption only between datacenters (CASSANDRA-2802)
Merged from 0.8:
 * fix truncate allowing data to be replayed post-restart (CASSANDRA-3297)
 * make iwriter final in IndexWriter to avoid NPE (CASSANDRA-2863)
 * (CQL) update grammar to require key clause in DELETE statement
   (CASSANDRA-3349)
 * (CQL) allow numeric keyspace names in USE statement (CASSANDRA-3350)
 * (Hadoop) skip empty rows when slicing the entire row (CASSANDRA-2855)
 * Fix handling of tombstone by SSTableExport/Import (CASSANDRA-3357)
 * fix ColumnIndexer to use long offsets (CASSANDRA-3358)
 * Improved CLI exceptions (CASSANDRA-3312)
 * Fix handling of tombstone by SSTableExport/Import (CASSANDRA-3357)
 * Only count compaction as active (for throttling) when they have
   successfully acquired the compaction lock (CASSANDRA-3344)
 * Display CLI version string on startup (CASSANDRA-3196)
 * (Hadoop) make CFIF try rpc_address or fallback to listen_address
   (CASSANDRA-3214)
 * (Hadoop) accept comma delimited lists of initial thrift connections
   (CASSANDRA-3185)
 * ColumnFamily min_compaction_threshold should be >= 2 (CASSANDRA-3342)
 * (Pig) add 0.8+ types and key validation type in schema (CASSANDRA-3280)
 * Fix completely removing column metadata using CLI (CASSANDRA-3126)
 * CLI `describe cluster;` output should be on separate lines for separate versions
   (CASSANDRA-3170)
 * fix changing durable_writes keyspace option during CF creation
   (CASSANDRA-3292)
 * avoid locking on update when no indexes are involved (CASSANDRA-3386)
 * fix assertionError during repair with ordered partitioners (CASSANDRA-3369)
 * correctly serialize key_validation_class for avro (CASSANDRA-3391)
 * don't expire counter tombstone after streaming (CASSANDRA-3394)
 * prevent nodes that failed to join from hanging around forever 
   (CASSANDRA-3351)
 * remove incorrect optimization from slice read path (CASSANDRA-3390)
 * Fix race in AntiEntropyService (CASSANDRA-3400)


1.0.0-final
 * close scrubbed sstable fd before deleting it (CASSANDRA-3318)
 * fix bug preventing obsolete commitlog segments from being removed
   (CASSANDRA-3269)
 * tolerate whitespace in seed CDL (CASSANDRA-3263)
 * Change default heap thresholds to max(min(1/2 ram, 1G), min(1/4 ram, 8GB))
   (CASSANDRA-3295)
 * Fix broken CompressedRandomAccessReaderTest (CASSANDRA-3298)
 * (CQL) fix type information returned for wildcard queries (CASSANDRA-3311)
 * add estimated tasks to LeveledCompactionStrategy (CASSANDRA-3322)
 * avoid including compaction cache-warming in keycache stats (CASSANDRA-3325)
 * run compaction and hinted handoff threads at MIN_PRIORITY (CASSANDRA-3308)
 * default hsha thrift server to cpu core count in rpc pool (CASSANDRA-3329)
 * add bin\daemon to binary tarball for Windows service (CASSANDRA-3331)
 * Fix places where uncompressed size of sstables was use in place of the
   compressed one (CASSANDRA-3338)
 * Fix hsha thrift server (CASSANDRA-3346)
 * Make sure repair only stream needed sstables (CASSANDRA-3345)


1.0.0-rc2
 * Log a meaningful warning when a node receives a message for a repair session
   that doesn't exist anymore (CASSANDRA-3256)
 * test for NUMA policy support as well as numactl presence (CASSANDRA-3245)
 * Fix FD leak when internode encryption is enabled (CASSANDRA-3257)
 * Remove incorrect assertion in mergeIterator (CASSANDRA-3260)
 * FBUtilities.hexToBytes(String) to throw NumberFormatException when string
   contains non-hex characters (CASSANDRA-3231)
 * Keep SimpleSnitch proximity ordering unchanged from what the Strategy
   generates, as intended (CASSANDRA-3262)
 * remove Scrub from compactionstats when finished (CASSANDRA-3255)
 * fix counter entry in jdbc TypesMap (CASSANDRA-3268)
 * fix full queue scenario for ParallelCompactionIterator (CASSANDRA-3270)
 * fix bootstrap process (CASSANDRA-3285)
 * don't try delivering hints if when there isn't any (CASSANDRA-3176)
 * CLI documentation change for ColumnFamily `compression_options` (CASSANDRA-3282)
 * ignore any CF ids sent by client for adding CF/KS (CASSANDRA-3288)
 * remove obsolete hints on first startup (CASSANDRA-3291)
 * use correct ISortedColumns for time-optimized reads (CASSANDRA-3289)
 * Evict gossip state immediately when a token is taken over by a new IP 
   (CASSANDRA-3259)


1.0.0-rc1
 * Update CQL to generate microsecond timestamps by default (CASSANDRA-3227)
 * Fix counting CFMetadata towards Memtable liveRatio (CASSANDRA-3023)
 * Kill server on wrapped OOME such as from FileChannel.map (CASSANDRA-3201)
 * remove unnecessary copy when adding to row cache (CASSANDRA-3223)
 * Log message when a full repair operation completes (CASSANDRA-3207)
 * Fix streamOutSession keeping sstables references forever if the remote end
   dies (CASSANDRA-3216)
 * Remove dynamic_snitch boolean from example configuration (defaulting to 
   true) and set default badness threshold to 0.1 (CASSANDRA-3229)
 * Base choice of random or "balanced" token on bootstrap on whether
   schema definitions were found (CASSANDRA-3219)
 * Fixes for LeveledCompactionStrategy score computation, prioritization,
   scheduling, and performance (CASSANDRA-3224, 3234)
 * parallelize sstable open at server startup (CASSANDRA-2988)
 * fix handling of exceptions writing to OutboundTcpConnection (CASSANDRA-3235)
 * Allow using quotes in "USE <keyspace>;" CLI command (CASSANDRA-3208)
 * Don't allow any cache loading exceptions to halt startup (CASSANDRA-3218)
 * Fix sstableloader --ignores option (CASSANDRA-3247)
 * File descriptor limit increased in packaging (CASSANDRA-3206)
 * Fix deadlock in commit log during flush (CASSANDRA-3253) 


1.0.0-beta1
 * removed binarymemtable (CASSANDRA-2692)
 * add commitlog_total_space_in_mb to prevent fragmented logs (CASSANDRA-2427)
 * removed commitlog_rotation_threshold_in_mb configuration (CASSANDRA-2771)
 * make AbstractBounds.normalize de-overlapp overlapping ranges (CASSANDRA-2641)
 * replace CollatingIterator, ReducingIterator with MergeIterator 
   (CASSANDRA-2062)
 * Fixed the ability to set compaction strategy in cli using create column 
   family command (CASSANDRA-2778)
 * clean up tmp files after failed compaction (CASSANDRA-2468)
 * restrict repair streaming to specific columnfamilies (CASSANDRA-2280)
 * don't bother persisting columns shadowed by a row tombstone (CASSANDRA-2589)
 * reset CF and SC deletion times after gc_grace (CASSANDRA-2317)
 * optimize away seek when compacting wide rows (CASSANDRA-2879)
 * single-pass streaming (CASSANDRA-2677, 2906, 2916, 3003)
 * use reference counting for deleting sstables instead of relying on GC
   (CASSANDRA-2521, 3179)
 * store hints as serialized mutations instead of pointers to data row
   (CASSANDRA-2045)
 * store hints in the coordinator node instead of in the closest replica 
   (CASSANDRA-2914)
 * add row_cache_keys_to_save CF option (CASSANDRA-1966)
 * check column family validity in nodetool repair (CASSANDRA-2933)
 * use lazy initialization instead of class initialization in NodeId
   (CASSANDRA-2953)
 * add paging to get_count (CASSANDRA-2894)
 * fix "short reads" in [multi]get (CASSANDRA-2643, 3157, 3192)
 * add optional compression for sstables (CASSANDRA-47, 2994, 3001, 3128)
 * add scheduler JMX metrics (CASSANDRA-2962)
 * add block level checksum for compressed data (CASSANDRA-1717)
 * make column family backed column map pluggable and introduce unsynchronized
   ArrayList backed one to speedup reads (CASSANDRA-2843, 3165, 3205)
 * refactoring of the secondary index api (CASSANDRA-2982)
 * make CL > ONE reads wait for digest reconciliation before returning
   (CASSANDRA-2494)
 * fix missing logging for some exceptions (CASSANDRA-2061)
 * refactor and optimize ColumnFamilyStore.files(...) and Descriptor.fromFilename(String)
   and few other places responsible for work with SSTable files (CASSANDRA-3040)
 * Stop reading from sstables once we know we have the most recent columns,
   for query-by-name requests (CASSANDRA-2498)
 * Add query-by-column mode to stress.java (CASSANDRA-3064)
 * Add "install" command to cassandra.bat (CASSANDRA-292)
 * clean up KSMetadata, CFMetadata from unnecessary
   Thrift<->Avro conversion methods (CASSANDRA-3032)
 * Add timeouts to client request schedulers (CASSANDRA-3079, 3096)
 * Cli to use hashes rather than array of hashes for strategy options (CASSANDRA-3081)
 * LeveledCompactionStrategy (CASSANDRA-1608, 3085, 3110, 3087, 3145, 3154, 3182)
 * Improvements of the CLI `describe` command (CASSANDRA-2630)
 * reduce window where dropped CF sstables may not be deleted (CASSANDRA-2942)
 * Expose gossip/FD info to JMX (CASSANDRA-2806)
 * Fix streaming over SSL when compressed SSTable involved (CASSANDRA-3051)
 * Add support for pluggable secondary index implementations (CASSANDRA-3078)
 * remove compaction_thread_priority setting (CASSANDRA-3104)
 * generate hints for replicas that timeout, not just replicas that are known
   to be down before starting (CASSANDRA-2034)
 * Add throttling for internode streaming (CASSANDRA-3080)
 * make the repair of a range repair all replica (CASSANDRA-2610, 3194)
 * expose the ability to repair the first range (as returned by the
   partitioner) of a node (CASSANDRA-2606)
 * Streams Compression (CASSANDRA-3015)
 * add ability to use multiple threads during a single compaction
   (CASSANDRA-2901)
 * make AbstractBounds.normalize support overlapping ranges (CASSANDRA-2641)
 * fix of the CQL count() behavior (CASSANDRA-3068)
 * use TreeMap backed column families for the SSTable simple writers
   (CASSANDRA-3148)
 * fix inconsistency of the CLI syntax when {} should be used instead of [{}]
   (CASSANDRA-3119)
 * rename CQL type names to match expected SQL behavior (CASSANDRA-3149, 3031)
 * Arena-based allocation for memtables (CASSANDRA-2252, 3162, 3163, 3168)
 * Default RR chance to 0.1 (CASSANDRA-3169)
 * Add RowLevel support to secondary index API (CASSANDRA-3147)
 * Make SerializingCacheProvider the default if JNA is available (CASSANDRA-3183)
 * Fix backwards compatibilty for CQL memtable properties (CASSANDRA-3190)
 * Add five-minute delay before starting compactions on a restarted server
   (CASSANDRA-3181)
 * Reduce copies done for intra-host messages (CASSANDRA-1788, 3144)
 * support of compaction strategy option for stress.java (CASSANDRA-3204)
 * make memtable throughput and column count thresholds no-ops (CASSANDRA-2449)
 * Return schema information along with the resultSet in CQL (CASSANDRA-2734)
 * Add new DecimalType (CASSANDRA-2883)
 * Fix assertion error in RowRepairResolver (CASSANDRA-3156)
 * Reduce unnecessary high buffer sizes (CASSANDRA-3171)
 * Pluggable compaction strategy (CASSANDRA-1610)
 * Add new broadcast_address config option (CASSANDRA-2491)


0.8.7
 * Kill server on wrapped OOME such as from FileChannel.map (CASSANDRA-3201)
 * Allow using quotes in "USE <keyspace>;" CLI command (CASSANDRA-3208)
 * Log message when a full repair operation completes (CASSANDRA-3207)
 * Don't allow any cache loading exceptions to halt startup (CASSANDRA-3218)
 * Fix sstableloader --ignores option (CASSANDRA-3247)
 * File descriptor limit increased in packaging (CASSANDRA-3206)
 * Log a meaningfull warning when a node receive a message for a repair session
   that doesn't exist anymore (CASSANDRA-3256)
 * Fix FD leak when internode encryption is enabled (CASSANDRA-3257)
 * FBUtilities.hexToBytes(String) to throw NumberFormatException when string
   contains non-hex characters (CASSANDRA-3231)
 * Keep SimpleSnitch proximity ordering unchanged from what the Strategy
   generates, as intended (CASSANDRA-3262)
 * remove Scrub from compactionstats when finished (CASSANDRA-3255)
 * Fix tool .bat files when CASSANDRA_HOME contains spaces (CASSANDRA-3258)
 * Force flush of status table when removing/updating token (CASSANDRA-3243)
 * Evict gossip state immediately when a token is taken over by a new IP (CASSANDRA-3259)
 * Fix bug where the failure detector can take too long to mark a host
   down (CASSANDRA-3273)
 * (Hadoop) allow wrapping ranges in queries (CASSANDRA-3137)
 * (Hadoop) check all interfaces for a match with split location
   before falling back to random replica (CASSANDRA-3211)
 * (Hadoop) Make Pig storage handle implements LoadMetadata (CASSANDRA-2777)
 * (Hadoop) Fix exception during PIG 'dump' (CASSANDRA-2810)
 * Fix stress COUNTER_GET option (CASSANDRA-3301)
 * Fix missing fields in CLI `show schema` output (CASSANDRA-3304)
 * Nodetool no longer leaks threads and closes JMX connections (CASSANDRA-3309)
 * fix truncate allowing data to be replayed post-restart (CASSANDRA-3297)
 * Move SimpleAuthority and SimpleAuthenticator to examples (CASSANDRA-2922)
 * Fix handling of tombstone by SSTableExport/Import (CASSANDRA-3357)
 * Fix transposition in cfHistograms (CASSANDRA-3222)
 * Allow using number as DC name when creating keyspace in CQL (CASSANDRA-3239)
 * Force flush of system table after updating/removing a token (CASSANDRA-3243)


0.8.6
 * revert CASSANDRA-2388
 * change TokenRange.endpoints back to listen/broadcast address to match
   pre-1777 behavior, and add TokenRange.rpc_endpoints instead (CASSANDRA-3187)
 * avoid trying to watch cassandra-topology.properties when loaded from jar
   (CASSANDRA-3138)
 * prevent users from creating keyspaces with LocalStrategy replication
   (CASSANDRA-3139)
 * fix CLI `show schema;` to output correct keyspace definition statement
   (CASSANDRA-3129)
 * CustomTThreadPoolServer to log TTransportException at DEBUG level
   (CASSANDRA-3142)
 * allow topology sort to work with non-unique rack names between 
   datacenters (CASSANDRA-3152)
 * Improve caching of same-version Messages on digest and repair paths
   (CASSANDRA-3158)
 * Randomize choice of first replica for counter increment (CASSANDRA-2890)
 * Fix using read_repair_chance instead of merge_shard_change (CASSANDRA-3202)
 * Avoid streaming data to nodes that already have it, on move as well as
   decommission (CASSANDRA-3041)
 * Fix divide by zero error in GCInspector (CASSANDRA-3164)
 * allow quoting of the ColumnFamily name in CLI `create column family`
   statement (CASSANDRA-3195)
 * Fix rolling upgrade from 0.7 to 0.8 problem (CASSANDRA-3166)
 * Accomodate missing encryption_options in IncomingTcpConnection.stream
   (CASSANDRA-3212)


0.8.5
 * fix NPE when encryption_options is unspecified (CASSANDRA-3007)
 * include column name in validation failure exceptions (CASSANDRA-2849)
 * make sure truncate clears out the commitlog so replay won't re-
   populate with truncated data (CASSANDRA-2950)
 * fix NPE when debug logging is enabled and dropped CF is present
   in a commitlog segment (CASSANDRA-3021)
 * fix cassandra.bat when CASSANDRA_HOME contains spaces (CASSANDRA-2952)
 * fix to SSTableSimpleUnsortedWriter bufferSize calculation (CASSANDRA-3027)
 * make cleanup and normal compaction able to skip empty rows
   (rows containing nothing but expired tombstones) (CASSANDRA-3039)
 * work around native memory leak in com.sun.management.GarbageCollectorMXBean
   (CASSANDRA-2868)
 * validate that column names in column_metadata are not equal to key_alias
   on create/update of the ColumnFamily and CQL 'ALTER' statement (CASSANDRA-3036)
 * return an InvalidRequestException if an indexed column is assigned
   a value larger than 64KB (CASSANDRA-3057)
 * fix of numeric-only and string column names handling in CLI "drop index" 
   (CASSANDRA-3054)
 * prune index scan resultset back to original request for lazy
   resultset expansion case (CASSANDRA-2964)
 * (Hadoop) fail jobs when Cassandra node has failed but TaskTracker
   has not (CASSANDRA-2388)
 * fix dynamic snitch ignoring nodes when read_repair_chance is zero
   (CASSANDRA-2662)
 * avoid retaining references to dropped CFS objects in 
   CompactionManager.estimatedCompactions (CASSANDRA-2708)
 * expose rpc timeouts per host in MessagingServiceMBean (CASSANDRA-2941)
 * avoid including cwd in classpath for deb and rpm packages (CASSANDRA-2881)
 * remove gossip state when a new IP takes over a token (CASSANDRA-3071)
 * allow sstable2json to work on index sstable files (CASSANDRA-3059)
 * always hint counters (CASSANDRA-3099)
 * fix log4j initialization in EmbeddedCassandraService (CASSANDRA-2857)
 * remove gossip state when a new IP takes over a token (CASSANDRA-3071)
 * work around native memory leak in com.sun.management.GarbageCollectorMXBean
    (CASSANDRA-2868)
 * fix UnavailableException with writes at CL.EACH_QUORM (CASSANDRA-3084)
 * fix parsing of the Keyspace and ColumnFamily names in numeric
   and string representations in CLI (CASSANDRA-3075)
 * fix corner cases in Range.differenceToFetch (CASSANDRA-3084)
 * fix ip address String representation in the ring cache (CASSANDRA-3044)
 * fix ring cache compatibility when mixing pre-0.8.4 nodes with post-
   in the same cluster (CASSANDRA-3023)
 * make repair report failure when a node participating dies (instead of
   hanging forever) (CASSANDRA-2433)
 * fix handling of the empty byte buffer by ReversedType (CASSANDRA-3111)
 * Add validation that Keyspace names are case-insensitively unique (CASSANDRA-3066)
 * catch invalid key_validation_class before instantiating UpdateColumnFamily (CASSANDRA-3102)
 * make Range and Bounds objects client-safe (CASSANDRA-3108)
 * optionally skip log4j configuration (CASSANDRA-3061)
 * bundle sstableloader with the debian package (CASSANDRA-3113)
 * don't try to build secondary indexes when there is none (CASSANDRA-3123)
 * improve SSTableSimpleUnsortedWriter speed for large rows (CASSANDRA-3122)
 * handle keyspace arguments correctly in nodetool snapshot (CASSANDRA-3038)
 * Fix SSTableImportTest on windows (CASSANDRA-3043)
 * expose compactionThroughputMbPerSec through JMX (CASSANDRA-3117)
 * log keyspace and CF of large rows being compacted


0.8.4
 * change TokenRing.endpoints to be a list of rpc addresses instead of 
   listen/broadcast addresses (CASSANDRA-1777)
 * include files-to-be-streamed in StreamInSession.getSources (CASSANDRA-2972)
 * use JAVA env var in cassandra-env.sh (CASSANDRA-2785, 2992)
 * avoid doing read for no-op replicate-on-write at CL=1 (CASSANDRA-2892)
 * refuse counter write for CL.ANY (CASSANDRA-2990)
 * switch back to only logging recent dropped messages (CASSANDRA-3004)
 * always deserialize RowMutation for counters (CASSANDRA-3006)
 * ignore saved replication_factor strategy_option for NTS (CASSANDRA-3011)
 * make sure pre-truncate CL segments are discarded (CASSANDRA-2950)


0.8.3
 * add ability to drop local reads/writes that are going to timeout
   (CASSANDRA-2943)
 * revamp token removal process, keep gossip states for 3 days (CASSANDRA-2496)
 * don't accept extra args for 0-arg nodetool commands (CASSANDRA-2740)
 * log unavailableexception details at debug level (CASSANDRA-2856)
 * expose data_dir though jmx (CASSANDRA-2770)
 * don't include tmp files as sstable when create cfs (CASSANDRA-2929)
 * log Java classpath on startup (CASSANDRA-2895)
 * keep gossipped version in sync with actual on migration coordinator 
   (CASSANDRA-2946)
 * use lazy initialization instead of class initialization in NodeId
   (CASSANDRA-2953)
 * check column family validity in nodetool repair (CASSANDRA-2933)
 * speedup bytes to hex conversions dramatically (CASSANDRA-2850)
 * Flush memtables on shutdown when durable writes are disabled 
   (CASSANDRA-2958)
 * improved POSIX compatibility of start scripts (CASsANDRA-2965)
 * add counter support to Hadoop InputFormat (CASSANDRA-2981)
 * fix bug where dirty commitlog segments were removed (and avoid keeping 
   segments with no post-flush activity permanently dirty) (CASSANDRA-2829)
 * fix throwing exception with batch mutation of counter super columns
   (CASSANDRA-2949)
 * ignore system tables during repair (CASSANDRA-2979)
 * throw exception when NTS is given replication_factor as an option
   (CASSANDRA-2960)
 * fix assertion error during compaction of counter CFs (CASSANDRA-2968)
 * avoid trying to create index names, when no index exists (CASSANDRA-2867)
 * don't sample the system table when choosing a bootstrap token
   (CASSANDRA-2825)
 * gossiper notifies of local state changes (CASSANDRA-2948)
 * add asynchronous and half-sync/half-async (hsha) thrift servers 
   (CASSANDRA-1405)
 * fix potential use of free'd native memory in SerializingCache 
   (CASSANDRA-2951)
 * prune index scan resultset back to original request for lazy
   resultset expansion case (CASSANDRA-2964)
 * (Hadoop) fail jobs when Cassandra node has failed but TaskTracker
    has not (CASSANDRA-2388)


0.8.2
 * CQL: 
   - include only one row per unique key for IN queries (CASSANDRA-2717)
   - respect client timestamp on full row deletions (CASSANDRA-2912)
 * improve thread-safety in StreamOutSession (CASSANDRA-2792)
 * allow deleting a row and updating indexed columns in it in the
   same mutation (CASSANDRA-2773)
 * Expose number of threads blocked on submitting memtable to flush
   in JMX (CASSANDRA-2817)
 * add ability to return "endpoints" to nodetool (CASSANDRA-2776)
 * Add support for multiple (comma-delimited) coordinator addresses
   to ColumnFamilyInputFormat (CASSANDRA-2807)
 * fix potential NPE while scheduling read repair for range slice
   (CASSANDRA-2823)
 * Fix race in SystemTable.getCurrentLocalNodeId (CASSANDRA-2824)
 * Correctly set default for replicate_on_write (CASSANDRA-2835)
 * improve nodetool compactionstats formatting (CASSANDRA-2844)
 * fix index-building status display (CASSANDRA-2853)
 * fix CLI perpetuating obsolete KsDef.replication_factor (CASSANDRA-2846)
 * improve cli treatment of multiline comments (CASSANDRA-2852)
 * handle row tombstones correctly in EchoedRow (CASSANDRA-2786)
 * add MessagingService.get[Recently]DroppedMessages and
   StorageService.getExceptionCount (CASSANDRA-2804)
 * fix possibility of spurious UnavailableException for LOCAL_QUORUM
   reads with dynamic snitch + read repair disabled (CASSANDRA-2870)
 * add ant-optional as dependence for the debian package (CASSANDRA-2164)
 * add option to specify limit for get_slice in the CLI (CASSANDRA-2646)
 * decrease HH page size (CASSANDRA-2832)
 * reset cli keyspace after dropping the current one (CASSANDRA-2763)
 * add KeyRange option to Hadoop inputformat (CASSANDRA-1125)
 * fix protocol versioning (CASSANDRA-2818, 2860)
 * support spaces in path to log4j configuration (CASSANDRA-2383)
 * avoid including inferred types in CF update (CASSANDRA-2809)
 * fix JMX bulkload call (CASSANDRA-2908)
 * fix updating KS with durable_writes=false (CASSANDRA-2907)
 * add simplified facade to SSTableWriter for bulk loading use
   (CASSANDRA-2911)
 * fix re-using index CF sstable names after drop/recreate (CASSANDRA-2872)
 * prepend CF to default index names (CASSANDRA-2903)
 * fix hint replay (CASSANDRA-2928)
 * Properly synchronize repair's merkle tree computation (CASSANDRA-2816)


0.8.1
 * CQL:
   - support for insert, delete in BATCH (CASSANDRA-2537)
   - support for IN to SELECT, UPDATE (CASSANDRA-2553)
   - timestamp support for INSERT, UPDATE, and BATCH (CASSANDRA-2555)
   - TTL support (CASSANDRA-2476)
   - counter support (CASSANDRA-2473)
   - ALTER COLUMNFAMILY (CASSANDRA-1709)
   - DROP INDEX (CASSANDRA-2617)
   - add SCHEMA/TABLE as aliases for KS/CF (CASSANDRA-2743)
   - server handles wait-for-schema-agreement (CASSANDRA-2756)
   - key alias support (CASSANDRA-2480)
 * add support for comparator parameters and a generic ReverseType
   (CASSANDRA-2355)
 * add CompositeType and DynamicCompositeType (CASSANDRA-2231)
 * optimize batches containing multiple updates to the same row
   (CASSANDRA-2583)
 * adjust hinted handoff page size to avoid OOM with large columns 
   (CASSANDRA-2652)
 * mark BRAF buffer invalid post-flush so we don't re-flush partial
   buffers again, especially on CL writes (CASSANDRA-2660)
 * add DROP INDEX support to CLI (CASSANDRA-2616)
 * don't perform HH to client-mode [storageproxy] nodes (CASSANDRA-2668)
 * Improve forceDeserialize/getCompactedRow encapsulation (CASSANDRA-2659)
 * Don't write CounterUpdateColumn to disk in tests (CASSANDRA-2650)
 * Add sstable bulk loading utility (CASSANDRA-1278)
 * avoid replaying hints to dropped columnfamilies (CASSANDRA-2685)
 * add placeholders for missing rows in range query pseudo-RR (CASSANDRA-2680)
 * remove no-op HHOM.renameHints (CASSANDRA-2693)
 * clone super columns to avoid modifying them during flush (CASSANDRA-2675)
 * allow writes to bypass the commitlog for certain keyspaces (CASSANDRA-2683)
 * avoid NPE when bypassing commitlog during memtable flush (CASSANDRA-2781)
 * Added support for making bootstrap retry if nodes flap (CASSANDRA-2644)
 * Added statusthrift to nodetool to report if thrift server is running (CASSANDRA-2722)
 * Fixed rows being cached if they do not exist (CASSANDRA-2723)
 * Support passing tableName and cfName to RowCacheProviders (CASSANDRA-2702)
 * close scrub file handles (CASSANDRA-2669)
 * throttle migration replay (CASSANDRA-2714)
 * optimize column serializer creation (CASSANDRA-2716)
 * Added support for making bootstrap retry if nodes flap (CASSANDRA-2644)
 * Added statusthrift to nodetool to report if thrift server is running
   (CASSANDRA-2722)
 * Fixed rows being cached if they do not exist (CASSANDRA-2723)
 * fix truncate/compaction race (CASSANDRA-2673)
 * workaround large resultsets causing large allocation retention
   by nio sockets (CASSANDRA-2654)
 * fix nodetool ring use with Ec2Snitch (CASSANDRA-2733)
 * fix removing columns and subcolumns that are supressed by a row or
   supercolumn tombstone during replica resolution (CASSANDRA-2590)
 * support sstable2json against snapshot sstables (CASSANDRA-2386)
 * remove active-pull schema requests (CASSANDRA-2715)
 * avoid marking entire list of sstables as actively being compacted
   in multithreaded compaction (CASSANDRA-2765)
 * seek back after deserializing a row to update cache with (CASSANDRA-2752)
 * avoid skipping rows in scrub for counter column family (CASSANDRA-2759)
 * fix ConcurrentModificationException in repair when dealing with 0.7 node
   (CASSANDRA-2767)
 * use threadsafe collections for StreamInSession (CASSANDRA-2766)
 * avoid infinite loop when creating merkle tree (CASSANDRA-2758)
 * avoids unmarking compacting sstable prematurely in cleanup (CASSANDRA-2769)
 * fix NPE when the commit log is bypassed (CASSANDRA-2718)
 * don't throw an exception in SS.isRPCServerRunning (CASSANDRA-2721)
 * make stress.jar executable (CASSANDRA-2744)
 * add daemon mode to java stress (CASSANDRA-2267)
 * expose the DC and rack of a node through JMX and nodetool ring (CASSANDRA-2531)
 * fix cache mbean getSize (CASSANDRA-2781)
 * Add Date, Float, Double, and Boolean types (CASSANDRA-2530)
 * Add startup flag to renew counter node id (CASSANDRA-2788)
 * add jamm agent to cassandra.bat (CASSANDRA-2787)
 * fix repair hanging if a neighbor has nothing to send (CASSANDRA-2797)
 * purge tombstone even if row is in only one sstable (CASSANDRA-2801)
 * Fix wrong purge of deleted cf during compaction (CASSANDRA-2786)
 * fix race that could result in Hadoop writer failing to throw an
   exception encountered after close() (CASSANDRA-2755)
 * fix scan wrongly throwing assertion error (CASSANDRA-2653)
 * Always use even distribution for merkle tree with RandomPartitionner
   (CASSANDRA-2841)
 * fix describeOwnership for OPP (CASSANDRA-2800)
 * ensure that string tokens do not contain commas (CASSANDRA-2762)


0.8.0-final
 * fix CQL grammar warning and cqlsh regression from CASSANDRA-2622
 * add ant generate-cql-html target (CASSANDRA-2526)
 * update CQL consistency levels (CASSANDRA-2566)
 * debian packaging fixes (CASSANDRA-2481, 2647)
 * fix UUIDType, IntegerType for direct buffers (CASSANDRA-2682, 2684)
 * switch to native Thrift for Hadoop map/reduce (CASSANDRA-2667)
 * fix StackOverflowError when building from eclipse (CASSANDRA-2687)
 * only provide replication_factor to strategy_options "help" for
   SimpleStrategy, OldNetworkTopologyStrategy (CASSANDRA-2678, 2713)
 * fix exception adding validators to non-string columns (CASSANDRA-2696)
 * avoid instantiating DatabaseDescriptor in JDBC (CASSANDRA-2694)
 * fix potential stack overflow during compaction (CASSANDRA-2626)
 * clone super columns to avoid modifying them during flush (CASSANDRA-2675)
 * reset underlying iterator in EchoedRow constructor (CASSANDRA-2653)


0.8.0-rc1
 * faster flushes and compaction from fixing excessively pessimistic 
   rebuffering in BRAF (CASSANDRA-2581)
 * fix returning null column values in the python cql driver (CASSANDRA-2593)
 * fix merkle tree splitting exiting early (CASSANDRA-2605)
 * snapshot_before_compaction directory name fix (CASSANDRA-2598)
 * Disable compaction throttling during bootstrap (CASSANDRA-2612) 
 * fix CQL treatment of > and < operators in range slices (CASSANDRA-2592)
 * fix potential double-application of counter updates on commitlog replay
   by moving replay position from header to sstable metadata (CASSANDRA-2419)
 * JDBC CQL driver exposes getColumn for access to timestamp
 * JDBC ResultSetMetadata properties added to AbstractType
 * r/m clustertool (CASSANDRA-2607)
 * add support for presenting row key as a column in CQL result sets 
   (CASSANDRA-2622)
 * Don't allow {LOCAL|EACH}_QUORUM unless strategy is NTS (CASSANDRA-2627)
 * validate keyspace strategy_options during CQL create (CASSANDRA-2624)
 * fix empty Result with secondary index when limit=1 (CASSANDRA-2628)
 * Fix regression where bootstrapping a node with no schema fails
   (CASSANDRA-2625)
 * Allow removing LocationInfo sstables (CASSANDRA-2632)
 * avoid attempting to replay mutations from dropped keyspaces (CASSANDRA-2631)
 * avoid using cached position of a key when GT is requested (CASSANDRA-2633)
 * fix counting bloom filter true positives (CASSANDRA-2637)
 * initialize local ep state prior to gossip startup if needed (CASSANDRA-2638)
 * fix counter increment lost after restart (CASSANDRA-2642)
 * add quote-escaping via backslash to CLI (CASSANDRA-2623)
 * fix pig example script (CASSANDRA-2487)
 * fix dynamic snitch race in adding latencies (CASSANDRA-2618)
 * Start/stop cassandra after more important services such as mdadm in
   debian packaging (CASSANDRA-2481)


0.8.0-beta2
 * fix NPE compacting index CFs (CASSANDRA-2528)
 * Remove checking all column families on startup for compaction candidates 
   (CASSANDRA-2444)
 * validate CQL create keyspace options (CASSANDRA-2525)
 * fix nodetool setcompactionthroughput (CASSANDRA-2550)
 * move	gossip heartbeat back to its own thread (CASSANDRA-2554)
 * validate cql TRUNCATE columnfamily before truncating (CASSANDRA-2570)
 * fix batch_mutate for mixed standard-counter mutations (CASSANDRA-2457)
 * disallow making schema changes to system keyspace (CASSANDRA-2563)
 * fix sending mutation messages multiple times (CASSANDRA-2557)
 * fix incorrect use of NBHM.size in ReadCallback that could cause
   reads to time out even when responses were received (CASSANDRA-2552)
 * trigger read repair correctly for LOCAL_QUORUM reads (CASSANDRA-2556)
 * Allow configuring the number of compaction thread (CASSANDRA-2558)
 * forceUserDefinedCompaction will attempt to compact what it is given
   even if the pessimistic estimate is that there is not enough disk space;
   automatic compactions will only compact 2 or more sstables (CASSANDRA-2575)
 * refuse to apply migrations with older timestamps than the current 
   schema (CASSANDRA-2536)
 * remove unframed Thrift transport option
 * include indexes in snapshots (CASSANDRA-2596)
 * improve ignoring of obsolete mutations in index maintenance (CASSANDRA-2401)
 * recognize attempt to drop just the index while leaving the column
   definition alone (CASSANDRA-2619)
  

0.8.0-beta1
 * remove Avro RPC support (CASSANDRA-926)
 * support for columns that act as incr/decr counters 
   (CASSANDRA-1072, 1937, 1944, 1936, 2101, 2093, 2288, 2105, 2384, 2236, 2342,
   2454)
 * CQL (CASSANDRA-1703, 1704, 1705, 1706, 1707, 1708, 1710, 1711, 1940, 
   2124, 2302, 2277, 2493)
 * avoid double RowMutation serialization on write path (CASSANDRA-1800)
 * make NetworkTopologyStrategy the default (CASSANDRA-1960)
 * configurable internode encryption (CASSANDRA-1567, 2152)
 * human readable column names in sstable2json output (CASSANDRA-1933)
 * change default JMX port to 7199 (CASSANDRA-2027)
 * backwards compatible internal messaging (CASSANDRA-1015)
 * atomic switch of memtables and sstables (CASSANDRA-2284)
 * add pluggable SeedProvider (CASSANDRA-1669)
 * Fix clustertool to not throw exception when calling get_endpoints (CASSANDRA-2437)
 * upgrade to thrift 0.6 (CASSANDRA-2412) 
 * repair works on a token range instead of full ring (CASSANDRA-2324)
 * purge tombstones from row cache (CASSANDRA-2305)
 * push replication_factor into strategy_options (CASSANDRA-1263)
 * give snapshots the same name on each node (CASSANDRA-1791)
 * remove "nodetool loadbalance" (CASSANDRA-2448)
 * multithreaded compaction (CASSANDRA-2191)
 * compaction throttling (CASSANDRA-2156)
 * add key type information and alias (CASSANDRA-2311, 2396)
 * cli no longer divides read_repair_chance by 100 (CASSANDRA-2458)
 * made CompactionInfo.getTaskType return an enum (CASSANDRA-2482)
 * add a server-wide cap on measured memtable memory usage and aggressively
   flush to keep under that threshold (CASSANDRA-2006)
 * add unified UUIDType (CASSANDRA-2233)
 * add off-heap row cache support (CASSANDRA-1969)


0.7.5
 * improvements/fixes to PIG driver (CASSANDRA-1618, CASSANDRA-2387,
   CASSANDRA-2465, CASSANDRA-2484)
 * validate index names (CASSANDRA-1761)
 * reduce contention on Table.flusherLock (CASSANDRA-1954)
 * try harder to detect failures during streaming, cleaning up temporary
   files more reliably (CASSANDRA-2088)
 * shut down server for OOM on a Thrift thread (CASSANDRA-2269)
 * fix tombstone handling in repair and sstable2json (CASSANDRA-2279)
 * preserve version when streaming data from old sstables (CASSANDRA-2283)
 * don't start repair if a neighboring node is marked as dead (CASSANDRA-2290)
 * purge tombstones from row cache (CASSANDRA-2305)
 * Avoid seeking when sstable2json exports the entire file (CASSANDRA-2318)
 * clear Built flag in system table when dropping an index (CASSANDRA-2320)
 * don't allow arbitrary argument for stress.java (CASSANDRA-2323)
 * validate values for index predicates in get_indexed_slice (CASSANDRA-2328)
 * queue secondary indexes for flush before the parent (CASSANDRA-2330)
 * allow job configuration to set the CL used in Hadoop jobs (CASSANDRA-2331)
 * add memtable_flush_queue_size defaulting to 4 (CASSANDRA-2333)
 * Allow overriding of initial_token, storage_port and rpc_port from system
   properties (CASSANDRA-2343)
 * fix comparator used for non-indexed secondary expressions in index scan
   (CASSANDRA-2347)
 * ensure size calculation and write phase of large-row compaction use
   the same threshold for TTL expiration (CASSANDRA-2349)
 * fix race when iterating CFs during add/drop (CASSANDRA-2350)
 * add ConsistencyLevel command to CLI (CASSANDRA-2354)
 * allow negative numbers in the cli (CASSANDRA-2358)
 * hard code serialVersionUID for tokens class (CASSANDRA-2361)
 * fix potential infinite loop in ByteBufferUtil.inputStream (CASSANDRA-2365)
 * fix encoding bugs in HintedHandoffManager, SystemTable when default
   charset is not UTF8 (CASSANDRA-2367)
 * avoids having removed node reappearing in Gossip (CASSANDRA-2371)
 * fix incorrect truncation of long to int when reading columns via block
   index (CASSANDRA-2376)
 * fix NPE during stream session (CASSANDRA-2377)
 * fix race condition that could leave orphaned data files when dropping CF or
   KS (CASSANDRA-2381)
 * fsync statistics component on write (CASSANDRA-2382)
 * fix duplicate results from CFS.scan (CASSANDRA-2406)
 * add IntegerType to CLI help (CASSANDRA-2414)
 * avoid caching token-only decoratedkeys (CASSANDRA-2416)
 * convert mmap assertion to if/throw so scrub can catch it (CASSANDRA-2417)
 * don't overwrite gc log (CASSANDR-2418)
 * invalidate row cache for streamed row to avoid inconsitencies
   (CASSANDRA-2420)
 * avoid copies in range/index scans (CASSANDRA-2425)
 * make sure we don't wipe data during cleanup if the node has not join
   the ring (CASSANDRA-2428)
 * Try harder to close files after compaction (CASSANDRA-2431)
 * re-set bootstrapped flag after move finishes (CASSANDRA-2435)
 * display validation_class in CLI 'describe keyspace' (CASSANDRA-2442)
 * make cleanup compactions cleanup the row cache (CASSANDRA-2451)
 * add column fields validation to scrub (CASSANDRA-2460)
 * use 64KB flush buffer instead of in_memory_compaction_limit (CASSANDRA-2463)
 * fix backslash substitutions in CLI (CASSANDRA-2492)
 * disable cache saving for system CFS (CASSANDRA-2502)
 * fixes for verifying destination availability under hinted conditions
   so UE can be thrown intead of timing out (CASSANDRA-2514)
 * fix update of validation class in column metadata (CASSANDRA-2512)
 * support LOCAL_QUORUM, EACH_QUORUM CLs outside of NTS (CASSANDRA-2516)
 * preserve version when streaming data from old sstables (CASSANDRA-2283)
 * fix backslash substitutions in CLI (CASSANDRA-2492)
 * count a row deletion as one operation towards memtable threshold 
   (CASSANDRA-2519)
 * support LOCAL_QUORUM, EACH_QUORUM CLs outside of NTS (CASSANDRA-2516)


0.7.4
 * add nodetool join command (CASSANDRA-2160)
 * fix secondary indexes on pre-existing or streamed data (CASSANDRA-2244)
 * initialize endpoint in gossiper earlier (CASSANDRA-2228)
 * add ability to write to Cassandra from Pig (CASSANDRA-1828)
 * add rpc_[min|max]_threads (CASSANDRA-2176)
 * add CL.TWO, CL.THREE (CASSANDRA-2013)
 * avoid exporting an un-requested row in sstable2json, when exporting 
   a key that does not exist (CASSANDRA-2168)
 * add incremental_backups option (CASSANDRA-1872)
 * add configurable row limit to Pig loadfunc (CASSANDRA-2276)
 * validate column values in batches as well as single-Column inserts
   (CASSANDRA-2259)
 * move sample schema from cassandra.yaml to schema-sample.txt,
   a cli scripts (CASSANDRA-2007)
 * avoid writing empty rows when scrubbing tombstoned rows (CASSANDRA-2296)
 * fix assertion error in range and index scans for CL < ALL
   (CASSANDRA-2282)
 * fix commitlog replay when flush position refers to data that didn't
   get synced before server died (CASSANDRA-2285)
 * fix fd leak in sstable2json with non-mmap'd i/o (CASSANDRA-2304)
 * reduce memory use during streaming of multiple sstables (CASSANDRA-2301)
 * purge tombstoned rows from cache after GCGraceSeconds (CASSANDRA-2305)
 * allow zero replicas in a NTS datacenter (CASSANDRA-1924)
 * make range queries respect snitch for local replicas (CASSANDRA-2286)
 * fix HH delivery when column index is larger than 2GB (CASSANDRA-2297)
 * make 2ary indexes use parent CF flush thresholds during initial build
   (CASSANDRA-2294)
 * update memtable_throughput to be a long (CASSANDRA-2158)


0.7.3
 * Keep endpoint state until aVeryLongTime (CASSANDRA-2115)
 * lower-latency read repair (CASSANDRA-2069)
 * add hinted_handoff_throttle_delay_in_ms option (CASSANDRA-2161)
 * fixes for cache save/load (CASSANDRA-2172, -2174)
 * Handle whole-row deletions in CFOutputFormat (CASSANDRA-2014)
 * Make memtable_flush_writers flush in parallel (CASSANDRA-2178)
 * Add compaction_preheat_key_cache option (CASSANDRA-2175)
 * refactor stress.py to have only one copy of the format string 
   used for creating row keys (CASSANDRA-2108)
 * validate index names for \w+ (CASSANDRA-2196)
 * Fix Cassandra cli to respect timeout if schema does not settle 
   (CASSANDRA-2187)
 * fix for compaction and cleanup writing old-format data into new-version 
   sstable (CASSANDRA-2211, -2216)
 * add nodetool scrub (CASSANDRA-2217, -2240)
 * fix sstable2json large-row pagination (CASSANDRA-2188)
 * fix EOFing on requests for the last bytes in a file (CASSANDRA-2213)
 * fix BufferedRandomAccessFile bugs (CASSANDRA-2218, -2241)
 * check for memtable flush_after_mins exceeded every 10s (CASSANDRA-2183)
 * fix cache saving on Windows (CASSANDRA-2207)
 * add validateSchemaAgreement call + synchronization to schema
   modification operations (CASSANDRA-2222)
 * fix for reversed slice queries on large rows (CASSANDRA-2212)
 * fat clients were writing local data (CASSANDRA-2223)
 * set DEFAULT_MEMTABLE_LIFETIME_IN_MINS to 24h
 * improve detection and cleanup of partially-written sstables 
   (CASSANDRA-2206)
 * fix supercolumn de/serialization when subcolumn comparator is different
   from supercolumn's (CASSANDRA-2104)
 * fix starting up on Windows when CASSANDRA_HOME contains whitespace
   (CASSANDRA-2237)
 * add [get|set][row|key]cacheSavePeriod to JMX (CASSANDRA-2100)
 * fix Hadoop ColumnFamilyOutputFormat dropping of mutations
   when batch fills up (CASSANDRA-2255)
 * move file deletions off of scheduledtasks executor (CASSANDRA-2253)


0.7.2
 * copy DecoratedKey.key when inserting into caches to avoid retaining
   a reference to the underlying buffer (CASSANDRA-2102)
 * format subcolumn names with subcomparator (CASSANDRA-2136)
 * fix column bloom filter deserialization (CASSANDRA-2165)


0.7.1
 * refactor MessageDigest creation code. (CASSANDRA-2107)
 * buffer network stack to avoid inefficient small TCP messages while avoiding
   the nagle/delayed ack problem (CASSANDRA-1896)
 * check log4j configuration for changes every 10s (CASSANDRA-1525, 1907)
 * more-efficient cross-DC replication (CASSANDRA-1530, -2051, -2138)
 * avoid polluting page cache with commitlog or sstable writes
   and seq scan operations (CASSANDRA-1470)
 * add RMI authentication options to nodetool (CASSANDRA-1921)
 * make snitches configurable at runtime (CASSANDRA-1374)
 * retry hadoop split requests on connection failure (CASSANDRA-1927)
 * implement describeOwnership for BOP, COPP (CASSANDRA-1928)
 * make read repair behave as expected for ConsistencyLevel > ONE
   (CASSANDRA-982, 2038)
 * distributed test harness (CASSANDRA-1859, 1964)
 * reduce flush lock contention (CASSANDRA-1930)
 * optimize supercolumn deserialization (CASSANDRA-1891)
 * fix CFMetaData.apply to only compare objects of the same class 
   (CASSANDRA-1962)
 * allow specifying specific SSTables to compact from JMX (CASSANDRA-1963)
 * fix race condition in MessagingService.targets (CASSANDRA-1959, 2094, 2081)
 * refuse to open sstables from a future version (CASSANDRA-1935)
 * zero-copy reads (CASSANDRA-1714)
 * fix copy bounds for word Text in wordcount demo (CASSANDRA-1993)
 * fixes for contrib/javautils (CASSANDRA-1979)
 * check more frequently for memtable expiration (CASSANDRA-2000)
 * fix writing SSTable column count statistics (CASSANDRA-1976)
 * fix streaming of multiple CFs during bootstrap (CASSANDRA-1992)
 * explicitly set JVM GC new generation size with -Xmn (CASSANDRA-1968)
 * add short options for CLI flags (CASSANDRA-1565)
 * make keyspace argument to "describe keyspace" in CLI optional
   when authenticated to keyspace already (CASSANDRA-2029)
 * added option to specify -Dcassandra.join_ring=false on startup
   to allow "warm spare" nodes or performing JMX maintenance before
   joining the ring (CASSANDRA-526)
 * log migrations at INFO (CASSANDRA-2028)
 * add CLI verbose option in file mode (CASSANDRA-2030)
 * add single-line "--" comments to CLI (CASSANDRA-2032)
 * message serialization tests (CASSANDRA-1923)
 * switch from ivy to maven-ant-tasks (CASSANDRA-2017)
 * CLI attempts to block for new schema to propagate (CASSANDRA-2044)
 * fix potential overflow in nodetool cfstats (CASSANDRA-2057)
 * add JVM shutdownhook to sync commitlog (CASSANDRA-1919)
 * allow nodes to be up without being part of  normal traffic (CASSANDRA-1951)
 * fix CLI "show keyspaces" with null options on NTS (CASSANDRA-2049)
 * fix possible ByteBuffer race conditions (CASSANDRA-2066)
 * reduce garbage generated by MessagingService to prevent load spikes
   (CASSANDRA-2058)
 * fix math in RandomPartitioner.describeOwnership (CASSANDRA-2071)
 * fix deletion of sstable non-data components (CASSANDRA-2059)
 * avoid blocking gossip while deleting handoff hints (CASSANDRA-2073)
 * ignore messages from newer versions, keep track of nodes in gossip 
   regardless of version (CASSANDRA-1970)
 * cache writing moved to CompactionManager to reduce i/o contention and
   updated to use non-cache-polluting writes (CASSANDRA-2053)
 * page through large rows when exporting to JSON (CASSANDRA-2041)
 * add flush_largest_memtables_at and reduce_cache_sizes_at options
   (CASSANDRA-2142)
 * add cli 'describe cluster' command (CASSANDRA-2127)
 * add cli support for setting username/password at 'connect' command 
   (CASSANDRA-2111)
 * add -D option to Stress.java to allow reading hosts from a file 
   (CASSANDRA-2149)
 * bound hints CF throughput between 32M and 256M (CASSANDRA-2148)
 * continue starting when invalid saved cache entries are encountered
   (CASSANDRA-2076)
 * add max_hint_window_in_ms option (CASSANDRA-1459)


0.7.0-final
 * fix offsets to ByteBuffer.get (CASSANDRA-1939)


0.7.0-rc4
 * fix cli crash after backgrounding (CASSANDRA-1875)
 * count timeouts in storageproxy latencies, and include latency 
   histograms in StorageProxyMBean (CASSANDRA-1893)
 * fix CLI get recognition of supercolumns (CASSANDRA-1899)
 * enable keepalive on intra-cluster sockets (CASSANDRA-1766)
 * count timeouts towards dynamicsnitch latencies (CASSANDRA-1905)
 * Expose index-building status in JMX + cli schema description
   (CASSANDRA-1871)
 * allow [LOCAL|EACH]_QUORUM to be used with non-NetworkTopology 
   replication Strategies
 * increased amount of index locks for faster commitlog replay
 * collect secondary index tombstones immediately (CASSANDRA-1914)
 * revert commitlog changes from #1780 (CASSANDRA-1917)
 * change RandomPartitioner min token to -1 to avoid collision w/
   tokens on actual nodes (CASSANDRA-1901)
 * examine the right nibble when validating TimeUUID (CASSANDRA-1910)
 * include secondary indexes in cleanup (CASSANDRA-1916)
 * CFS.scrubDataDirectories should also cleanup invalid secondary indexes
   (CASSANDRA-1904)
 * ability to disable/enable gossip on nodes to force them down
   (CASSANDRA-1108)


0.7.0-rc3
 * expose getNaturalEndpoints in StorageServiceMBean taking byte[]
   key; RMI cannot serialize ByteBuffer (CASSANDRA-1833)
 * infer org.apache.cassandra.locator for replication strategy classes
   when not otherwise specified
 * validation that generates less garbage (CASSANDRA-1814)
 * add TTL support to CLI (CASSANDRA-1838)
 * cli defaults to bytestype for subcomparator when creating
   column families (CASSANDRA-1835)
 * unregister index MBeans when index is dropped (CASSANDRA-1843)
 * make ByteBufferUtil.clone thread-safe (CASSANDRA-1847)
 * change exception for read requests during bootstrap from 
   InvalidRequest to Unavailable (CASSANDRA-1862)
 * respect row-level tombstones post-flush in range scans
   (CASSANDRA-1837)
 * ReadResponseResolver check digests against each other (CASSANDRA-1830)
 * return InvalidRequest when remove of subcolumn without supercolumn
   is requested (CASSANDRA-1866)
 * flush before repair (CASSANDRA-1748)
 * SSTableExport validates key order (CASSANDRA-1884)
 * large row support for SSTableExport (CASSANDRA-1867)
 * Re-cache hot keys post-compaction without hitting disk (CASSANDRA-1878)
 * manage read repair in coordinator instead of data source, to
   provide latency information to dynamic snitch (CASSANDRA-1873)


0.7.0-rc2
 * fix live-column-count of slice ranges including tombstoned supercolumn 
   with live subcolumn (CASSANDRA-1591)
 * rename o.a.c.internal.AntientropyStage -> AntiEntropyStage,
   o.a.c.request.Request_responseStage -> RequestResponseStage,
   o.a.c.internal.Internal_responseStage -> InternalResponseStage
 * add AbstractType.fromString (CASSANDRA-1767)
 * require index_type to be present when specifying index_name
   on ColumnDef (CASSANDRA-1759)
 * fix add/remove index bugs in CFMetadata (CASSANDRA-1768)
 * rebuild Strategy during system_update_keyspace (CASSANDRA-1762)
 * cli updates prompt to ... in continuation lines (CASSANDRA-1770)
 * support multiple Mutations per key in hadoop ColumnFamilyOutputFormat
   (CASSANDRA-1774)
 * improvements to Debian init script (CASSANDRA-1772)
 * use local classloader to check for version.properties (CASSANDRA-1778)
 * Validate that column names in column_metadata are valid for the
   defined comparator, and decode properly in cli (CASSANDRA-1773)
 * use cross-platform newlines in cli (CASSANDRA-1786)
 * add ExpiringColumn support to sstable import/export (CASSANDRA-1754)
 * add flush for each append to periodic commitlog mode; added
   periodic_without_flush option to disable this (CASSANDRA-1780)
 * close file handle used for post-flush truncate (CASSANDRA-1790)
 * various code cleanup (CASSANDRA-1793, -1794, -1795)
 * fix range queries against wrapped range (CASSANDRA-1781)
 * fix consistencylevel calculations for NetworkTopologyStrategy
   (CASSANDRA-1804)
 * cli support index type enum names (CASSANDRA-1810)
 * improved validation of column_metadata (CASSANDRA-1813)
 * reads at ConsistencyLevel > 1 throw UnavailableException
   immediately if insufficient live nodes exist (CASSANDRA-1803)
 * copy bytebuffers for local writes to avoid retaining the entire
   Thrift frame (CASSANDRA-1801)
 * fix NPE adding index to column w/o prior metadata (CASSANDRA-1764)
 * reduce fat client timeout (CASSANDRA-1730)
 * fix botched merge of CASSANDRA-1316


0.7.0-rc1
 * fix compaction and flush races with schema updates (CASSANDRA-1715)
 * add clustertool, config-converter, sstablekeys, and schematool 
   Windows .bat files (CASSANDRA-1723)
 * reject range queries received during bootstrap (CASSANDRA-1739)
 * fix wrapping-range queries on non-minimum token (CASSANDRA-1700)
 * add nodetool cfhistogram (CASSANDRA-1698)
 * limit repaired ranges to what the nodes have in common (CASSANDRA-1674)
 * index scan treats missing columns as not matching secondary
   expressions (CASSANDRA-1745)
 * Fix misuse of DataOutputBuffer.getData in AntiEntropyService
   (CASSANDRA-1729)
 * detect and warn when obsolete version of JNA is present (CASSANDRA-1760)
 * reduce fat client timeout (CASSANDRA-1730)
 * cleanup smallest CFs first to increase free temp space for larger ones
   (CASSANDRA-1811)
 * Update windows .bat files to work outside of main Cassandra
   directory (CASSANDRA-1713)
 * fix read repair regression from 0.6.7 (CASSANDRA-1727)
 * more-efficient read repair (CASSANDRA-1719)
 * fix hinted handoff replay (CASSANDRA-1656)
 * log type of dropped messages (CASSANDRA-1677)
 * upgrade to SLF4J 1.6.1
 * fix ByteBuffer bug in ExpiringColumn.updateDigest (CASSANDRA-1679)
 * fix IntegerType.getString (CASSANDRA-1681)
 * make -Djava.net.preferIPv4Stack=true the default (CASSANDRA-628)
 * add INTERNAL_RESPONSE verb to differentiate from responses related
   to client requests (CASSANDRA-1685)
 * log tpstats when dropping messages (CASSANDRA-1660)
 * include unreachable nodes in describeSchemaVersions (CASSANDRA-1678)
 * Avoid dropping messages off the client request path (CASSANDRA-1676)
 * fix jna errno reporting (CASSANDRA-1694)
 * add friendlier error for UnknownHostException on startup (CASSANDRA-1697)
 * include jna dependency in RPM package (CASSANDRA-1690)
 * add --skip-keys option to stress.py (CASSANDRA-1696)
 * improve cli handling of non-string keys and column names 
   (CASSANDRA-1701, -1693)
 * r/m extra subcomparator line in cli keyspaces output (CASSANDRA-1712)
 * add read repair chance to cli "show keyspaces"
 * upgrade to ConcurrentLinkedHashMap 1.1 (CASSANDRA-975)
 * fix index scan routing (CASSANDRA-1722)
 * fix tombstoning of supercolumns in range queries (CASSANDRA-1734)
 * clear endpoint cache after updating keyspace metadata (CASSANDRA-1741)
 * fix wrapping-range queries on non-minimum token (CASSANDRA-1700)
 * truncate includes secondary indexes (CASSANDRA-1747)
 * retain reference to PendingFile sstables (CASSANDRA-1749)
 * fix sstableimport regression (CASSANDRA-1753)
 * fix for bootstrap when no non-system tables are defined (CASSANDRA-1732)
 * handle replica unavailability in index scan (CASSANDRA-1755)
 * fix service initialization order deadlock (CASSANDRA-1756)
 * multi-line cli commands (CASSANDRA-1742)
 * fix race between snapshot and compaction (CASSANDRA-1736)
 * add listEndpointsPendingHints, deleteHintsForEndpoint JMX methods 
   (CASSANDRA-1551)


0.7.0-beta3
 * add strategy options to describe_keyspace output (CASSANDRA-1560)
 * log warning when using randomly generated token (CASSANDRA-1552)
 * re-organize JMX into .db, .net, .internal, .request (CASSANDRA-1217)
 * allow nodes to change IPs between restarts (CASSANDRA-1518)
 * remember ring state between restarts by default (CASSANDRA-1518)
 * flush index built flag so we can read it before log replay (CASSANDRA-1541)
 * lock row cache updates to prevent race condition (CASSANDRA-1293)
 * remove assertion causing rare (and harmless) error messages in
   commitlog (CASSANDRA-1330)
 * fix moving nodes with no keyspaces defined (CASSANDRA-1574)
 * fix unbootstrap when no data is present in a transfer range (CASSANDRA-1573)
 * take advantage of AVRO-495 to simplify our avro IDL (CASSANDRA-1436)
 * extend authorization hierarchy to column family (CASSANDRA-1554)
 * deletion support in secondary indexes (CASSANDRA-1571)
 * meaningful error message for invalid replication strategy class 
   (CASSANDRA-1566)
 * allow keyspace creation with RF > N (CASSANDRA-1428)
 * improve cli error handling (CASSANDRA-1580)
 * add cache save/load ability (CASSANDRA-1417, 1606, 1647)
 * add StorageService.getDrainProgress (CASSANDRA-1588)
 * Disallow bootstrap to an in-use token (CASSANDRA-1561)
 * Allow dynamic secondary index creation and destruction (CASSANDRA-1532)
 * log auto-guessed memtable thresholds (CASSANDRA-1595)
 * add ColumnDef support to cli (CASSANDRA-1583)
 * reduce index sample time by 75% (CASSANDRA-1572)
 * add cli support for column, strategy metadata (CASSANDRA-1578, 1612)
 * add cli support for schema modification (CASSANDRA-1584)
 * delete temp files on failed compactions (CASSANDRA-1596)
 * avoid blocking for dead nodes during removetoken (CASSANDRA-1605)
 * remove ConsistencyLevel.ZERO (CASSANDRA-1607)
 * expose in-progress compaction type in jmx (CASSANDRA-1586)
 * removed IClock & related classes from internals (CASSANDRA-1502)
 * fix removing tokens from SystemTable on decommission and removetoken
   (CASSANDRA-1609)
 * include CF metadata in cli 'show keyspaces' (CASSANDRA-1613)
 * switch from Properties to HashMap in PropertyFileSnitch to
   avoid synchronization bottleneck (CASSANDRA-1481)
 * PropertyFileSnitch configuration file renamed to 
   cassandra-topology.properties
 * add cli support for get_range_slices (CASSANDRA-1088, CASSANDRA-1619)
 * Make memtable flush thresholds per-CF instead of global 
   (CASSANDRA-1007, 1637)
 * add cli support for binary data without CfDef hints (CASSANDRA-1603)
 * fix building SSTable statistics post-stream (CASSANDRA-1620)
 * fix potential infinite loop in 2ary index queries (CASSANDRA-1623)
 * allow creating NTS keyspaces with no replicas configured (CASSANDRA-1626)
 * add jmx histogram of sstables accessed per read (CASSANDRA-1624)
 * remove system_rename_column_family and system_rename_keyspace from the
   client API until races can be fixed (CASSANDRA-1630, CASSANDRA-1585)
 * add cli sanity tests (CASSANDRA-1582)
 * update GC settings in cassandra.bat (CASSANDRA-1636)
 * cli support for index queries (CASSANDRA-1635)
 * cli support for updating schema memtable settings (CASSANDRA-1634)
 * cli --file option (CASSANDRA-1616)
 * reduce automatically chosen memtable sizes by 50% (CASSANDRA-1641)
 * move endpoint cache from snitch to strategy (CASSANDRA-1643)
 * fix commitlog recovery deleting the newly-created segment as well as
   the old ones (CASSANDRA-1644)
 * upgrade to Thrift 0.5 (CASSANDRA-1367)
 * renamed CL.DCQUORUM to LOCAL_QUORUM and DCQUORUMSYNC to EACH_QUORUM
 * cli truncate support (CASSANDRA-1653)
 * update GC settings in cassandra.bat (CASSANDRA-1636)
 * avoid logging when a node's ip/token is gossipped back to it (CASSANDRA-1666)


0.7-beta2
 * always use UTF-8 for hint keys (CASSANDRA-1439)
 * remove cassandra.yaml dependency from Hadoop and Pig (CASSADRA-1322)
 * expose CfDef metadata in describe_keyspaces (CASSANDRA-1363)
 * restore use of mmap_index_only option (CASSANDRA-1241)
 * dropping a keyspace with no column families generated an error 
   (CASSANDRA-1378)
 * rename RackAwareStrategy to OldNetworkTopologyStrategy, RackUnawareStrategy 
   to SimpleStrategy, DatacenterShardStrategy to NetworkTopologyStrategy,
   AbstractRackAwareSnitch to AbstractNetworkTopologySnitch (CASSANDRA-1392)
 * merge StorageProxy.mutate, mutateBlocking (CASSANDRA-1396)
 * faster UUIDType, LongType comparisons (CASSANDRA-1386, 1393)
 * fix setting read_repair_chance from CLI addColumnFamily (CASSANDRA-1399)
 * fix updates to indexed columns (CASSANDRA-1373)
 * fix race condition leaving to FileNotFoundException (CASSANDRA-1382)
 * fix sharded lock hash on index write path (CASSANDRA-1402)
 * add support for GT/E, LT/E in subordinate index clauses (CASSANDRA-1401)
 * cfId counter got out of sync when CFs were added (CASSANDRA-1403)
 * less chatty schema updates (CASSANDRA-1389)
 * rename column family mbeans. 'type' will now include either 
   'IndexColumnFamilies' or 'ColumnFamilies' depending on the CFS type.
   (CASSANDRA-1385)
 * disallow invalid keyspace and column family names. This includes name that
   matches a '^\w+' regex. (CASSANDRA-1377)
 * use JNA, if present, to take snapshots (CASSANDRA-1371)
 * truncate hints if starting 0.7 for the first time (CASSANDRA-1414)
 * fix FD leak in single-row slicepredicate queries (CASSANDRA-1416)
 * allow index expressions against columns that are not part of the 
   SlicePredicate (CASSANDRA-1410)
 * config-converter properly handles snitches and framed support 
   (CASSANDRA-1420)
 * remove keyspace argument from multiget_count (CASSANDRA-1422)
 * allow specifying cassandra.yaml location as (local or remote) URL
   (CASSANDRA-1126)
 * fix using DynamicEndpointSnitch with NetworkTopologyStrategy
   (CASSANDRA-1429)
 * Add CfDef.default_validation_class (CASSANDRA-891)
 * fix EstimatedHistogram.max (CASSANDRA-1413)
 * quorum read optimization (CASSANDRA-1622)
 * handle zero-length (or missing) rows during HH paging (CASSANDRA-1432)
 * include secondary indexes during schema migrations (CASSANDRA-1406)
 * fix commitlog header race during schema change (CASSANDRA-1435)
 * fix ColumnFamilyStoreMBeanIterator to use new type name (CASSANDRA-1433)
 * correct filename generated by xml->yaml converter (CASSANDRA-1419)
 * add CMSInitiatingOccupancyFraction=75 and UseCMSInitiatingOccupancyOnly
   to default JVM options
 * decrease jvm heap for cassandra-cli (CASSANDRA-1446)
 * ability to modify keyspaces and column family definitions on a live cluster
   (CASSANDRA-1285)
 * support for Hadoop Streaming [non-jvm map/reduce via stdin/out]
   (CASSANDRA-1368)
 * Move persistent sstable stats from the system table to an sstable component
   (CASSANDRA-1430)
 * remove failed bootstrap attempt from pending ranges when gossip times
   it out after 1h (CASSANDRA-1463)
 * eager-create tcp connections to other cluster members (CASSANDRA-1465)
 * enumerate stages and derive stage from message type instead of 
   transmitting separately (CASSANDRA-1465)
 * apply reversed flag during collation from different data sources
   (CASSANDRA-1450)
 * make failure to remove commitlog segment non-fatal (CASSANDRA-1348)
 * correct ordering of drain operations so CL.recover is no longer 
   necessary (CASSANDRA-1408)
 * removed keyspace from describe_splits method (CASSANDRA-1425)
 * rename check_schema_agreement to describe_schema_versions
   (CASSANDRA-1478)
 * fix QUORUM calculation for RF > 3 (CASSANDRA-1487)
 * remove tombstones during non-major compactions when bloom filter
   verifies that row does not exist in other sstables (CASSANDRA-1074)
 * nodes that coordinated a loadbalance in the past could not be seen by
   newly added nodes (CASSANDRA-1467)
 * exposed endpoint states (gossip details) via jmx (CASSANDRA-1467)
 * ensure that compacted sstables are not included when new readers are
   instantiated (CASSANDRA-1477)
 * by default, calculate heap size and memtable thresholds at runtime (CASSANDRA-1469)
 * fix races dealing with adding/dropping keyspaces and column families in
   rapid succession (CASSANDRA-1477)
 * clean up of Streaming system (CASSANDRA-1503, 1504, 1506)
 * add options to configure Thrift socket keepalive and buffer sizes (CASSANDRA-1426)
 * make contrib CassandraServiceDataCleaner recursive (CASSANDRA-1509)
 * min, max compaction threshold are configurable and persistent 
   per-ColumnFamily (CASSANDRA-1468)
 * fix replaying the last mutation in a commitlog unnecessarily 
   (CASSANDRA-1512)
 * invoke getDefaultUncaughtExceptionHandler from DTPE with the original
   exception rather than the ExecutionException wrapper (CASSANDRA-1226)
 * remove Clock from the Thrift (and Avro) API (CASSANDRA-1501)
 * Close intra-node sockets when connection is broken (CASSANDRA-1528)
 * RPM packaging spec file (CASSANDRA-786)
 * weighted request scheduler (CASSANDRA-1485)
 * treat expired columns as deleted (CASSANDRA-1539)
 * make IndexInterval configurable (CASSANDRA-1488)
 * add describe_snitch to Thrift API (CASSANDRA-1490)
 * MD5 authenticator compares plain text submitted password with MD5'd
   saved property, instead of vice versa (CASSANDRA-1447)
 * JMX MessagingService pending and completed counts (CASSANDRA-1533)
 * fix race condition processing repair responses (CASSANDRA-1511)
 * make repair blocking (CASSANDRA-1511)
 * create EndpointSnitchInfo and MBean to expose rack and DC (CASSANDRA-1491)
 * added option to contrib/word_count to output results back to Cassandra
   (CASSANDRA-1342)
 * rewrite Hadoop ColumnFamilyRecordWriter to pool connections, retry to
   multiple Cassandra nodes, and smooth impact on the Cassandra cluster
   by using smaller batch sizes (CASSANDRA-1434)
 * fix setting gc_grace_seconds via CLI (CASSANDRA-1549)
 * support TTL'd index values (CASSANDRA-1536)
 * make removetoken work like decommission (CASSANDRA-1216)
 * make cli comparator-aware and improve quote rules (CASSANDRA-1523,-1524)
 * make nodetool compact and cleanup blocking (CASSANDRA-1449)
 * add memtable, cache information to GCInspector logs (CASSANDRA-1558)
 * enable/disable HintedHandoff via JMX (CASSANDRA-1550)
 * Ignore stray files in the commit log directory (CASSANDRA-1547)
 * Disallow bootstrap to an in-use token (CASSANDRA-1561)


0.7-beta1
 * sstable versioning (CASSANDRA-389)
 * switched to slf4j logging (CASSANDRA-625)
 * add (optional) expiration time for column (CASSANDRA-699)
 * access levels for authentication/authorization (CASSANDRA-900)
 * add ReadRepairChance to CF definition (CASSANDRA-930)
 * fix heisenbug in system tests, especially common on OS X (CASSANDRA-944)
 * convert to byte[] keys internally and all public APIs (CASSANDRA-767)
 * ability to alter schema definitions on a live cluster (CASSANDRA-44)
 * renamed configuration file to cassandra.xml, and log4j.properties to
   log4j-server.properties, which must now be loaded from
   the classpath (which is how our scripts in bin/ have always done it)
   (CASSANDRA-971)
 * change get_count to require a SlicePredicate. create multi_get_count
   (CASSANDRA-744)
 * re-organized endpointsnitch implementations and added SimpleSnitch
   (CASSANDRA-994)
 * Added preload_row_cache option (CASSANDRA-946)
 * add CRC to commitlog header (CASSANDRA-999)
 * removed deprecated batch_insert and get_range_slice methods (CASSANDRA-1065)
 * add truncate thrift method (CASSANDRA-531)
 * http mini-interface using mx4j (CASSANDRA-1068)
 * optimize away copy of sliced row on memtable read path (CASSANDRA-1046)
 * replace constant-size 2GB mmaped segments and special casing for index 
   entries spanning segment boundaries, with SegmentedFile that computes 
   segments that always contain entire entries/rows (CASSANDRA-1117)
 * avoid reading large rows into memory during compaction (CASSANDRA-16)
 * added hadoop OutputFormat (CASSANDRA-1101)
 * efficient Streaming (no more anticompaction) (CASSANDRA-579)
 * split commitlog header into separate file and add size checksum to
   mutations (CASSANDRA-1179)
 * avoid allocating a new byte[] for each mutation on replay (CASSANDRA-1219)
 * revise HH schema to be per-endpoint (CASSANDRA-1142)
 * add joining/leaving status to nodetool ring (CASSANDRA-1115)
 * allow multiple repair sessions per node (CASSANDRA-1190)
 * optimize away MessagingService for local range queries (CASSANDRA-1261)
 * make framed transport the default so malformed requests can't OOM the 
   server (CASSANDRA-475)
 * significantly faster reads from row cache (CASSANDRA-1267)
 * take advantage of row cache during range queries (CASSANDRA-1302)
 * make GCGraceSeconds a per-ColumnFamily value (CASSANDRA-1276)
 * keep persistent row size and column count statistics (CASSANDRA-1155)
 * add IntegerType (CASSANDRA-1282)
 * page within a single row during hinted handoff (CASSANDRA-1327)
 * push DatacenterShardStrategy configuration into keyspace definition,
   eliminating datacenter.properties. (CASSANDRA-1066)
 * optimize forward slices starting with '' and single-index-block name 
   queries by skipping the column index (CASSANDRA-1338)
 * streaming refactor (CASSANDRA-1189)
 * faster comparison for UUID types (CASSANDRA-1043)
 * secondary index support (CASSANDRA-749 and subtasks)
 * make compaction buckets deterministic (CASSANDRA-1265)


0.6.6
 * Allow using DynamicEndpointSnitch with RackAwareStrategy (CASSANDRA-1429)
 * remove the remaining vestiges of the unfinished DatacenterShardStrategy 
   (replaced by NetworkTopologyStrategy in 0.7)
   

0.6.5
 * fix key ordering in range query results with RandomPartitioner
   and ConsistencyLevel > ONE (CASSANDRA-1145)
 * fix for range query starting with the wrong token range (CASSANDRA-1042)
 * page within a single row during hinted handoff (CASSANDRA-1327)
 * fix compilation on non-sun JDKs (CASSANDRA-1061)
 * remove String.trim() call on row keys in batch mutations (CASSANDRA-1235)
 * Log summary of dropped messages instead of spamming log (CASSANDRA-1284)
 * add dynamic endpoint snitch (CASSANDRA-981)
 * fix streaming for keyspaces with hyphens in their name (CASSANDRA-1377)
 * fix errors in hard-coded bloom filter optKPerBucket by computing it
   algorithmically (CASSANDRA-1220
 * remove message deserialization stage, and uncap read/write stages
   so slow reads/writes don't block gossip processing (CASSANDRA-1358)
 * add jmx port configuration to Debian package (CASSANDRA-1202)
 * use mlockall via JNA, if present, to prevent Linux from swapping
   out parts of the JVM (CASSANDRA-1214)


0.6.4
 * avoid queuing multiple hint deliveries for the same endpoint
   (CASSANDRA-1229)
 * better performance for and stricter checking of UTF8 column names
   (CASSANDRA-1232)
 * extend option to lower compaction priority to hinted handoff
   as well (CASSANDRA-1260)
 * log errors in gossip instead of re-throwing (CASSANDRA-1289)
 * avoid aborting commitlog replay prematurely if a flushed-but-
   not-removed commitlog segment is encountered (CASSANDRA-1297)
 * fix duplicate rows being read during mapreduce (CASSANDRA-1142)
 * failure detection wasn't closing command sockets (CASSANDRA-1221)
 * cassandra-cli.bat works on windows (CASSANDRA-1236)
 * pre-emptively drop requests that cannot be processed within RPCTimeout
   (CASSANDRA-685)
 * add ack to Binary write verb and update CassandraBulkLoader
   to wait for acks for each row (CASSANDRA-1093)
 * added describe_partitioner Thrift method (CASSANDRA-1047)
 * Hadoop jobs no longer require the Cassandra storage-conf.xml
   (CASSANDRA-1280, CASSANDRA-1047)
 * log thread pool stats when GC is excessive (CASSANDRA-1275)
 * remove gossip message size limit (CASSANDRA-1138)
 * parallelize local and remote reads during multiget, and respect snitch 
   when determining whether to do local read for CL.ONE (CASSANDRA-1317)
 * fix read repair to use requested consistency level on digest mismatch,
   rather than assuming QUORUM (CASSANDRA-1316)
 * process digest mismatch re-reads in parallel (CASSANDRA-1323)
 * switch hints CF comparator to BytesType (CASSANDRA-1274)


0.6.3
 * retry to make streaming connections up to 8 times. (CASSANDRA-1019)
 * reject describe_ring() calls on invalid keyspaces (CASSANDRA-1111)
 * fix cache size calculation for size of 100% (CASSANDRA-1129)
 * fix cache capacity only being recalculated once (CASSANDRA-1129)
 * remove hourly scan of all hints on the off chance that the gossiper
   missed a status change; instead, expose deliverHintsToEndpoint to JMX
   so it can be done manually, if necessary (CASSANDRA-1141)
 * don't reject reads at CL.ALL (CASSANDRA-1152)
 * reject deletions to supercolumns in CFs containing only standard
   columns (CASSANDRA-1139)
 * avoid preserving login information after client disconnects
   (CASSANDRA-1057)
 * prefer sun jdk to openjdk in debian init script (CASSANDRA-1174)
 * detect partioner config changes between restarts and fail fast 
   (CASSANDRA-1146)
 * use generation time to resolve node token reassignment disagreements
   (CASSANDRA-1118)
 * restructure the startup ordering of Gossiper and MessageService to avoid
   timing anomalies (CASSANDRA-1160)
 * detect incomplete commit log hearders (CASSANDRA-1119)
 * force anti-entropy service to stream files on the stream stage to avoid
   sending streams out of order (CASSANDRA-1169)
 * remove inactive stream managers after AES streams files (CASSANDRA-1169)
 * allow removing entire row through batch_mutate Deletion (CASSANDRA-1027)
 * add JMX metrics for row-level bloom filter false positives (CASSANDRA-1212)
 * added a redhat init script to contrib (CASSANDRA-1201)
 * use midpoint when bootstrapping a new machine into range with not
   much data yet instead of random token (CASSANDRA-1112)
 * kill server on OOM in executor stage as well as Thrift (CASSANDRA-1226)
 * remove opportunistic repairs, when two machines with overlapping replica
   responsibilities happen to finish major compactions of the same CF near
   the same time.  repairs are now fully manual (CASSANDRA-1190)
 * add ability to lower compaction priority (default is no change from 0.6.2)
   (CASSANDRA-1181)


0.6.2
 * fix contrib/word_count build. (CASSANDRA-992)
 * split CommitLogExecutorService into BatchCommitLogExecutorService and 
   PeriodicCommitLogExecutorService (CASSANDRA-1014)
 * add latency histograms to CFSMBean (CASSANDRA-1024)
 * make resolving timestamp ties deterministic by using value bytes
   as a tiebreaker (CASSANDRA-1039)
 * Add option to turn off Hinted Handoff (CASSANDRA-894)
 * fix windows startup (CASSANDRA-948)
 * make concurrent_reads, concurrent_writes configurable at runtime via JMX
   (CASSANDRA-1060)
 * disable GCInspector on non-Sun JVMs (CASSANDRA-1061)
 * fix tombstone handling in sstable rows with no other data (CASSANDRA-1063)
 * fix size of row in spanned index entries (CASSANDRA-1056)
 * install json2sstable, sstable2json, and sstablekeys to Debian package
 * StreamingService.StreamDestinations wouldn't empty itself after streaming
   finished (CASSANDRA-1076)
 * added Collections.shuffle(splits) before returning the splits in 
   ColumnFamilyInputFormat (CASSANDRA-1096)
 * do not recalculate cache capacity post-compaction if it's been manually 
   modified (CASSANDRA-1079)
 * better defaults for flush sorter + writer executor queue sizes
   (CASSANDRA-1100)
 * windows scripts for SSTableImport/Export (CASSANDRA-1051)
 * windows script for nodetool (CASSANDRA-1113)
 * expose PhiConvictThreshold (CASSANDRA-1053)
 * make repair of RF==1 a no-op (CASSANDRA-1090)
 * improve default JVM GC options (CASSANDRA-1014)
 * fix SlicePredicate serialization inside Hadoop jobs (CASSANDRA-1049)
 * close Thrift sockets in Hadoop ColumnFamilyRecordReader (CASSANDRA-1081)


0.6.1
 * fix NPE in sstable2json when no excluded keys are given (CASSANDRA-934)
 * keep the replica set constant throughout the read repair process
   (CASSANDRA-937)
 * allow querying getAllRanges with empty token list (CASSANDRA-933)
 * fix command line arguments inversion in clustertool (CASSANDRA-942)
 * fix race condition that could trigger a false-positive assertion
   during post-flush discard of old commitlog segments (CASSANDRA-936)
 * fix neighbor calculation for anti-entropy repair (CASSANDRA-924)
 * perform repair even for small entropy differences (CASSANDRA-924)
 * Use hostnames in CFInputFormat to allow Hadoop's naive string-based
   locality comparisons to work (CASSANDRA-955)
 * cache read-only BufferedRandomAccessFile length to avoid
   3 system calls per invocation (CASSANDRA-950)
 * nodes with IPv6 (and no IPv4) addresses could not join cluster
   (CASSANDRA-969)
 * Retrieve the correct number of undeleted columns, if any, from
   a supercolumn in a row that had been deleted previously (CASSANDRA-920)
 * fix index scans that cross the 2GB mmap boundaries for both mmap
   and standard i/o modes (CASSANDRA-866)
 * expose drain via nodetool (CASSANDRA-978)


0.6.0-RC1
 * JMX drain to flush memtables and run through commit log (CASSANDRA-880)
 * Bootstrapping can skip ranges under the right conditions (CASSANDRA-902)
 * fix merging row versions in range_slice for CL > ONE (CASSANDRA-884)
 * default write ConsistencyLeven chaned from ZERO to ONE
 * fix for index entries spanning mmap buffer boundaries (CASSANDRA-857)
 * use lexical comparison if time part of TimeUUIDs are the same 
   (CASSANDRA-907)
 * bound read, mutation, and response stages to fix possible OOM
   during log replay (CASSANDRA-885)
 * Use microseconds-since-epoch (UTC) in cli, instead of milliseconds
 * Treat batch_mutate Deletion with null supercolumn as "apply this predicate 
   to top level supercolumns" (CASSANDRA-834)
 * Streaming destination nodes do not update their JMX status (CASSANDRA-916)
 * Fix internal RPC timeout calculation (CASSANDRA-911)
 * Added Pig loadfunc to contrib/pig (CASSANDRA-910)


0.6.0-beta3
 * fix compaction bucketing bug (CASSANDRA-814)
 * update windows batch file (CASSANDRA-824)
 * deprecate KeysCachedFraction configuration directive in favor
   of KeysCached; move to unified-per-CF key cache (CASSANDRA-801)
 * add invalidateRowCache to ColumnFamilyStoreMBean (CASSANDRA-761)
 * send Handoff hints to natural locations to reduce load on
   remaining nodes in a failure scenario (CASSANDRA-822)
 * Add RowWarningThresholdInMB configuration option to warn before very 
   large rows get big enough to threaten node stability, and -x option to
   be able to remove them with sstable2json if the warning is unheeded
   until it's too late (CASSANDRA-843)
 * Add logging of GC activity (CASSANDRA-813)
 * fix ConcurrentModificationException in commitlog discard (CASSANDRA-853)
 * Fix hardcoded row count in Hadoop RecordReader (CASSANDRA-837)
 * Add a jmx status to the streaming service and change several DEBUG
   messages to INFO (CASSANDRA-845)
 * fix classpath in cassandra-cli.bat for Windows (CASSANDRA-858)
 * allow re-specifying host, port to cassandra-cli if invalid ones
   are first tried (CASSANDRA-867)
 * fix race condition handling rpc timeout in the coordinator
   (CASSANDRA-864)
 * Remove CalloutLocation and StagingFileDirectory from storage-conf files 
   since those settings are no longer used (CASSANDRA-878)
 * Parse a long from RowWarningThresholdInMB instead of an int (CASSANDRA-882)
 * Remove obsolete ControlPort code from DatabaseDescriptor (CASSANDRA-886)
 * move skipBytes side effect out of assert (CASSANDRA-899)
 * add "double getLoad" to StorageServiceMBean (CASSANDRA-898)
 * track row stats per CF at compaction time (CASSANDRA-870)
 * disallow CommitLogDirectory matching a DataFileDirectory (CASSANDRA-888)
 * default key cache size is 200k entries, changed from 10% (CASSANDRA-863)
 * add -Dcassandra-foreground=yes to cassandra.bat
 * exit if cluster name is changed unexpectedly (CASSANDRA-769)


0.6.0-beta1/beta2
 * add batch_mutate thrift command, deprecating batch_insert (CASSANDRA-336)
 * remove get_key_range Thrift API, deprecated in 0.5 (CASSANDRA-710)
 * add optional login() Thrift call for authentication (CASSANDRA-547)
 * support fat clients using gossiper and StorageProxy to perform
   replication in-process [jvm-only] (CASSANDRA-535)
 * support mmapped I/O for reads, on by default on 64bit JVMs 
   (CASSANDRA-408, CASSANDRA-669)
 * improve insert concurrency, particularly during Hinted Handoff
   (CASSANDRA-658)
 * faster network code (CASSANDRA-675)
 * stress.py moved to contrib (CASSANDRA-635)
 * row caching [must be explicitly enabled per-CF in config] (CASSANDRA-678)
 * present a useful measure of compaction progress in JMX (CASSANDRA-599)
 * add bin/sstablekeys (CASSNADRA-679)
 * add ConsistencyLevel.ANY (CASSANDRA-687)
 * make removetoken remove nodes from gossip entirely (CASSANDRA-644)
 * add ability to set cache sizes at runtime (CASSANDRA-708)
 * report latency and cache hit rate statistics with lifetime totals
   instead of average over the last minute (CASSANDRA-702)
 * support get_range_slice for RandomPartitioner (CASSANDRA-745)
 * per-keyspace replication factory and replication strategy (CASSANDRA-620)
 * track latency in microseconds (CASSANDRA-733)
 * add describe_ Thrift methods, deprecating get_string_property and 
   get_string_list_property
 * jmx interface for tracking operation mode and streams in general.
   (CASSANDRA-709)
 * keep memtables in sorted order to improve range query performance
   (CASSANDRA-799)
 * use while loop instead of recursion when trimming sstables compaction list 
   to avoid blowing stack in pathological cases (CASSANDRA-804)
 * basic Hadoop map/reduce support (CASSANDRA-342)


0.5.1
 * ensure all files for an sstable are streamed to the same directory.
   (CASSANDRA-716)
 * more accurate load estimate for bootstrapping (CASSANDRA-762)
 * tolerate dead or unavailable bootstrap target on write (CASSANDRA-731)
 * allow larger numbers of keys (> 140M) in a sstable bloom filter
   (CASSANDRA-790)
 * include jvm argument improvements from CASSANDRA-504 in debian package
 * change streaming chunk size to 32MB to accomodate Windows XP limitations
   (was 64MB) (CASSANDRA-795)
 * fix get_range_slice returning results in the wrong order (CASSANDRA-781)
 

0.5.0 final
 * avoid attempting to delete temporary bootstrap files twice (CASSANDRA-681)
 * fix bogus NaN in nodeprobe cfstats output (CASSANDRA-646)
 * provide a policy for dealing with single thread executors w/ a full queue
   (CASSANDRA-694)
 * optimize inner read in MessagingService, vastly improving multiple-node
   performance (CASSANDRA-675)
 * wait for table flush before streaming data back to a bootstrapping node.
   (CASSANDRA-696)
 * keep track of bootstrapping sources by table so that bootstrapping doesn't 
   give the indication of finishing early (CASSANDRA-673)


0.5.0 RC3
 * commit the correct version of the patch for CASSANDRA-663


0.5.0 RC2 (unreleased)
 * fix bugs in converting get_range_slice results to Thrift 
   (CASSANDRA-647, CASSANDRA-649)
 * expose java.util.concurrent.TimeoutException in StorageProxy methods
   (CASSANDRA-600)
 * TcpConnectionManager was holding on to disconnected connections, 
   giving the false indication they were being used. (CASSANDRA-651)
 * Remove duplicated write. (CASSANDRA-662)
 * Abort bootstrap if IP is already in the token ring (CASSANDRA-663)
 * increase default commitlog sync period, and wait for last sync to 
   finish before submitting another (CASSANDRA-668)


0.5.0 RC1
 * Fix potential NPE in get_range_slice (CASSANDRA-623)
 * add CRC32 to commitlog entries (CASSANDRA-605)
 * fix data streaming on windows (CASSANDRA-630)
 * GC compacted sstables after cleanup and compaction (CASSANDRA-621)
 * Speed up anti-entropy validation (CASSANDRA-629)
 * Fix anti-entropy assertion error (CASSANDRA-639)
 * Fix pending range conflicts when bootstapping or moving
   multiple nodes at once (CASSANDRA-603)
 * Handle obsolete gossip related to node movement in the case where
   one or more nodes is down when the movement occurs (CASSANDRA-572)
 * Include dead nodes in gossip to avoid a variety of problems
   and fix HH to removed nodes (CASSANDRA-634)
 * return an InvalidRequestException for mal-formed SlicePredicates
   (CASSANDRA-643)
 * fix bug determining closest neighbor for use in multiple datacenters
   (CASSANDRA-648)
 * Vast improvements in anticompaction speed (CASSANDRA-607)
 * Speed up log replay and writes by avoiding redundant serializations
   (CASSANDRA-652)


0.5.0 beta 2
 * Bootstrap improvements (several tickets)
 * add nodeprobe repair anti-entropy feature (CASSANDRA-193, CASSANDRA-520)
 * fix possibility of partition when many nodes restart at once
   in clusters with multiple seeds (CASSANDRA-150)
 * fix NPE in get_range_slice when no data is found (CASSANDRA-578)
 * fix potential NPE in hinted handoff (CASSANDRA-585)
 * fix cleanup of local "system" keyspace (CASSANDRA-576)
 * improve computation of cluster load balance (CASSANDRA-554)
 * added super column read/write, column count, and column/row delete to
   cassandra-cli (CASSANDRA-567, CASSANDRA-594)
 * fix returning live subcolumns of deleted supercolumns (CASSANDRA-583)
 * respect JAVA_HOME in bin/ scripts (several tickets)
 * add StorageService.initClient for fat clients on the JVM (CASSANDRA-535)
   (see contrib/client_only for an example of use)
 * make consistency_level functional in get_range_slice (CASSANDRA-568)
 * optimize key deserialization for RandomPartitioner (CASSANDRA-581)
 * avoid GCing tombstones except on major compaction (CASSANDRA-604)
 * increase failure conviction threshold, resulting in less nodes
   incorrectly (and temporarily) marked as down (CASSANDRA-610)
 * respect memtable thresholds during log replay (CASSANDRA-609)
 * support ConsistencyLevel.ALL on read (CASSANDRA-584)
 * add nodeprobe removetoken command (CASSANDRA-564)


0.5.0 beta
 * Allow multiple simultaneous flushes, improving flush throughput 
   on multicore systems (CASSANDRA-401)
 * Split up locks to improve write and read throughput on multicore systems
   (CASSANDRA-444, CASSANDRA-414)
 * More efficient use of memory during compaction (CASSANDRA-436)
 * autobootstrap option: when enabled, all non-seed nodes will attempt
   to bootstrap when started, until bootstrap successfully
   completes. -b option is removed.  (CASSANDRA-438)
 * Unless a token is manually specified in the configuration xml,
   a bootstraping node will use a token that gives it half the
   keys from the most-heavily-loaded node in the cluster,
   instead of generating a random token. 
   (CASSANDRA-385, CASSANDRA-517)
 * Miscellaneous bootstrap fixes (several tickets)
 * Ability to change a node's token even after it has data on it
   (CASSANDRA-541)
 * Ability to decommission a live node from the ring (CASSANDRA-435)
 * Semi-automatic loadbalancing via nodeprobe (CASSANDRA-192)
 * Add ability to set compaction thresholds at runtime via
   JMX / nodeprobe.  (CASSANDRA-465)
 * Add "comment" field to ColumnFamily definition. (CASSANDRA-481)
 * Additional JMX metrics (CASSANDRA-482)
 * JSON based export and import tools (several tickets)
 * Hinted Handoff fixes (several tickets)
 * Add key cache to improve read performance (CASSANDRA-423)
 * Simplified construction of custom ReplicationStrategy classes
   (CASSANDRA-497)
 * Graphical application (Swing) for ring integrity verification and 
   visualization was added to contrib (CASSANDRA-252)
 * Add DCQUORUM, DCQUORUMSYNC consistency levels and corresponding
   ReplicationStrategy / EndpointSnitch classes.  Experimental.
   (CASSANDRA-492)
 * Web client interface added to contrib (CASSANDRA-457)
 * More-efficient flush for Random, CollatedOPP partitioners 
   for normal writes (CASSANDRA-446) and bulk load (CASSANDRA-420)
 * Add MemtableFlushAfterMinutes, a global replacement for the old 
   per-CF FlushPeriodInMinutes setting (CASSANDRA-463)
 * optimizations to slice reading (CASSANDRA-350) and supercolumn
   queries (CASSANDRA-510)
 * force binding to given listenaddress for nodes with multiple
   interfaces (CASSANDRA-546)
 * stress.py benchmarking tool improvements (several tickets)
 * optimized replica placement code (CASSANDRA-525)
 * faster log replay on restart (CASSANDRA-539, CASSANDRA-540)
 * optimized local-node writes (CASSANDRA-558)
 * added get_range_slice, deprecating get_key_range (CASSANDRA-344)
 * expose TimedOutException to thrift (CASSANDRA-563)
 

0.4.2
 * Add validation disallowing null keys (CASSANDRA-486)
 * Fix race conditions in TCPConnectionManager (CASSANDRA-487)
 * Fix using non-utf8-aware comparison as a sanity check.
   (CASSANDRA-493)
 * Improve default garbage collector options (CASSANDRA-504)
 * Add "nodeprobe flush" (CASSANDRA-505)
 * remove NotFoundException from get_slice throws list (CASSANDRA-518)
 * fix get (not get_slice) of entire supercolumn (CASSANDRA-508)
 * fix null token during bootstrap (CASSANDRA-501)


0.4.1
 * Fix FlushPeriod columnfamily configuration regression
   (CASSANDRA-455)
 * Fix long column name support (CASSANDRA-460)
 * Fix for serializing a row that only contains tombstones
   (CASSANDRA-458)
 * Fix for discarding unneeded commitlog segments (CASSANDRA-459)
 * Add SnapshotBeforeCompaction configuration option (CASSANDRA-426)
 * Fix compaction abort under insufficient disk space (CASSANDRA-473)
 * Fix reading subcolumn slice from tombstoned CF (CASSANDRA-484)
 * Fix race condition in RVH causing occasional NPE (CASSANDRA-478)


0.4.0
 * fix get_key_range problems when a node is down (CASSANDRA-440)
   and add UnavailableException to more Thrift methods
 * Add example EndPointSnitch contrib code (several tickets)


0.4.0 RC2
 * fix SSTable generation clash during compaction (CASSANDRA-418)
 * reject method calls with null parameters (CASSANDRA-308)
 * properly order ranges in nodeprobe output (CASSANDRA-421)
 * fix logging of certain errors on executor threads (CASSANDRA-425)


0.4.0 RC1
 * Bootstrap feature is live; use -b on startup (several tickets)
 * Added multiget api (CASSANDRA-70)
 * fix Deadlock with SelectorManager.doProcess and TcpConnection.write
   (CASSANDRA-392)
 * remove key cache b/c of concurrency bugs in third-party
   CLHM library (CASSANDRA-405)
 * update non-major compaction logic to use two threshold values
   (CASSANDRA-407)
 * add periodic / batch commitlog sync modes (several tickets)
 * inline BatchMutation into batch_insert params (CASSANDRA-403)
 * allow setting the logging level at runtime via mbean (CASSANDRA-402)
 * change default comparator to BytesType (CASSANDRA-400)
 * add forwards-compatible ConsistencyLevel parameter to get_key_range
   (CASSANDRA-322)
 * r/m special case of blocking for local destination when writing with 
   ConsistencyLevel.ZERO (CASSANDRA-399)
 * Fixes to make BinaryMemtable [bulk load interface] useful (CASSANDRA-337);
   see contrib/bmt_example for an example of using it.
 * More JMX properties added (several tickets)
 * Thrift changes (several tickets)
    - Merged _super get methods with the normal ones; return values
      are now of ColumnOrSuperColumn.
    - Similarly, merged batch_insert_super into batch_insert.



0.4.0 beta
 * On-disk data format has changed to allow billions of keys/rows per
   node instead of only millions
 * Multi-keyspace support
 * Scan all sstables for all queries to avoid situations where
   different types of operation on the same ColumnFamily could
   disagree on what data was present
 * Snapshot support via JMX
 * Thrift API has changed a _lot_:
    - removed time-sorted CFs; instead, user-defined comparators
      may be defined on the column names, which are now byte arrays.
      Default comparators are provided for UTF8, Bytes, Ascii, Long (i64),
      and UUID types.
    - removed colon-delimited strings in thrift api in favor of explicit
      structs such as ColumnPath, ColumnParent, etc.  Also normalized
      thrift struct and argument naming.
    - Added columnFamily argument to get_key_range.
    - Change signature of get_slice to accept starting and ending
      columns as well as an offset.  (This allows use of indexes.)
      Added "ascending" flag to allow reasonably-efficient reverse
      scans as well.  Removed get_slice_by_range as redundant.
    - get_key_range operates on one CF at a time
    - changed `block` boolean on insert methods to ConsistencyLevel enum,
      with options of NONE, ONE, QUORUM, and ALL.
    - added similar consistency_level parameter to read methods
    - column-name-set slice with no names given now returns zero columns
      instead of all of them.  ("all" can run your server out of memory.
      use a range-based slice with a high max column count instead.)
 * Removed the web interface. Node information can now be obtained by 
   using the newly introduced nodeprobe utility.
 * More JMX stats
 * Remove magic values from internals (e.g. special key to indicate
   when to flush memtables)
 * Rename configuration "table" to "keyspace"
 * Moved to crash-only design; no more shutdown (just kill the process)
 * Lots of bug fixes

Full list of issues resolved in 0.4 is at https://issues.apache.org/jira/secure/IssueNavigator.jspa?reset=true&&pid=12310865&fixfor=12313862&resolution=1&sorter/field=issuekey&sorter/order=DESC


0.3.0 RC3
 * Fix potential deadlock under load in TCPConnection.
   (CASSANDRA-220)


0.3.0 RC2
 * Fix possible data loss when server is stopped after replaying
   log but before new inserts force memtable flush.
   (CASSANDRA-204)
 * Added BUGS file


0.3.0 RC1
 * Range queries on keys, including user-defined key collation
 * Remove support
 * Workarounds for a weird bug in JDK select/register that seems
   particularly common on VM environments. Cassandra should deploy
   fine on EC2 now
 * Much improved infrastructure: the beginnings of a decent test suite
   ("ant test" for unit tests; "nosetests" for system tests), code
   coverage reporting, etc.
 * Expanded node status reporting via JMX
 * Improved error reporting/logging on both server and client
 * Reduced memory footprint in default configuration
 * Combined blocking and non-blocking versions of insert APIs
 * Added FlushPeriodInMinutes configuration parameter to force
   flushing of infrequently-updated ColumnFamilies<|MERGE_RESOLUTION|>--- conflicted
+++ resolved
@@ -1,9 +1,6 @@
-<<<<<<< HEAD
 3.1
-=======
-3.0.1
+Merged from 3.0:
  * Updated trigger example (CASSANDRA-10257)
->>>>>>> fb463c79
 Merged from 2.2:
  * (Hadoop) ensure that Cluster instances are always closed (CASSANDRA-10058)
 Merged from 2.1:
