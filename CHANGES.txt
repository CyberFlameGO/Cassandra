<<<<<<< HEAD
3.11.10
=======
3.0.24:
 * Fix skipping on pre-3.0 created compact storage sstables due to missing primary key liveness (CASSANDRA-16226)
>>>>>>> f8500ee9
 * Fix DecimalDeserializer#toString OOM (CASSANDRA-14925)
 * Rate limit validation compactions using compaction_throughput_mb_per_sec (CASSANDRA-16161)
 * SASI's `max_compaction_flush_memory_in_mb` settings over 100GB revert to default of 1GB (CASSANDRA-16071)
Merged from 3.0:
 * Extend the exclusion of replica filtering protection to other indices instead of just SASI (CASSANDRA-16311)
 * Synchronize transaction logs for JBOD (CASSANDRA-16225)
 * Fix the counting of cells per partition (CASSANDRA-16259)
 * Fix serial read/non-applying CAS linearizability (CASSANDRA-12126)
 * Avoid potential NPE in JVMStabilityInspector (CASSANDRA-16294)
 * Improved check of num_tokens against the length of initial_token (CASSANDRA-14477)
 * Fix a race condition on ColumnFamilyStore and TableMetrics (CASSANDRA-16228)
 * Remove the SEPExecutor blocking behavior (CASSANDRA-16186)
 * Fix invalid cell value skipping when reading from disk (CASSANDRA-16223)
 * Prevent invoking enable/disable gossip when not in NORMAL (CASSANDRA-16146)
 * Wait for schema agreement when bootstrapping (CASSANDRA-15158)
Merged from 2.2:
 * Fix the histogram merge of the table metrics (CASSANDRA-16259)

3.11.9
 * Synchronize Keyspace instance store/clear (CASSANDRA-16210)
 * Fix ColumnFilter to avoid querying cells of unselected complex columns (CASSANDRA-15977)
 * Fix memory leak in CompressedChunkReader (CASSANDRA-15880)
 * Don't attempt value skipping with mixed version cluster (CASSANDRA-15833)
 * Avoid failing compactions with very large partitions (CASSANDRA-15164)
 * Make sure LCS handles duplicate sstable added/removed notifications correctly (CASSANDRA-14103)
Merged from 3.0:
 * Fix OOM when terminating repair session (CASSANDRA-15902)
 * Avoid marking shutting down nodes as up after receiving gossip shutdown message (CASSANDRA-16094)
 * Check SSTables for latest version before dropping compact storage (CASSANDRA-16063)
 * Handle unexpected columns due to schema races (CASSANDRA-15899)
 * Add flag to ignore unreplicated keyspaces during repair (CASSANDRA-15160)
Merged from 2.2:
 * Package tools/bin scripts as executable (CASSANDRA-16151)
 * Fixed a NullPointerException when calling nodetool enablethrift (CASSANDRA-16127)

3.11.8
 * Correctly interpret SASI's `max_compaction_flush_memory_in_mb` setting in megabytes not bytes (CASSANDRA-16071)
 * Fix short read protection for GROUP BY queries (CASSANDRA-15459)
 * Frozen RawTuple is not annotated with frozen in the toString method (CASSANDRA-15857)
Merged from 3.0:
 * Use IF NOT EXISTS for index and UDT create statements in snapshot schema files (CASSANDRA-13935)
 * Fix gossip shutdown order (CASSANDRA-15816)
 * Remove broken 'defrag-on-read' optimization (CASSANDRA-15432)
 * Check for endpoint collision with hibernating nodes (CASSANDRA-14599)
 * Operational improvements and hardening for replica filtering protection (CASSANDRA-15907)
 * stop_paranoid disk failure policy is ignored on CorruptSSTableException after node is up (CASSANDRA-15191)
 * Forbid altering UDTs used in partition keys (CASSANDRA-15933)
 * Fix empty/null json string representation (CASSANDRA-15896)
 * 3.x fails to start if commit log has range tombstones from a column which is also deleted (CASSANDRA-15970)
 * Handle difference in timestamp precision between java8 and java11 in LogFIle.java (CASSANDRA-16050)
Merged from 2.2:
 * Fix CQL parsing of collections when the column type is reversed (CASSANDRA-15814)
Merged from 2.1:
 * Only allow strings to be passed to JMX authentication (CASSANDRA-16077)

3.11.7
 * Fix cqlsh output when fetching all rows in batch mode (CASSANDRA-15905)
 * Upgrade Jackson to 2.9.10 (CASSANDRA-15867)
 * Fix CQL formatting of read command restrictions for slow query log (CASSANDRA-15503)
 * Allow sstableloader to use SSL on the native port (CASSANDRA-14904)
Merged from 3.0:
 * Backport CASSANDRA-12189: escape string literals (CASSANDRA-15948)
 * Avoid hinted handoff per-host throttle being arounded to 0 in large cluster (CASSANDRA-15859)
 * Avoid emitting empty range tombstones from RangeTombstoneList (CASSANDRA-15924)
 * Avoid thread starvation, and improve compare-and-swap performance, in the slab allocators (CASSANDRA-15922)
 * Add token to tombstone warning and error messages (CASSANDRA-15890)
 * Fixed range read concurrency factor computation and capped as 10 times tpc cores (CASSANDRA-15752)
 * Catch exception on bootstrap resume and init native transport (CASSANDRA-15863)
 * Fix replica-side filtering returning stale data with CL > ONE (CASSANDRA-8272, CASSANDRA-8273)
 * Fix duplicated row on 2.x upgrades when multi-rows range tombstones interact with collection ones (CASSANDRA-15805)
 * Rely on snapshotted session infos on StreamResultFuture.maybeComplete to avoid race conditions (CASSANDRA-15667)
 * EmptyType doesn't override writeValue so could attempt to write bytes when expected not to (CASSANDRA-15790)
 * Fix index queries on partition key columns when some partitions contains only static data (CASSANDRA-13666)
 * Avoid creating duplicate rows during major upgrades (CASSANDRA-15789)
 * liveDiskSpaceUsed and totalDiskSpaceUsed get corrupted if IndexSummaryRedistribution gets interrupted (CASSANDRA-15674)
 * Fix Debian init start/stop (CASSANDRA-15770)
 * Fix infinite loop on index query paging in tables with clustering (CASSANDRA-14242)
 * Fix chunk index overflow due to large sstable with small chunk length (CASSANDRA-15595)
 * Allow selecting static column only when querying static index (CASSANDRA-14242)
 * cqlsh return non-zero status when STDIN CQL fails (CASSANDRA-15623)
 * Don't skip sstables in slice queries based only on local min/max/deletion timestamp (CASSANDRA-15690)
 * Memtable memory allocations may deadlock (CASSANDRA-15367)
 * Run evictFromMembership in GossipStage (CASSANDRA-15592)
Merged from 2.2:
 * Fix nomenclature of allow and deny lists (CASSANDRA-15862)
 * Remove generated files from source artifact (CASSANDRA-15849)
 * Remove duplicated tools binaries from tarballs (CASSANDRA-15768)
 * Duplicate results with DISTINCT queries in mixed mode (CASSANDRA-15501)
 * Disable JMX rebinding (CASSANDRA-15653)
Merged from 2.1:
 * Fix writing of snapshot manifest when the table has table-backed secondary indexes (CASSANDRA-10968)
 * Fix parse error in cqlsh COPY FROM and formatting for map of blobs (CASSANDRA-15679)
 * Fix Commit log replays when static column clustering keys are collections (CASSANDRA-14365)
 * Fix Red Hat init script on newer systemd versions (CASSANDRA-15273)
 * Allow EXTRA_CLASSPATH to work on tar/source installations (CASSANDRA-15567)


3.11.6
 * Fix bad UDT sstable metadata serialization headers written by C* 3.0 on upgrade and in sstablescrub (CASSANDRA-15035)
 * Fix nodetool compactionstats showing extra pending task for TWCS - patch implemented (CASSANDRA-15409)
 * Fix SELECT JSON formatting for the "duration" type (CASSANDRA-15075)
 * Fix LegacyLayout to have same behavior as 2.x when handling unknown column names (CASSANDRA-15081)
 * Update nodetool help stop output (CASSANDRA-15401)
Merged from 3.0:
 * Run in-jvm upgrade dtests in circleci (CASSANDRA-15506)
 * Include updates to static column in mutation size calculations (CASSANDRA-15293)
 * Fix point-in-time recoevery ignoring timestamp of updates to static columns (CASSANDRA-15292)
 * GC logs are also put under $CASSANDRA_LOG_DIR (CASSANDRA-14306)
 * Fix sstabledump's position key value when partitions have multiple rows (CASSANDRA-14721)
 * Avoid over-scanning data directories in LogFile.verify() (CASSANDRA-15364)
 * Bump generations and document changes to system_distributed and system_traces in 3.0, 3.11
   (CASSANDRA-15441)
 * Fix system_traces creation timestamp; optimise system keyspace upgrades (CASSANDRA-15398)
 * Fix various data directory prefix matching issues (CASSANDRA-13974)
 * Minimize clustering values in metadata collector (CASSANDRA-15400)
 * Avoid over-trimming of results in mixed mode clusters (CASSANDRA-15405)
 * validate value sizes in LegacyLayout (CASSANDRA-15373)
 * Ensure that tracing doesn't break connections in 3.x/4.0 mixed mode by default (CASSANDRA-15385)
 * Make sure index summary redistribution does not start when compactions are paused (CASSANDRA-15265)
 * Ensure legacy rows have primary key livenessinfo when they contain illegal cells (CASSANDRA-15365)
 * Fix race condition when setting bootstrap flags (CASSANDRA-14878)
 * Fix NativeLibrary.tryOpenDirectory callers for Windows (CASSANDRA-15426)
Merged from 2.2:
 * Fix SELECT JSON output for empty blobs (CASSANDRA-15435)
 * In-JVM DTest: Set correct internode message version for upgrade test (CASSANDRA-15371)
 * In-JVM DTest: Support NodeTool in dtest (CASSANDRA-15429)
 * Fix NativeLibrary.tryOpenDirectory callers for Windows (CASSANDRA-15426)


3.11.5
 * Fix SASI non-literal string comparisons (range operators) (CASSANDRA-15169)
 * Make sure user defined compaction transactions are always closed (CASSANDRA-15123)
 * Fix cassandra-env.sh to use $CASSANDRA_CONF to find cassandra-jaas.config (CASSANDRA-14305)
 * Fixed nodetool cfstats printing index name twice (CASSANDRA-14903)
 * Add flag to disable SASI indexes, and warnings on creation (CASSANDRA-14866)
Merged from 3.0:
 * Add ability to cap max negotiable protocol version (CASSANDRA-15193)
 * Gossip tokens on startup if available (CASSANDRA-15335)
 * Fix resource leak in CompressedSequentialWriter (CASSANDRA-15340)
 * Fix bad merge that reverted CASSANDRA-14993 (CASSANDRA-15289)
 * Fix LegacyLayout RangeTombstoneList IndexOutOfBoundsException when upgrading and RangeTombstone bounds are asymmetric (CASSANDRA-15172)
 * Fix NPE when using allocate_tokens_for_keyspace on new DC/rack (CASSANDRA-14952)
 * Filter sstables earlier when running cleanup (CASSANDRA-15100)
 * Use mean row count instead of mean column count for index selectivity calculation (CASSANDRA-15259)
 * Avoid updating unchanged gossip states (CASSANDRA-15097)
 * Prevent recreation of previously dropped columns with a different kind (CASSANDRA-14948)
 * Prevent client requests from blocking on executor task queue (CASSANDRA-15013)
 * Toughen up column drop/recreate type validations (CASSANDRA-15204)
 * LegacyLayout should handle paging states that cross a collection column (CASSANDRA-15201)
 * Prevent RuntimeException when username or password is empty/null (CASSANDRA-15198)
 * Multiget thrift query returns null records after digest mismatch (CASSANDRA-14812)
 * Skipping illegal legacy cells can break reverse iteration of indexed partitions (CASSANDRA-15178)
 * Handle paging states serialized with a different version than the session's (CASSANDRA-15176)
 * Throw IOE instead of asserting on unsupporter peer versions (CASSANDRA-15066)
 * Update token metadata when handling MOVING/REMOVING_TOKEN events (CASSANDRA-15120)
 * Add ability to customize cassandra log directory using $CASSANDRA_LOG_DIR (CASSANDRA-15090)
 * Skip cells with illegal column names when reading legacy sstables (CASSANDRA-15086)
 * Fix assorted gossip races and add related runtime checks (CASSANDRA-15059)
 * Fix mixed mode partition range scans with limit (CASSANDRA-15072)
 * cassandra-stress works with frozen collections: list and set (CASSANDRA-14907)
 * Fix handling FS errors on writing and reading flat files - LogTransaction and hints (CASSANDRA-15053)
 * Avoid double closing the iterator to avoid overcounting the number of requests (CASSANDRA-15058)
 * Improve `nodetool status -r` speed (CASSANDRA-14847)
 * Improve merkle tree size and time on heap (CASSANDRA-14096)
 * Add missing commands to nodetool_completion (CASSANDRA-14916)
 * Anti-compaction temporarily corrupts sstable state for readers (CASSANDRA-15004)
Merged from 2.2:
 * Catch non-IOException in FileUtils.close to make sure that all resources are closed (CASSANDRA-15225)
 * Handle exceptions during authentication/authorization (CASSANDRA-15041)
 * Support cross version messaging in in-jvm upgrade dtests (CASSANDRA-15078)
 * Fix index summary redistribution cancellation (CASSANDRA-15045)
 * Refactor Circle CI configuration (CASSANDRA-14806)
 * Fixing invalid CQL in security documentation (CASSANDRA-15020)
 * Multi-version in-JVM dtests (CASSANDRA-14937)
 * Allow instance class loaders to be garbage collected for inJVM dtest (CASSANDRA-15170)
 * Add support for network topology and query tracing for inJVM dtest (CASSANDRA-15319)


3.11.4
 * Make stop-server.bat wait for Cassandra to terminate (CASSANDRA-14829)
 * Correct sstable sorting for garbagecollect and levelled compaction (CASSANDRA-14870)
Merged from 3.0:
 * Severe concurrency issues in STCS,DTCS,TWCS,TMD.Topology,TypeParser
 * Add a script to make running the cqlsh tests in cassandra repo easier (CASSANDRA-14951)
 * If SizeEstimatesRecorder misses a 'onDropTable' notification, the size_estimates table will never be cleared for that table. (CASSANDRA-14905)
 * Counters fail to increment in 2.1/2.2 to 3.X mixed version clusters (CASSANDRA-14958)
 * Streaming needs to synchronise access to LifecycleTransaction (CASSANDRA-14554)
 * Fix cassandra-stress write hang with default options (CASSANDRA-14616)
 * Differentiate between slices and RTs when decoding legacy bounds (CASSANDRA-14919)
 * Netty epoll IOExceptions caused by unclean client disconnects being logged at INFO (CASSANDRA-14909)
 * Unfiltered.isEmpty conflicts with Row extends AbstractCollection.isEmpty (CASSANDRA-14588)
 * RangeTombstoneList doesn't properly clean up mergeable or superseded rts in some cases (CASSANDRA-14894)
 * Fix handling of collection tombstones for dropped columns from legacy sstables (CASSANDRA-14912)
 * Throw exception if Columns serialized subset encode more columns than possible (CASSANDRA-14591)
 * Drop/add column name with different Kind can result in corruption (CASSANDRA-14843)
 * Fix missing rows when reading 2.1 SSTables with static columns in 3.0 (CASSANDRA-14873)
 * Move TWCS message 'No compaction necessary for bucket size' to Trace level (CASSANDRA-14884)
 * Sstable min/max metadata can cause data loss (CASSANDRA-14861)
 * Dropped columns can cause reverse sstable iteration to return prematurely (CASSANDRA-14838)
 * Legacy sstables with  multi block range tombstones create invalid bound sequences (CASSANDRA-14823)
 * Expand range tombstone validation checks to multiple interim request stages (CASSANDRA-14824)
 * Reverse order reads can return incomplete results (CASSANDRA-14803)
 * Avoid calling iter.next() in a loop when notifying indexers about range tombstones (CASSANDRA-14794)
 * Fix purging semi-expired RT boundaries in reversed iterators (CASSANDRA-14672)
 * DESC order reads can fail to return the last Unfiltered in the partition (CASSANDRA-14766)
 * Fix corrupted collection deletions for dropped columns in 3.0 <-> 2.{1,2} messages (CASSANDRA-14568)
 * Fix corrupted static collection deletions in 3.0 <-> 2.{1,2} messages (CASSANDRA-14568)
 * Handle failures in parallelAllSSTableOperation (cleanup/upgradesstables/etc) (CASSANDRA-14657)
 * Improve TokenMetaData cache populating performance avoid long locking (CASSANDRA-14660)
 * Backport: Flush netty client messages immediately (not by default) (CASSANDRA-13651)
 * Fix static column order for SELECT * wildcard queries (CASSANDRA-14638)
 * sstableloader should use discovered broadcast address to connect intra-cluster (CASSANDRA-14522)
 * Fix reading columns with non-UTF names from schema (CASSANDRA-14468)
Merged from 2.2:
 * CircleCI docker image should bake in more dependencies (CASSANDRA-14985)
 * Don't enable client transports when bootstrap is pending (CASSANDRA-14525)
 * MigrationManager attempts to pull schema from different major version nodes (CASSANDRA-14928)
 * Fix incorrect cqlsh results when selecting same columns multiple times (CASSANDRA-13262)
 * Returns null instead of NaN or Infinity in JSON strings (CASSANDRA-14377)
Merged from 2.1:
 * Paged Range Slice queries with DISTINCT can drop rows from results (CASSANDRA-14956)
 * Update release checksum algorithms to SHA-256, SHA-512 (CASSANDRA-14970)


3.11.3
 * Validate supported column type with SASI analyzer (CASSANDRA-13669)
 * Remove BTree.Builder Recycler to reduce memory usage (CASSANDRA-13929)
 * Reduce nodetool GC thread count (CASSANDRA-14475)
 * Fix New SASI view creation during Index Redistribution (CASSANDRA-14055)
 * Remove string formatting lines from BufferPool hot path (CASSANDRA-14416)
 * Update metrics to 3.1.5 (CASSANDRA-12924)
 * Detect OpenJDK jvm type and architecture (CASSANDRA-12793)
 * Don't use guava collections in the non-system keyspace jmx attributes (CASSANDRA-12271)
 * Allow existing nodes to use all peers in shadow round (CASSANDRA-13851)
 * Fix cqlsh to read connection.ssl cqlshrc option again (CASSANDRA-14299)
 * Downgrade log level to trace for CommitLogSegmentManager (CASSANDRA-14370)
 * CQL fromJson(null) throws NullPointerException (CASSANDRA-13891)
 * Serialize empty buffer as empty string for json output format (CASSANDRA-14245)
 * Allow logging implementation to be interchanged for embedded testing (CASSANDRA-13396)
 * SASI tokenizer for simple delimiter based entries (CASSANDRA-14247)
 * Fix Loss of digits when doing CAST from varint/bigint to decimal (CASSANDRA-14170)
 * RateBasedBackPressure unnecessarily invokes a lock on the Guava RateLimiter (CASSANDRA-14163)
 * Fix wildcard GROUP BY queries (CASSANDRA-14209)
Merged from 3.0:
 * Fix corrupted static collection deletions in 3.0 -> 2.{1,2} messages (CASSANDRA-14568)
 * Fix potential IndexOutOfBoundsException with counters (CASSANDRA-14167)
 * Always close RT markers returned by ReadCommand#executeLocally() (CASSANDRA-14515)
 * Reverse order queries with range tombstones can cause data loss (CASSANDRA-14513)
 * Fix regression of lagging commitlog flush log message (CASSANDRA-14451)
 * Add Missing dependencies in pom-all (CASSANDRA-14422)
 * Cleanup StartupClusterConnectivityChecker and PING Verb (CASSANDRA-14447)
 * Fix deprecated repair error notifications from 3.x clusters to legacy JMX clients (CASSANDRA-13121)
 * Cassandra not starting when using enhanced startup scripts in windows (CASSANDRA-14418)
 * Fix progress stats and units in compactionstats (CASSANDRA-12244)
 * Better handle missing partition columns in system_schema.columns (CASSANDRA-14379)
 * Delay hints store excise by write timeout to avoid race with decommission (CASSANDRA-13740)
 * Deprecate background repair and probablistic read_repair_chance table options
   (CASSANDRA-13910)
 * Add missed CQL keywords to documentation (CASSANDRA-14359)
 * Fix unbounded validation compactions on repair / revert CASSANDRA-13797 (CASSANDRA-14332)
 * Avoid deadlock when running nodetool refresh before node is fully up (CASSANDRA-14310)
 * Handle all exceptions when opening sstables (CASSANDRA-14202)
 * Handle incompletely written hint descriptors during startup (CASSANDRA-14080)
 * Handle repeat open bound from SRP in read repair (CASSANDRA-14330)
 * Respect max hint window when hinting for LWT (CASSANDRA-14215)
 * Adding missing WriteType enum values to v3, v4, and v5 spec (CASSANDRA-13697)
 * Don't regenerate bloomfilter and summaries on startup (CASSANDRA-11163)
 * Fix NPE when performing comparison against a null frozen in LWT (CASSANDRA-14087)
 * Log when SSTables are deleted (CASSANDRA-14302)
 * Fix batch commitlog sync regression (CASSANDRA-14292)
 * Write to pending endpoint when view replica is also base replica (CASSANDRA-14251)
 * Chain commit log marker potential performance regression in batch commit mode (CASSANDRA-14194)
 * Fully utilise specified compaction threads (CASSANDRA-14210)
 * Pre-create deletion log records to finish compactions quicker (CASSANDRA-12763)
Merged from 2.2:
 * Fix bug that prevented compaction of SSTables after full repairs (CASSANDRA-14423)
 * Incorrect counting of pending messages in OutboundTcpConnection (CASSANDRA-11551)
 * Fix compaction failure caused by reading un-flushed data (CASSANDRA-12743)
 * Use Bounds instead of Range for sstables in anticompaction (CASSANDRA-14411)
 * Fix JSON queries with IN restrictions and ORDER BY clause (CASSANDRA-14286)
 * Backport circleci yaml (CASSANDRA-14240)
Merged from 2.1:
 * Check checksum before decompressing data (CASSANDRA-14284)
 * CVE-2017-5929 Security vulnerability in Logback warning in NEWS.txt (CASSANDRA-14183)


3.11.2
 * Fix ReadCommandTest (CASSANDRA-14234)
 * Remove trailing period from latency reports at keyspace level (CASSANDRA-14233)
 * Backport CASSANDRA-13080: Use new token allocation for non bootstrap case as well (CASSANDRA-14212)
 * Remove dependencies on JVM internal classes from JMXServerUtils (CASSANDRA-14173) 
 * Add DEFAULT, UNSET, MBEAN and MBEANS to `ReservedKeywords` (CASSANDRA-14205)
 * Add Unittest for schema migration fix (CASSANDRA-14140)
 * Print correct snitch info from nodetool describecluster (CASSANDRA-13528)
 * Close socket on error during connect on OutboundTcpConnection (CASSANDRA-9630)
 * Enable CDC unittest (CASSANDRA-14141)
 * Acquire read lock before accessing CompactionStrategyManager fields (CASSANDRA-14139)
 * Split CommitLogStressTest to avoid timeout (CASSANDRA-14143)
 * Avoid invalidating disk boundaries unnecessarily (CASSANDRA-14083)
 * Avoid exposing compaction strategy index externally (CASSANDRA-14082)
 * Prevent continuous schema exchange between 3.0 and 3.11 nodes (CASSANDRA-14109)
 * Fix imbalanced disks when replacing node with same address with JBOD (CASSANDRA-14084)
 * Reload compaction strategies when disk boundaries are invalidated (CASSANDRA-13948)
 * Remove OpenJDK log warning (CASSANDRA-13916)
 * Prevent compaction strategies from looping indefinitely (CASSANDRA-14079)
 * Cache disk boundaries (CASSANDRA-13215)
 * Add asm jar to build.xml for maven builds (CASSANDRA-11193)
 * Round buffer size to powers of 2 for the chunk cache (CASSANDRA-13897)
 * Update jackson JSON jars (CASSANDRA-13949)
 * Avoid locks when checking LCS fanout and if we should defrag (CASSANDRA-13930)
 * Correctly count range tombstones in traces and tombstone thresholds (CASSANDRA-8527)
Merged from 3.0:
 * Add MinGW uname check to start scripts (CASSANDRA-12840)
 * Use the correct digest file and reload sstable metadata in nodetool verify (CASSANDRA-14217)
 * Handle failure when mutating repaired status in Verifier (CASSANDRA-13933)
 * Set encoding for javadoc generation (CASSANDRA-14154)
 * Fix index target computation for dense composite tables with dropped compact storage (CASSANDRA-14104)
 * Improve commit log chain marker updating (CASSANDRA-14108)
 * Extra range tombstone bound creates double rows (CASSANDRA-14008)
 * Fix SStable ordering by max timestamp in SinglePartitionReadCommand (CASSANDRA-14010)
 * Accept role names containing forward-slash (CASSANDRA-14088)
 * Optimize CRC check chance probability calculations (CASSANDRA-14094)
 * Fix cleanup on keyspace with no replicas (CASSANDRA-13526)
 * Fix updating base table rows with TTL not removing view entries (CASSANDRA-14071)
 * Reduce garbage created by DynamicSnitch (CASSANDRA-14091)
 * More frequent commitlog chained markers (CASSANDRA-13987)
 * Fix serialized size of DataLimits (CASSANDRA-14057)
 * Add flag to allow dropping oversized read repair mutations (CASSANDRA-13975)
 * Fix SSTableLoader logger message (CASSANDRA-14003)
 * Fix repair race that caused gossip to block (CASSANDRA-13849)
 * Tracing interferes with digest requests when using RandomPartitioner (CASSANDRA-13964)
 * Add flag to disable materialized views, and warnings on creation (CASSANDRA-13959)
 * Don't let user drop or generally break tables in system_distributed (CASSANDRA-13813)
 * Provide a JMX call to sync schema with local storage (CASSANDRA-13954)
 * Mishandling of cells for removed/dropped columns when reading legacy files (CASSANDRA-13939)
 * Deserialise sstable metadata in nodetool verify (CASSANDRA-13922)
Merged from 2.2:
 * Fix the inspectJvmOptions startup check (CASSANDRA-14112)
 * Fix race that prevents submitting compaction for a table when executor is full (CASSANDRA-13801)
 * Rely on the JVM to handle OutOfMemoryErrors (CASSANDRA-13006)
 * Grab refs during scrub/index redistribution/cleanup (CASSANDRA-13873)
Merged from 2.1:
 * Protect against overflow of local expiration time (CASSANDRA-14092)
 * RPM package spec: fix permissions for installed jars and config files (CASSANDRA-14181)
 * More PEP8 compiance for cqlsh (CASSANDRA-14021)


3.11.1
 * Fix the computation of cdc_total_space_in_mb for exabyte filesystems (CASSANDRA-13808)
 * AbstractTokenTreeBuilder#serializedSize returns wrong value when there is a single leaf and overflow collisions (CASSANDRA-13869)
 * Add a compaction option to TWCS to ignore sstables overlapping checks (CASSANDRA-13418)
 * BTree.Builder memory leak (CASSANDRA-13754)
 * Revert CASSANDRA-10368 of supporting non-pk column filtering due to correctness (CASSANDRA-13798)
 * Add a skip read validation flag to cassandra-stress (CASSANDRA-13772)
 * Fix cassandra-stress hang issues when an error during cluster connection happens (CASSANDRA-12938)
 * Better bootstrap failure message when blocked by (potential) range movement (CASSANDRA-13744)
 * "ignore" option is ignored in sstableloader (CASSANDRA-13721)
 * Deadlock in AbstractCommitLogSegmentManager (CASSANDRA-13652)
 * Duplicate the buffer before passing it to analyser in SASI operation (CASSANDRA-13512)
 * Properly evict pstmts from prepared statements cache (CASSANDRA-13641)
Merged from 3.0:
 * Improve TRUNCATE performance (CASSANDRA-13909)
 * Implement short read protection on partition boundaries (CASSANDRA-13595)
 * Fix ISE thrown by UPI.Serializer.hasNext() for some SELECT queries (CASSANDRA-13911)
 * Filter header only commit logs before recovery (CASSANDRA-13918)
 * AssertionError prepending to a list (CASSANDRA-13149)
 * Fix support for SuperColumn tables (CASSANDRA-12373)
 * Handle limit correctly on tables with strict liveness (CASSANDRA-13883)
 * Fix missing original update in TriggerExecutor (CASSANDRA-13894)
 * Remove non-rpc-ready nodes from counter leader candidates (CASSANDRA-13043)
 * Improve short read protection performance (CASSANDRA-13794)
 * Fix sstable reader to support range-tombstone-marker for multi-slices (CASSANDRA-13787)
 * Fix short read protection for tables with no clustering columns (CASSANDRA-13880)
 * Make isBuilt volatile in PartitionUpdate (CASSANDRA-13619)
 * Prevent integer overflow of timestamps in CellTest and RowsTest (CASSANDRA-13866)
 * Fix counter application order in short read protection (CASSANDRA-12872)
 * Don't block RepairJob execution on validation futures (CASSANDRA-13797)
 * Wait for all management tasks to complete before shutting down CLSM (CASSANDRA-13123)
 * INSERT statement fails when Tuple type is used as clustering column with default DESC order (CASSANDRA-13717)
 * Fix pending view mutations handling and cleanup batchlog when there are local and remote paired mutations (CASSANDRA-13069)
 * Improve config validation and documentation on overflow and NPE (CASSANDRA-13622)
 * Range deletes in a CAS batch are ignored (CASSANDRA-13655)
 * Avoid assertion error when IndexSummary > 2G (CASSANDRA-12014)
 * Change repair midpoint logging for tiny ranges (CASSANDRA-13603)
 * Better handle corrupt final commitlog segment (CASSANDRA-11995)
 * StreamingHistogram is not thread safe (CASSANDRA-13756)
 * Fix MV timestamp issues (CASSANDRA-11500)
 * Better tolerate improperly formatted bcrypt hashes (CASSANDRA-13626)
 * Fix race condition in read command serialization (CASSANDRA-13363)
 * Fix AssertionError in short read protection (CASSANDRA-13747)
 * Don't skip corrupted sstables on startup (CASSANDRA-13620)
 * Fix the merging of cells with different user type versions (CASSANDRA-13776)
 * Copy session properties on cqlsh.py do_login (CASSANDRA-13640)
 * Potential AssertionError during ReadRepair of range tombstone and partition deletions (CASSANDRA-13719)
 * Don't let stress write warmup data if n=0 (CASSANDRA-13773)
 * Gossip thread slows down when using batch commit log (CASSANDRA-12966)
 * Randomize batchlog endpoint selection with only 1 or 2 racks (CASSANDRA-12884)
 * Fix digest calculation for counter cells (CASSANDRA-13750)
 * Fix ColumnDefinition.cellValueType() for non-frozen collection and change SSTabledump to use type.toJSONString() (CASSANDRA-13573)
 * Skip materialized view addition if the base table doesn't exist (CASSANDRA-13737)
 * Drop table should remove corresponding entries in dropped_columns table (CASSANDRA-13730)
 * Log warn message until legacy auth tables have been migrated (CASSANDRA-13371)
 * Fix incorrect [2.1 <- 3.0] serialization of counter cells created in 2.0 (CASSANDRA-13691)
 * Fix invalid writetime for null cells (CASSANDRA-13711)
 * Fix ALTER TABLE statement to atomically propagate changes to the table and its MVs (CASSANDRA-12952)
 * Fixed ambiguous output of nodetool tablestats command (CASSANDRA-13722)
 * Fix Digest mismatch Exception if hints file has UnknownColumnFamily (CASSANDRA-13696)
 * Purge tombstones created by expired cells (CASSANDRA-13643)
 * Make concat work with iterators that have different subsets of columns (CASSANDRA-13482)
 * Set test.runners based on cores and memory size (CASSANDRA-13078)
 * Allow different NUMACTL_ARGS to be passed in (CASSANDRA-13557)
 * Allow native function calls in CQLSSTableWriter (CASSANDRA-12606)
 * Fix secondary index queries on COMPACT tables (CASSANDRA-13627)
 * Nodetool listsnapshots output is missing a newline, if there are no snapshots (CASSANDRA-13568)
 * sstabledump reports incorrect usage for argument order (CASSANDRA-13532)
Merged from 2.2:
 * Safely handle empty buffers when outputting to JSON (CASSANDRA-13868)
 * Copy session properties on cqlsh.py do_login (CASSANDRA-13847)
 * Fix load over calculated issue in IndexSummaryRedistribution (CASSANDRA-13738)
 * Fix compaction and flush exception not captured (CASSANDRA-13833)
 * Uncaught exceptions in Netty pipeline (CASSANDRA-13649)
 * Prevent integer overflow on exabyte filesystems (CASSANDRA-13067)
 * Fix queries with LIMIT and filtering on clustering columns (CASSANDRA-11223)
 * Fix potential NPE when resume bootstrap fails (CASSANDRA-13272)
 * Fix toJSONString for the UDT, tuple and collection types (CASSANDRA-13592)
 * Fix nested Tuples/UDTs validation (CASSANDRA-13646)
Merged from 2.1:
 * Clone HeartBeatState when building gossip messages. Make its generation/version volatile (CASSANDRA-13700)


3.11.0
 * Allow native function calls in CQLSSTableWriter (CASSANDRA-12606)
 * Replace string comparison with regex/number checks in MessagingService test (CASSANDRA-13216)
 * Fix formatting of duration columns in CQLSH (CASSANDRA-13549)
 * Fix the problem with duplicated rows when using paging with SASI (CASSANDRA-13302)
 * Allow CONTAINS statements filtering on the partition key and it’s parts (CASSANDRA-13275)
 * Fall back to even ranges calculation in clusters with vnodes when tokens are distributed unevenly (CASSANDRA-13229)
 * Fix duration type validation to prevent overflow (CASSANDRA-13218)
 * Forbid unsupported creation of SASI indexes over partition key columns (CASSANDRA-13228)
 * Reject multiple values for a key in CQL grammar. (CASSANDRA-13369)
 * UDA fails without input rows (CASSANDRA-13399)
 * Fix compaction-stress by using daemonInitialization (CASSANDRA-13188)
 * V5 protocol flags decoding broken (CASSANDRA-13443)
 * Use write lock not read lock for removing sstables from compaction strategies. (CASSANDRA-13422)
 * Use corePoolSize equal to maxPoolSize in JMXEnabledThreadPoolExecutors (CASSANDRA-13329)
 * Avoid rebuilding SASI indexes containing no values (CASSANDRA-12962)
 * Add charset to Analyser input stream (CASSANDRA-13151)
 * Fix testLimitSSTables flake caused by concurrent flush (CASSANDRA-12820)
 * cdc column addition strikes again (CASSANDRA-13382)
 * Fix static column indexes (CASSANDRA-13277)
 * DataOutputBuffer.asNewBuffer broken (CASSANDRA-13298)
 * unittest CipherFactoryTest failed on MacOS (CASSANDRA-13370)
 * Forbid SELECT restrictions and CREATE INDEX over non-frozen UDT columns (CASSANDRA-13247)
 * Default logging we ship will incorrectly print "?:?" for "%F:%L" pattern (CASSANDRA-13317)
 * Possible AssertionError in UnfilteredRowIteratorWithLowerBound (CASSANDRA-13366)
 * Support unaligned memory access for AArch64 (CASSANDRA-13326)
 * Improve SASI range iterator efficiency on intersection with an empty range (CASSANDRA-12915).
 * Fix equality comparisons of columns using the duration type (CASSANDRA-13174)
 * Obfuscate password in stress-graphs (CASSANDRA-12233)
 * Move to FastThreadLocalThread and FastThreadLocal (CASSANDRA-13034)
 * nodetool stopdaemon errors out (CASSANDRA-13030)
 * Tables in system_distributed should not use gcgs of 0 (CASSANDRA-12954)
 * Fix primary index calculation for SASI (CASSANDRA-12910)
 * More fixes to the TokenAllocator (CASSANDRA-12990)
 * NoReplicationTokenAllocator should work with zero replication factor (CASSANDRA-12983)
 * Address message coalescing regression (CASSANDRA-12676)
 * Delete illegal character from StandardTokenizerImpl.jflex (CASSANDRA-13417)
 * Fix cqlsh automatic protocol downgrade regression (CASSANDRA-13307)
 * Tracing payload not passed from QueryMessage to tracing session (CASSANDRA-12835)
Merged from 3.0:
 * Ensure int overflow doesn't occur when calculating large partition warning size (CASSANDRA-13172)
 * Ensure consistent view of partition columns between coordinator and replica in ColumnFilter (CASSANDRA-13004)
 * Failed unregistering mbean during drop keyspace (CASSANDRA-13346)
 * nodetool scrub/cleanup/upgradesstables exit code is wrong (CASSANDRA-13542)
 * Fix the reported number of sstable data files accessed per read (CASSANDRA-13120)
 * Fix schema digest mismatch during rolling upgrades from versions before 3.0.12 (CASSANDRA-13559)
 * Upgrade JNA version to 4.4.0 (CASSANDRA-13072)
 * Interned ColumnIdentifiers should use minimal ByteBuffers (CASSANDRA-13533)
 * ReverseIndexedReader may drop rows during 2.1 to 3.0 upgrade (CASSANDRA-13525)
 * Fix repair process violating start/end token limits for small ranges (CASSANDRA-13052)
 * Add storage port options to sstableloader (CASSANDRA-13518)
 * Properly handle quoted index names in cqlsh DESCRIBE output (CASSANDRA-12847)
 * Avoid reading static row twice from old format sstables (CASSANDRA-13236)
 * Fix NPE in StorageService.excise() (CASSANDRA-13163)
 * Expire OutboundTcpConnection messages by a single Thread (CASSANDRA-13265)
 * Fail repair if insufficient responses received (CASSANDRA-13397)
 * Fix SSTableLoader fail when the loaded table contains dropped columns (CASSANDRA-13276)
 * Avoid name clashes in CassandraIndexTest (CASSANDRA-13427)
 * Handling partially written hint files (CASSANDRA-12728)
 * Interrupt replaying hints on decommission (CASSANDRA-13308)
 * Handling partially written hint files (CASSANDRA-12728)
 * Fix NPE issue in StorageService (CASSANDRA-13060)
 * Make reading of range tombstones more reliable (CASSANDRA-12811)
 * Fix startup problems due to schema tables not completely flushed (CASSANDRA-12213)
 * Fix view builder bug that can filter out data on restart (CASSANDRA-13405)
 * Fix 2i page size calculation when there are no regular columns (CASSANDRA-13400)
 * Fix the conversion of 2.X expired rows without regular column data (CASSANDRA-13395)
 * Fix hint delivery when using ext+internal IPs with prefer_local enabled (CASSANDRA-13020)
 * Fix possible NPE on upgrade to 3.0/3.X in case of IO errors (CASSANDRA-13389)
 * Legacy deserializer can create empty range tombstones (CASSANDRA-13341)
 * Legacy caching options can prevent 3.0 upgrade (CASSANDRA-13384)
 * Use the Kernel32 library to retrieve the PID on Windows and fix startup checks (CASSANDRA-13333)
 * Fix code to not exchange schema across major versions (CASSANDRA-13274)
 * Dropping column results in "corrupt" SSTable (CASSANDRA-13337)
 * Bugs handling range tombstones in the sstable iterators (CASSANDRA-13340)
 * Fix CONTAINS filtering for null collections (CASSANDRA-13246)
 * Applying: Use a unique metric reservoir per test run when using Cassandra-wide metrics residing in MBeans (CASSANDRA-13216)
 * Propagate row deletions in 2i tables on upgrade (CASSANDRA-13320)
 * Slice.isEmpty() returns false for some empty slices (CASSANDRA-13305)
 * Add formatted row output to assertEmpty in CQL Tester (CASSANDRA-13238)
 * Prevent data loss on upgrade 2.1 - 3.0 by adding component separator to LogRecord absolute path (CASSANDRA-13294)
 * Improve testing on macOS by eliminating sigar logging (CASSANDRA-13233)
 * Cqlsh copy-from should error out when csv contains invalid data for collections (CASSANDRA-13071)
 * Fix "multiple versions of ant detected..." when running ant test (CASSANDRA-13232)
 * Coalescing strategy sleeps too much (CASSANDRA-13090)
 * Faster StreamingHistogram (CASSANDRA-13038)
 * Legacy deserializer can create unexpected boundary range tombstones (CASSANDRA-13237)
 * Remove unnecessary assertion from AntiCompactionTest (CASSANDRA-13070)
 * Fix cqlsh COPY for dates before 1900 (CASSANDRA-13185)
 * Use keyspace replication settings on system.size_estimates table (CASSANDRA-9639)
 * Add vm.max_map_count StartupCheck (CASSANDRA-13008)
 * Hint related logging should include the IP address of the destination in addition to
   host ID (CASSANDRA-13205)
 * Reloading logback.xml does not work (CASSANDRA-13173)
 * Lightweight transactions temporarily fail after upgrade from 2.1 to 3.0 (CASSANDRA-13109)
 * Duplicate rows after upgrading from 2.1.16 to 3.0.10/3.9 (CASSANDRA-13125)
 * Fix UPDATE queries with empty IN restrictions (CASSANDRA-13152)
 * Fix handling of partition with partition-level deletion plus
   live rows in sstabledump (CASSANDRA-13177)
 * Provide user workaround when system_schema.columns does not contain entries
   for a table that's in system_schema.tables (CASSANDRA-13180)
 * Nodetool upgradesstables/scrub/compact ignores system tables (CASSANDRA-13410)
 * Fix schema version calculation for rolling upgrades (CASSANDRA-13441)
Merged from 2.2:
 * Nodes started with join_ring=False should be able to serve requests when authentication is enabled (CASSANDRA-11381)
 * cqlsh COPY FROM: increment error count only for failures, not for attempts (CASSANDRA-13209)
 * Avoid starting gossiper in RemoveTest (CASSANDRA-13407)
 * Fix weightedSize() for row-cache reported by JMX and NodeTool (CASSANDRA-13393)
 * Fix JVM metric names (CASSANDRA-13103)
 * Honor truststore-password parameter in cassandra-stress (CASSANDRA-12773)
 * Discard in-flight shadow round responses (CASSANDRA-12653)
 * Don't anti-compact repaired data to avoid inconsistencies (CASSANDRA-13153)
 * Wrong logger name in AnticompactionTask (CASSANDRA-13343)
 * Commitlog replay may fail if last mutation is within 4 bytes of end of segment (CASSANDRA-13282)
 * Fix queries updating multiple time the same list (CASSANDRA-13130)
 * Fix GRANT/REVOKE when keyspace isn't specified (CASSANDRA-13053)
 * Fix flaky LongLeveledCompactionStrategyTest (CASSANDRA-12202)
 * Fix failing COPY TO STDOUT (CASSANDRA-12497)
 * Fix ColumnCounter::countAll behaviour for reverse queries (CASSANDRA-13222)
 * Exceptions encountered calling getSeeds() breaks OTC thread (CASSANDRA-13018)
 * Fix negative mean latency metric (CASSANDRA-12876)
 * Use only one file pointer when creating commitlog segments (CASSANDRA-12539)
Merged from 2.1:
 * Fix 2ndary index queries on partition keys for tables with static columns (CASSANDRA-13147)
 * Fix ParseError unhashable type list in cqlsh copy from (CASSANDRA-13364)
 * Remove unused repositories (CASSANDRA-13278)
 * Log stacktrace of uncaught exceptions (CASSANDRA-13108)
 * Use portable stderr for java error in startup (CASSANDRA-13211)
 * Fix Thread Leak in OutboundTcpConnection (CASSANDRA-13204)
 * Coalescing strategy can enter infinite loop (CASSANDRA-13159)


3.10
 * Fix secondary index queries regression (CASSANDRA-13013)
 * Add duration type to the protocol V5 (CASSANDRA-12850)
 * Fix duration type validation (CASSANDRA-13143)
 * Fix flaky GcCompactionTest (CASSANDRA-12664)
 * Fix TestHintedHandoff.hintedhandoff_decom_test (CASSANDRA-13058)
 * Fixed query monitoring for range queries (CASSANDRA-13050)
 * Remove outboundBindAny configuration property (CASSANDRA-12673)
 * Use correct bounds for all-data range when filtering (CASSANDRA-12666)
 * Remove timing window in test case (CASSANDRA-12875)
 * Resolve unit testing without JCE security libraries installed (CASSANDRA-12945)
 * Fix inconsistencies in cassandra-stress load balancing policy (CASSANDRA-12919)
 * Fix validation of non-frozen UDT cells (CASSANDRA-12916)
 * Don't shut down socket input/output on StreamSession (CASSANDRA-12903)
 * Fix Murmur3PartitionerTest (CASSANDRA-12858)
 * Move cqlsh syntax rules into separate module and allow easier customization (CASSANDRA-12897)
 * Fix CommitLogSegmentManagerTest (CASSANDRA-12283)
 * Fix cassandra-stress truncate option (CASSANDRA-12695)
 * Fix crossNode value when receiving messages (CASSANDRA-12791)
 * Don't load MX4J beans twice (CASSANDRA-12869)
 * Extend native protocol request flags, add versions to SUPPORTED, and introduce ProtocolVersion enum (CASSANDRA-12838)
 * Set JOINING mode when running pre-join tasks (CASSANDRA-12836)
 * remove net.mintern.primitive library due to license issue (CASSANDRA-12845)
 * Properly format IPv6 addresses when logging JMX service URL (CASSANDRA-12454)
 * Optimize the vnode allocation for single replica per DC (CASSANDRA-12777)
 * Use non-token restrictions for bounds when token restrictions are overridden (CASSANDRA-12419)
 * Fix CQLSH auto completion for PER PARTITION LIMIT (CASSANDRA-12803)
 * Use different build directories for Eclipse and Ant (CASSANDRA-12466)
 * Avoid potential AttributeError in cqlsh due to no table metadata (CASSANDRA-12815)
 * Fix RandomReplicationAwareTokenAllocatorTest.testExistingCluster (CASSANDRA-12812)
 * Upgrade commons-codec to 1.9 (CASSANDRA-12790)
 * Make the fanout size for LeveledCompactionStrategy to be configurable (CASSANDRA-11550)
 * Add duration data type (CASSANDRA-11873)
 * Fix timeout in ReplicationAwareTokenAllocatorTest (CASSANDRA-12784)
 * Improve sum aggregate functions (CASSANDRA-12417)
 * Make cassandra.yaml docs for batch_size_*_threshold_in_kb reflect changes in CASSANDRA-10876 (CASSANDRA-12761)
 * cqlsh fails to format collections when using aliases (CASSANDRA-11534)
 * Check for hash conflicts in prepared statements (CASSANDRA-12733)
 * Exit query parsing upon first error (CASSANDRA-12598)
 * Fix cassandra-stress to use single seed in UUID generation (CASSANDRA-12729)
 * CQLSSTableWriter does not allow Update statement (CASSANDRA-12450)
 * Config class uses boxed types but DD exposes primitive types (CASSANDRA-12199)
 * Add pre- and post-shutdown hooks to Storage Service (CASSANDRA-12461)
 * Add hint delivery metrics (CASSANDRA-12693)
 * Remove IndexInfo cache from FileIndexInfoRetriever (CASSANDRA-12731)
 * ColumnIndex does not reuse buffer (CASSANDRA-12502)
 * cdc column addition still breaks schema migration tasks (CASSANDRA-12697)
 * Upgrade metrics-reporter dependencies (CASSANDRA-12089)
 * Tune compaction thread count via nodetool (CASSANDRA-12248)
 * Add +=/-= shortcut syntax for update queries (CASSANDRA-12232)
 * Include repair session IDs in repair start message (CASSANDRA-12532)
 * Add a blocking task to Index, run before joining the ring (CASSANDRA-12039)
 * Fix NPE when using CQLSSTableWriter (CASSANDRA-12667)
 * Support optional backpressure strategies at the coordinator (CASSANDRA-9318)
 * Make randompartitioner work with new vnode allocation (CASSANDRA-12647)
 * Fix cassandra-stress graphing (CASSANDRA-12237)
 * Allow filtering on partition key columns for queries without secondary indexes (CASSANDRA-11031)
 * Fix Cassandra Stress reporting thread model and precision (CASSANDRA-12585)
 * Add JMH benchmarks.jar (CASSANDRA-12586)
 * Cleanup uses of AlterTableStatementColumn (CASSANDRA-12567)
 * Add keep-alive to streaming (CASSANDRA-11841)
 * Tracing payload is passed through newSession(..) (CASSANDRA-11706)
 * avoid deleting non existing sstable files and improve related log messages (CASSANDRA-12261)
 * json/yaml output format for nodetool compactionhistory (CASSANDRA-12486)
 * Retry all internode messages once after a connection is
   closed and reopened (CASSANDRA-12192)
 * Add support to rebuild from targeted replica (CASSANDRA-9875)
 * Add sequence distribution type to cassandra stress (CASSANDRA-12490)
 * "SELECT * FROM foo LIMIT ;" does not error out (CASSANDRA-12154)
 * Define executeLocally() at the ReadQuery Level (CASSANDRA-12474)
 * Extend read/write failure messages with a map of replica addresses
   to error codes in the v5 native protocol (CASSANDRA-12311)
 * Fix rebuild of SASI indexes with existing index files (CASSANDRA-12374)
 * Let DatabaseDescriptor not implicitly startup services (CASSANDRA-9054, 12550)
 * Fix clustering indexes in presence of static columns in SASI (CASSANDRA-12378)
 * Fix queries on columns with reversed type on SASI indexes (CASSANDRA-12223)
 * Added slow query log (CASSANDRA-12403)
 * Count full coordinated request against timeout (CASSANDRA-12256)
 * Allow TTL with null value on insert and update (CASSANDRA-12216)
 * Make decommission operation resumable (CASSANDRA-12008)
 * Add support to one-way targeted repair (CASSANDRA-9876)
 * Remove clientutil jar (CASSANDRA-11635)
 * Fix compaction throughput throttle (CASSANDRA-12366, CASSANDRA-12717)
 * Delay releasing Memtable memory on flush until PostFlush has finished running (CASSANDRA-12358)
 * Cassandra stress should dump all setting on startup (CASSANDRA-11914)
 * Make it possible to compact a given token range (CASSANDRA-10643)
 * Allow updating DynamicEndpointSnitch properties via JMX (CASSANDRA-12179)
 * Collect metrics on queries by consistency level (CASSANDRA-7384)
 * Add support for GROUP BY to SELECT statement (CASSANDRA-10707)
 * Deprecate memtable_cleanup_threshold and update default for memtable_flush_writers (CASSANDRA-12228)
 * Upgrade to OHC 0.4.4 (CASSANDRA-12133)
 * Add version command to cassandra-stress (CASSANDRA-12258)
 * Create compaction-stress tool (CASSANDRA-11844)
 * Garbage-collecting compaction operation and schema option (CASSANDRA-7019)
 * Add beta protocol flag for v5 native protocol (CASSANDRA-12142)
 * Support filtering on non-PRIMARY KEY columns in the CREATE
   MATERIALIZED VIEW statement's WHERE clause (CASSANDRA-10368)
 * Unify STDOUT and SYSTEMLOG logback format (CASSANDRA-12004)
 * COPY FROM should raise error for non-existing input files (CASSANDRA-12174)
 * Faster write path (CASSANDRA-12269)
 * Option to leave omitted columns in INSERT JSON unset (CASSANDRA-11424)
 * Support json/yaml output in nodetool tpstats (CASSANDRA-12035)
 * Expose metrics for successful/failed authentication attempts (CASSANDRA-10635)
 * Prepend snapshot name with "truncated" or "dropped" when a snapshot
   is taken before truncating or dropping a table (CASSANDRA-12178)
 * Optimize RestrictionSet (CASSANDRA-12153)
 * cqlsh does not automatically downgrade CQL version (CASSANDRA-12150)
 * Omit (de)serialization of state variable in UDAs (CASSANDRA-9613)
 * Create a system table to expose prepared statements (CASSANDRA-8831)
 * Reuse DataOutputBuffer from ColumnIndex (CASSANDRA-11970)
 * Remove DatabaseDescriptor dependency from SegmentedFile (CASSANDRA-11580)
 * Add supplied username to authentication error messages (CASSANDRA-12076)
 * Remove pre-startup check for open JMX port (CASSANDRA-12074)
 * Remove compaction Severity from DynamicEndpointSnitch (CASSANDRA-11738)
 * Restore resumable hints delivery (CASSANDRA-11960)
 * Properly report LWT contention (CASSANDRA-12626)
Merged from 3.0:
 * Dump threads when unit tests time out (CASSANDRA-13117)
 * Better error when modifying function permissions without explicit keyspace (CASSANDRA-12925)
 * Indexer is not correctly invoked when building indexes over sstables (CASSANDRA-13075)
 * Read repair is not blocking repair to finish in foreground repair (CASSANDRA-13115)
 * Stress daemon help is incorrect(CASSANDRA-12563)
 * Remove ALTER TYPE support (CASSANDRA-12443)
 * Fix assertion for certain legacy range tombstone pattern (CASSANDRA-12203)
 * Replace empty strings with null values if they cannot be converted (CASSANDRA-12794)
 * Fix deserialization of 2.x DeletedCells (CASSANDRA-12620)
 * Add parent repair session id to anticompaction log message (CASSANDRA-12186)
 * Improve contention handling on failure to acquire MV lock for streaming and hints (CASSANDRA-12905)
 * Fix DELETE and UPDATE queries with empty IN restrictions (CASSANDRA-12829)
 * Mark MVs as built after successful bootstrap (CASSANDRA-12984)
 * Estimated TS drop-time histogram updated with Cell.NO_DELETION_TIME (CASSANDRA-13040)
 * Nodetool compactionstats fails with NullPointerException (CASSANDRA-13021)
 * Thread local pools never cleaned up (CASSANDRA-13033)
 * Set RPC_READY to false when draining or if a node is marked as shutdown (CASSANDRA-12781)
 * CQL often queries static columns unnecessarily (CASSANDRA-12768)
 * Make sure sstables only get committed when it's safe to discard commit log records (CASSANDRA-12956)
 * Reject default_time_to_live option when creating or altering MVs (CASSANDRA-12868)
 * Nodetool should use a more sane max heap size (CASSANDRA-12739)
 * LocalToken ensures token values are cloned on heap (CASSANDRA-12651)
 * AnticompactionRequestSerializer serializedSize is incorrect (CASSANDRA-12934)
 * Prevent reloading of logback.xml from UDF sandbox (CASSANDRA-12535)
 * Reenable HeapPool (CASSANDRA-12900)
 * Disallow offheap_buffers memtable allocation (CASSANDRA-11039)
 * Fix CommitLogSegmentManagerTest (CASSANDRA-12283)
 * Pass root cause to CorruptBlockException when uncompression failed (CASSANDRA-12889)
 * Batch with multiple conditional updates for the same partition causes AssertionError (CASSANDRA-12867)
 * Make AbstractReplicationStrategy extendable from outside its package (CASSANDRA-12788)
 * Don't tell users to turn off consistent rangemovements during rebuild. (CASSANDRA-12296)
 * Fix CommitLogTest.testDeleteIfNotDirty (CASSANDRA-12854)
 * Avoid deadlock due to MV lock contention (CASSANDRA-12689)
 * Fix for KeyCacheCqlTest flakiness (CASSANDRA-12801)
 * Include SSTable filename in compacting large row message (CASSANDRA-12384)
 * Fix potential socket leak (CASSANDRA-12329, CASSANDRA-12330)
 * Fix ViewTest.testCompaction (CASSANDRA-12789)
 * Improve avg aggregate functions (CASSANDRA-12417)
 * Preserve quoted reserved keyword column names in MV creation (CASSANDRA-11803)
 * nodetool stopdaemon errors out (CASSANDRA-12646)
 * Split materialized view mutations on build to prevent OOM (CASSANDRA-12268)
 * mx4j does not work in 3.0.8 (CASSANDRA-12274)
 * Abort cqlsh copy-from in case of no answer after prolonged period of time (CASSANDRA-12740)
 * Avoid sstable corrupt exception due to dropped static column (CASSANDRA-12582)
 * Make stress use client mode to avoid checking commit log size on startup (CASSANDRA-12478)
 * Fix exceptions with new vnode allocation (CASSANDRA-12715)
 * Unify drain and shutdown processes (CASSANDRA-12509)
 * Fix NPE in ComponentOfSlice.isEQ() (CASSANDRA-12706)
 * Fix failure in LogTransactionTest (CASSANDRA-12632)
 * Fix potentially incomplete non-frozen UDT values when querying with the
   full primary key specified (CASSANDRA-12605)
 * Make sure repaired tombstones are dropped when only_purge_repaired_tombstones is enabled (CASSANDRA-12703)
 * Skip writing MV mutations to commitlog on mutation.applyUnsafe() (CASSANDRA-11670)
 * Establish consistent distinction between non-existing partition and NULL value for LWTs on static columns (CASSANDRA-12060)
 * Extend ColumnIdentifier.internedInstances key to include the type that generated the byte buffer (CASSANDRA-12516)
 * Handle composite prefixes with final EOC=0 as in 2.x and refactor LegacyLayout.decodeBound (CASSANDRA-12423)
 * select_distinct_with_deletions_test failing on non-vnode environments (CASSANDRA-11126)
 * Stack Overflow returned to queries while upgrading (CASSANDRA-12527)
 * Fix legacy regex for temporary files from 2.2 (CASSANDRA-12565)
 * Add option to state current gc_grace_seconds to tools/bin/sstablemetadata (CASSANDRA-12208)
 * Fix file system race condition that may cause LogAwareFileLister to fail to classify files (CASSANDRA-11889)
 * Fix file handle leaks due to simultaneous compaction/repair and
   listing snapshots, calculating snapshot sizes, or making schema
   changes (CASSANDRA-11594)
 * Fix nodetool repair exits with 0 for some errors (CASSANDRA-12508)
 * Do not shut down BatchlogManager twice during drain (CASSANDRA-12504)
 * Disk failure policy should not be invoked on out of space (CASSANDRA-12385)
 * Calculate last compacted key on startup (CASSANDRA-6216)
 * Add schema to snapshot manifest, add USING TIMESTAMP clause to ALTER TABLE statements (CASSANDRA-7190)
 * If CF has no clustering columns, any row cache is full partition cache (CASSANDRA-12499)
 * Correct log message for statistics of offheap memtable flush (CASSANDRA-12776)
 * Explicitly set locale for string validation (CASSANDRA-12541,CASSANDRA-12542,CASSANDRA-12543,CASSANDRA-12545)
Merged from 2.2:
 * Fix speculative retry bugs (CASSANDRA-13009)
 * Fix handling of nulls and unsets in IN conditions (CASSANDRA-12981)
 * Fix race causing infinite loop if Thrift server is stopped before it starts listening (CASSANDRA-12856)
 * CompactionTasks now correctly drops sstables out of compaction when not enough disk space is available (CASSANDRA-12979)
 * Remove support for non-JavaScript UDFs (CASSANDRA-12883)
 * Fix DynamicEndpointSnitch noop in multi-datacenter situations (CASSANDRA-13074)
 * cqlsh copy-from: encode column names to avoid primary key parsing errors (CASSANDRA-12909)
 * Temporarily fix bug that creates commit log when running offline tools (CASSANDRA-8616)
 * Reduce granuality of OpOrder.Group during index build (CASSANDRA-12796)
 * Test bind parameters and unset parameters in InsertUpdateIfConditionTest (CASSANDRA-12980)
 * Use saved tokens when setting local tokens on StorageService.joinRing (CASSANDRA-12935)
 * cqlsh: fix DESC TYPES errors (CASSANDRA-12914)
 * Fix leak on skipped SSTables in sstableupgrade (CASSANDRA-12899)
 * Avoid blocking gossip during pending range calculation (CASSANDRA-12281)
 * Fix purgeability of tombstones with max timestamp (CASSANDRA-12792)
 * Fail repair if participant dies during sync or anticompaction (CASSANDRA-12901)
 * cqlsh COPY: unprotected pk values before converting them if not using prepared statements (CASSANDRA-12863)
 * Fix Util.spinAssertEquals (CASSANDRA-12283)
 * Fix potential NPE for compactionstats (CASSANDRA-12462)
 * Prepare legacy authenticate statement if credentials table initialised after node startup (CASSANDRA-12813)
 * Change cassandra.wait_for_tracing_events_timeout_secs default to 0 (CASSANDRA-12754)
 * Clean up permissions when a UDA is dropped (CASSANDRA-12720)
 * Limit colUpdateTimeDelta histogram updates to reasonable deltas (CASSANDRA-11117)
 * Fix leak errors and execution rejected exceptions when draining (CASSANDRA-12457)
 * Fix merkle tree depth calculation (CASSANDRA-12580)
 * Make Collections deserialization more robust (CASSANDRA-12618)
 * Better handle invalid system roles table (CASSANDRA-12700)
 * Fix exceptions when enabling gossip on nodes that haven't joined the ring (CASSANDRA-12253)
 * Fix authentication problem when invoking cqlsh copy from a SOURCE command (CASSANDRA-12642)
 * Decrement pending range calculator jobs counter in finally block
 * cqlshlib tests: increase default execute timeout (CASSANDRA-12481)
 * Forward writes to replacement node when replace_address != broadcast_address (CASSANDRA-8523)
 * Fail repair on non-existing table (CASSANDRA-12279)
 * Enable repair -pr and -local together (fix regression of CASSANDRA-7450) (CASSANDRA-12522)
 * Split consistent range movement flag correction (CASSANDRA-12786)
Merged from 2.1:
 * Upgrade netty version to fix memory leak with client encryption (CASSANDRA-13114)
 * cqlsh copy-from: sort user type fields in csv (CASSANDRA-12959)
 * Don't skip sstables based on maxLocalDeletionTime (CASSANDRA-12765)


3.8, 3.9
 * Fix value skipping with counter columns (CASSANDRA-11726)
 * Fix nodetool tablestats miss SSTable count (CASSANDRA-12205)
 * Fixed flacky SSTablesIteratedTest (CASSANDRA-12282)
 * Fixed flacky SSTableRewriterTest: check file counts before calling validateCFS (CASSANDRA-12348)
 * cqlsh: Fix handling of $$-escaped strings (CASSANDRA-12189)
 * Fix SSL JMX requiring truststore containing server cert (CASSANDRA-12109)
 * RTE from new CDC column breaks in flight queries (CASSANDRA-12236)
 * Fix hdr logging for single operation workloads (CASSANDRA-12145)
 * Fix SASI PREFIX search in CONTAINS mode with partial terms (CASSANDRA-12073)
 * Increase size of flushExecutor thread pool (CASSANDRA-12071)
 * Partial revert of CASSANDRA-11971, cannot recycle buffer in SP.sendMessagesToNonlocalDC (CASSANDRA-11950)
 * Upgrade netty to 4.0.39 (CASSANDRA-12032, CASSANDRA-12034)
 * Improve details in compaction log message (CASSANDRA-12080)
 * Allow unset values in CQLSSTableWriter (CASSANDRA-11911)
 * Chunk cache to request compressor-compatible buffers if pool space is exhausted (CASSANDRA-11993)
 * Remove DatabaseDescriptor dependencies from SequentialWriter (CASSANDRA-11579)
 * Move skip_stop_words filter before stemming (CASSANDRA-12078)
 * Support seek() in EncryptedFileSegmentInputStream (CASSANDRA-11957)
 * SSTable tools mishandling LocalPartitioner (CASSANDRA-12002)
 * When SEPWorker assigned work, set thread name to match pool (CASSANDRA-11966)
 * Add cross-DC latency metrics (CASSANDRA-11569)
 * Allow terms in selection clause (CASSANDRA-10783)
 * Add bind variables to trace (CASSANDRA-11719)
 * Switch counter shards' clock to timestamps (CASSANDRA-9811)
 * Introduce HdrHistogram and response/service/wait separation to stress tool (CASSANDRA-11853)
 * entry-weighers in QueryProcessor should respect partitionKeyBindIndexes field (CASSANDRA-11718)
 * Support older ant versions (CASSANDRA-11807)
 * Estimate compressed on disk size when deciding if sstable size limit reached (CASSANDRA-11623)
 * cassandra-stress profiles should support case sensitive schemas (CASSANDRA-11546)
 * Remove DatabaseDescriptor dependency from FileUtils (CASSANDRA-11578)
 * Faster streaming (CASSANDRA-9766)
 * Add prepared query parameter to trace for "Execute CQL3 prepared query" session (CASSANDRA-11425)
 * Add repaired percentage metric (CASSANDRA-11503)
 * Add Change-Data-Capture (CASSANDRA-8844)
Merged from 3.0:
 * Fix paging for 2.x to 3.x upgrades (CASSANDRA-11195)
 * Fix clean interval not sent to commit log for empty memtable flush (CASSANDRA-12436)
 * Fix potential resource leak in RMIServerSocketFactoryImpl (CASSANDRA-12331)
 * Make sure compaction stats are updated when compaction is interrupted (CASSANDRA-12100)
 * Change commitlog and sstables to track dirty and clean intervals (CASSANDRA-11828)
 * NullPointerException during compaction on table with static columns (CASSANDRA-12336)
 * Fixed ConcurrentModificationException when reading metrics in GraphiteReporter (CASSANDRA-11823)
 * Fix upgrade of super columns on thrift (CASSANDRA-12335)
 * Fixed flacky BlacklistingCompactionsTest, switched to fixed size types and increased corruption size (CASSANDRA-12359)
 * Rerun ReplicationAwareTokenAllocatorTest on failure to avoid flakiness (CASSANDRA-12277)
 * Exception when computing read-repair for range tombstones (CASSANDRA-12263)
 * Lost counter writes in compact table and static columns (CASSANDRA-12219)
 * AssertionError with MVs on updating a row that isn't indexed due to a null value (CASSANDRA-12247)
 * Disable RR and speculative retry with EACH_QUORUM reads (CASSANDRA-11980)
 * Add option to override compaction space check (CASSANDRA-12180)
 * Faster startup by only scanning each directory for temporary files once (CASSANDRA-12114)
 * Respond with v1/v2 protocol header when responding to driver that attempts
   to connect with too low of a protocol version (CASSANDRA-11464)
 * NullPointerExpception when reading/compacting table (CASSANDRA-11988)
 * Fix problem with undeleteable rows on upgrade to new sstable format (CASSANDRA-12144)
 * Fix potential bad messaging service message for paged range reads
   within mixed-version 3.x clusters (CASSANDRA-12249)
 * Fix paging logic for deleted partitions with static columns (CASSANDRA-12107)
 * Wait until the message is being send to decide which serializer must be used (CASSANDRA-11393)
 * Fix migration of static thrift column names with non-text comparators (CASSANDRA-12147)
 * Fix upgrading sparse tables that are incorrectly marked as dense (CASSANDRA-11315)
 * Fix reverse queries ignoring range tombstones (CASSANDRA-11733)
 * Avoid potential race when rebuilding CFMetaData (CASSANDRA-12098)
 * Avoid missing sstables when getting the canonical sstables (CASSANDRA-11996)
 * Always select the live sstables when getting sstables in bounds (CASSANDRA-11944)
 * Fix column ordering of results with static columns for Thrift requests in
   a mixed 2.x/3.x cluster, also fix potential non-resolved duplication of
   those static columns in query results (CASSANDRA-12123)
 * Avoid digest mismatch with empty but static rows (CASSANDRA-12090)
 * Fix EOF exception when altering column type (CASSANDRA-11820)
 * Fix potential race in schema during new table creation (CASSANDRA-12083)
 * cqlsh: fix error handling in rare COPY FROM failure scenario (CASSANDRA-12070)
 * Disable autocompaction during drain (CASSANDRA-11878)
 * Add a metrics timer to MemtablePool and use it to track time spent blocked on memory in MemtableAllocator (CASSANDRA-11327)
 * Fix upgrading schema with super columns with non-text subcomparators (CASSANDRA-12023)
 * Add TimeWindowCompactionStrategy (CASSANDRA-9666)
 * Fix JsonTransformer output of partition with deletion info (CASSANDRA-12418)
 * Fix NPE in SSTableLoader when specifying partial directory path (CASSANDRA-12609)
Merged from 2.2:
 * Add local address entry in PropertyFileSnitch (CASSANDRA-11332)
 * cqlsh copy: fix missing counter values (CASSANDRA-12476)
 * Move migration tasks to non-periodic queue, assure flush executor shutdown after non-periodic executor (CASSANDRA-12251)
 * cqlsh copy: fixed possible race in initializing feeding thread (CASSANDRA-11701)
 * Only set broadcast_rpc_address on Ec2MultiRegionSnitch if it's not set (CASSANDRA-11357)
 * Update StorageProxy range metrics for timeouts, failures and unavailables (CASSANDRA-9507)
 * Add Sigar to classes included in clientutil.jar (CASSANDRA-11635)
 * Add decay to histograms and timers used for metrics (CASSANDRA-11752)
 * Fix hanging stream session (CASSANDRA-10992)
 * Fix INSERT JSON, fromJson() support of smallint, tinyint types (CASSANDRA-12371)
 * Restore JVM metric export for metric reporters (CASSANDRA-12312)
 * Release sstables of failed stream sessions only when outgoing transfers are finished (CASSANDRA-11345)
 * Wait for tracing events before returning response and query at same consistency level client side (CASSANDRA-11465)
 * cqlsh copyutil should get host metadata by connected address (CASSANDRA-11979)
 * Fixed cqlshlib.test.remove_test_db (CASSANDRA-12214)
 * Synchronize ThriftServer::stop() (CASSANDRA-12105)
 * Use dedicated thread for JMX notifications (CASSANDRA-12146)
 * Improve streaming synchronization and fault tolerance (CASSANDRA-11414)
 * MemoryUtil.getShort() should return an unsigned short also for architectures not supporting unaligned memory accesses (CASSANDRA-11973)
Merged from 2.1:
 * Fix queries with empty ByteBuffer values in clustering column restrictions (CASSANDRA-12127)
 * Disable passing control to post-flush after flush failure to prevent data loss (CASSANDRA-11828)
 * Allow STCS-in-L0 compactions to reduce scope with LCS (CASSANDRA-12040)
 * cannot use cql since upgrading python to 2.7.11+ (CASSANDRA-11850)
 * Fix filtering on clustering columns when 2i is used (CASSANDRA-11907)


3.0.8
 * Fix potential race in schema during new table creation (CASSANDRA-12083)
 * cqlsh: fix error handling in rare COPY FROM failure scenario (CASSANDRA-12070)
 * Disable autocompaction during drain (CASSANDRA-11878)
 * Add a metrics timer to MemtablePool and use it to track time spent blocked on memory in MemtableAllocator (CASSANDRA-11327)
 * Fix upgrading schema with super columns with non-text subcomparators (CASSANDRA-12023)
 * Add TimeWindowCompactionStrategy (CASSANDRA-9666)
Merged from 2.2:
 * Allow nodetool info to run with readonly JMX access (CASSANDRA-11755)
 * Validate bloom_filter_fp_chance against lowest supported
   value when the table is created (CASSANDRA-11920)
 * Don't send erroneous NEW_NODE notifications on restart (CASSANDRA-11038)
 * StorageService shutdown hook should use a volatile variable (CASSANDRA-11984)
Merged from 2.1:
 * Add system property to set the max number of native transport requests in queue (CASSANDRA-11363)
 * Fix queries with empty ByteBuffer values in clustering column restrictions (CASSANDRA-12127)
 * Disable passing control to post-flush after flush failure to prevent data loss (CASSANDRA-11828)
 * Allow STCS-in-L0 compactions to reduce scope with LCS (CASSANDRA-12040)
 * cannot use cql since upgrading python to 2.7.11+ (CASSANDRA-11850)
 * Fix filtering on clustering columns when 2i is used (CASSANDRA-11907)
 * Avoid stalling paxos when the paxos state expires (CASSANDRA-12043)
 * Remove finished incoming streaming connections from MessagingService (CASSANDRA-11854)
 * Don't try to get sstables for non-repairing column families (CASSANDRA-12077)
 * Avoid marking too many sstables as repaired (CASSANDRA-11696)
 * Prevent select statements with clustering key > 64k (CASSANDRA-11882)
 * Fix clock skew corrupting other nodes with paxos (CASSANDRA-11991)
 * Remove distinction between non-existing static columns and existing but null in LWTs (CASSANDRA-9842)
 * Cache local ranges when calculating repair neighbors (CASSANDRA-11934)
 * Allow LWT operation on static column with only partition keys (CASSANDRA-10532)
 * Create interval tree over canonical sstables to avoid missing sstables during streaming (CASSANDRA-11886)
 * cqlsh COPY FROM: shutdown parent cluster after forking, to avoid corrupting SSL connections (CASSANDRA-11749)


3.7
 * Support multiple folders for user defined compaction tasks (CASSANDRA-11765)
 * Fix race in CompactionStrategyManager's pause/resume (CASSANDRA-11922)
Merged from 3.0:
 * Fix legacy serialization of Thrift-generated non-compound range tombstones
   when communicating with 2.x nodes (CASSANDRA-11930)
 * Fix Directories instantiations where CFS.initialDirectories should be used (CASSANDRA-11849)
 * Avoid referencing DatabaseDescriptor in AbstractType (CASSANDRA-11912)
 * Don't use static dataDirectories field in Directories instances (CASSANDRA-11647)
 * Fix sstables not being protected from removal during index build (CASSANDRA-11905)
 * cqlsh: Suppress stack trace from Read/WriteFailures (CASSANDRA-11032)
 * Remove unneeded code to repair index summaries that have
   been improperly down-sampled (CASSANDRA-11127)
 * Avoid WriteTimeoutExceptions during commit log replay due to materialized
   view lock contention (CASSANDRA-11891)
 * Prevent OOM failures on SSTable corruption, improve tests for corruption detection (CASSANDRA-9530)
 * Use CFS.initialDirectories when clearing snapshots (CASSANDRA-11705)
 * Allow compaction strategies to disable early open (CASSANDRA-11754)
 * Refactor Materialized View code (CASSANDRA-11475)
 * Update Java Driver (CASSANDRA-11615)
Merged from 2.2:
 * Persist local metadata earlier in startup sequence (CASSANDRA-11742)
 * cqlsh: fix tab completion for case-sensitive identifiers (CASSANDRA-11664)
 * Avoid showing estimated key as -1 in tablestats (CASSANDRA-11587)
 * Fix possible race condition in CommitLog.recover (CASSANDRA-11743)
 * Enable client encryption in sstableloader with cli options (CASSANDRA-11708)
 * Possible memory leak in NIODataInputStream (CASSANDRA-11867)
 * Add seconds to cqlsh tracing session duration (CASSANDRA-11753)
 * Fix commit log replay after out-of-order flush completion (CASSANDRA-9669)
 * Prohibit Reversed Counter type as part of the PK (CASSANDRA-9395)
 * cqlsh: correctly handle non-ascii chars in error messages (CASSANDRA-11626)
Merged from 2.1:
 * Run CommitLog tests with different compression settings (CASSANDRA-9039)
 * cqlsh: apply current keyspace to source command (CASSANDRA-11152)
 * Clear out parent repair session if repair coordinator dies (CASSANDRA-11824)
 * Set default streaming_socket_timeout_in_ms to 24 hours (CASSANDRA-11840)
 * Do not consider local node a valid source during replace (CASSANDRA-11848)
 * Add message dropped tasks to nodetool netstats (CASSANDRA-11855)
 * Avoid holding SSTableReaders for duration of incremental repair (CASSANDRA-11739)


3.6
 * Correctly migrate schema for frozen UDTs during 2.x -> 3.x upgrades
   (does not affect any released versions) (CASSANDRA-11613)
 * Allow server startup if JMX is configured directly (CASSANDRA-11725)
 * Prevent direct memory OOM on buffer pool allocations (CASSANDRA-11710)
 * Enhanced Compaction Logging (CASSANDRA-10805)
 * Make prepared statement cache size configurable (CASSANDRA-11555)
 * Integrated JMX authentication and authorization (CASSANDRA-10091)
 * Add units to stress ouput (CASSANDRA-11352)
 * Fix PER PARTITION LIMIT for single and multi partitions queries (CASSANDRA-11603)
 * Add uncompressed chunk cache for RandomAccessReader (CASSANDRA-5863)
 * Clarify ClusteringPrefix hierarchy (CASSANDRA-11213)
 * Always perform collision check before joining ring (CASSANDRA-10134)
 * SSTableWriter output discrepancy (CASSANDRA-11646)
 * Fix potential timeout in NativeTransportService.testConcurrentDestroys (CASSANDRA-10756)
 * Support large partitions on the 3.0 sstable format (CASSANDRA-11206,11763)
 * Add support to rebuild from specific range (CASSANDRA-10406)
 * Optimize the overlapping lookup by calculating all the
   bounds in advance (CASSANDRA-11571)
 * Support json/yaml output in nodetool tablestats (CASSANDRA-5977)
 * (stress) Add datacenter option to -node options (CASSANDRA-11591)
 * Fix handling of empty slices (CASSANDRA-11513)
 * Make number of cores used by cqlsh COPY visible to testing code (CASSANDRA-11437)
 * Allow filtering on clustering columns for queries without secondary indexes (CASSANDRA-11310)
 * Refactor Restriction hierarchy (CASSANDRA-11354)
 * Eliminate allocations in R/W path (CASSANDRA-11421)
 * Update Netty to 4.0.36 (CASSANDRA-11567)
 * Fix PER PARTITION LIMIT for queries requiring post-query ordering (CASSANDRA-11556)
 * Allow instantiation of UDTs and tuples in UDFs (CASSANDRA-10818)
 * Support UDT in CQLSSTableWriter (CASSANDRA-10624)
 * Support for non-frozen user-defined types, updating
   individual fields of user-defined types (CASSANDRA-7423)
 * Make LZ4 compression level configurable (CASSANDRA-11051)
 * Allow per-partition LIMIT clause in CQL (CASSANDRA-7017)
 * Make custom filtering more extensible with UserExpression (CASSANDRA-11295)
 * Improve field-checking and error reporting in cassandra.yaml (CASSANDRA-10649)
 * Print CAS stats in nodetool proxyhistograms (CASSANDRA-11507)
 * More user friendly error when providing an invalid token to nodetool (CASSANDRA-9348)
 * Add static column support to SASI index (CASSANDRA-11183)
 * Support EQ/PREFIX queries in SASI CONTAINS mode without tokenization (CASSANDRA-11434)
 * Support LIKE operator in prepared statements (CASSANDRA-11456)
 * Add a command to see if a Materialized View has finished building (CASSANDRA-9967)
 * Log endpoint and port associated with streaming operation (CASSANDRA-8777)
 * Print sensible units for all log messages (CASSANDRA-9692)
 * Upgrade Netty to version 4.0.34 (CASSANDRA-11096)
 * Break the CQL grammar into separate Parser and Lexer (CASSANDRA-11372)
 * Compress only inter-dc traffic by default (CASSANDRA-8888)
 * Add metrics to track write amplification (CASSANDRA-11420)
 * cassandra-stress: cannot handle "value-less" tables (CASSANDRA-7739)
 * Add/drop multiple columns in one ALTER TABLE statement (CASSANDRA-10411)
 * Add require_endpoint_verification opt for internode encryption (CASSANDRA-9220)
 * Add auto import java.util for UDF code block (CASSANDRA-11392)
 * Add --hex-format option to nodetool getsstables (CASSANDRA-11337)
 * sstablemetadata should print sstable min/max token (CASSANDRA-7159)
 * Do not wrap CassandraException in TriggerExecutor (CASSANDRA-9421)
 * COPY TO should have higher double precision (CASSANDRA-11255)
 * Stress should exit with non-zero status after failure (CASSANDRA-10340)
 * Add client to cqlsh SHOW_SESSION (CASSANDRA-8958)
 * Fix nodetool tablestats keyspace level metrics (CASSANDRA-11226)
 * Store repair options in parent_repair_history (CASSANDRA-11244)
 * Print current leveling in sstableofflinerelevel (CASSANDRA-9588)
 * Change repair message for keyspaces with RF 1 (CASSANDRA-11203)
 * Remove hard-coded SSL cipher suites and protocols (CASSANDRA-10508)
 * Improve concurrency in CompactionStrategyManager (CASSANDRA-10099)
 * (cqlsh) interpret CQL type for formatting blobs (CASSANDRA-11274)
 * Refuse to start and print txn log information in case of disk
   corruption (CASSANDRA-10112)
 * Resolve some eclipse-warnings (CASSANDRA-11086)
 * (cqlsh) Show static columns in a different color (CASSANDRA-11059)
 * Allow to remove TTLs on table with default_time_to_live (CASSANDRA-11207)
Merged from 3.0:
 * Disallow creating view with a static column (CASSANDRA-11602)
 * Reduce the amount of object allocations caused by the getFunctions methods (CASSANDRA-11593)
 * Potential error replaying commitlog with smallint/tinyint/date/time types (CASSANDRA-11618)
 * Fix queries with filtering on counter columns (CASSANDRA-11629)
 * Improve tombstone printing in sstabledump (CASSANDRA-11655)
 * Fix paging for range queries where all clustering columns are specified (CASSANDRA-11669)
 * Don't require HEAP_NEW_SIZE to be set when using G1 (CASSANDRA-11600)
 * Fix sstabledump not showing cells after tombstone marker (CASSANDRA-11654)
 * Ignore all LocalStrategy keyspaces for streaming and other related
   operations (CASSANDRA-11627)
 * Ensure columnfilter covers indexed columns for thrift 2i queries (CASSANDRA-11523)
 * Only open one sstable scanner per sstable (CASSANDRA-11412)
 * Option to specify ProtocolVersion in cassandra-stress (CASSANDRA-11410)
 * ArithmeticException in avgFunctionForDecimal (CASSANDRA-11485)
 * LogAwareFileLister should only use OLD sstable files in current folder to determine disk consistency (CASSANDRA-11470)
 * Notify indexers of expired rows during compaction (CASSANDRA-11329)
 * Properly respond with ProtocolError when a v1/v2 native protocol
   header is received (CASSANDRA-11464)
 * Validate that num_tokens and initial_token are consistent with one another (CASSANDRA-10120)
Merged from 2.2:
 * Exit JVM if JMX server fails to startup (CASSANDRA-11540)
 * Produce a heap dump when exiting on OOM (CASSANDRA-9861)
 * Restore ability to filter on clustering columns when using a 2i (CASSANDRA-11510)
 * JSON datetime formatting needs timezone (CASSANDRA-11137)
 * Fix is_dense recalculation for Thrift-updated tables (CASSANDRA-11502)
 * Remove unnescessary file existence check during anticompaction (CASSANDRA-11660)
 * Add missing files to debian packages (CASSANDRA-11642)
 * Avoid calling Iterables::concat in loops during ModificationStatement::getFunctions (CASSANDRA-11621)
 * cqlsh: COPY FROM should use regular inserts for single statement batches and
   report errors correctly if workers processes crash on initialization (CASSANDRA-11474)
 * Always close cluster with connection in CqlRecordWriter (CASSANDRA-11553)
 * Allow only DISTINCT queries with partition keys restrictions (CASSANDRA-11339)
 * CqlConfigHelper no longer requires both a keystore and truststore to work (CASSANDRA-11532)
 * Make deprecated repair methods backward-compatible with previous notification service (CASSANDRA-11430)
 * IncomingStreamingConnection version check message wrong (CASSANDRA-11462)
Merged from 2.1:
 * Support mlockall on IBM POWER arch (CASSANDRA-11576)
 * Add option to disable use of severity in DynamicEndpointSnitch (CASSANDRA-11737)
 * cqlsh COPY FROM fails for null values with non-prepared statements (CASSANDRA-11631)
 * Make cython optional in pylib/setup.py (CASSANDRA-11630)
 * Change order of directory searching for cassandra.in.sh to favor local one (CASSANDRA-11628)
 * cqlsh COPY FROM fails with []{} chars in UDT/tuple fields/values (CASSANDRA-11633)
 * clqsh: COPY FROM throws TypeError with Cython extensions enabled (CASSANDRA-11574)
 * cqlsh: COPY FROM ignores NULL values in conversion (CASSANDRA-11549)
 * Validate levels when building LeveledScanner to avoid overlaps with orphaned sstables (CASSANDRA-9935)


3.5
 * StaticTokenTreeBuilder should respect posibility of duplicate tokens (CASSANDRA-11525)
 * Correctly fix potential assertion error during compaction (CASSANDRA-11353)
 * Avoid index segment stitching in RAM which lead to OOM on big SSTable files (CASSANDRA-11383)
 * Fix clustering and row filters for LIKE queries on clustering columns (CASSANDRA-11397)
Merged from 3.0:
 * Fix rare NPE on schema upgrade from 2.x to 3.x (CASSANDRA-10943)
 * Improve backoff policy for cqlsh COPY FROM (CASSANDRA-11320)
 * Improve IF NOT EXISTS check in CREATE INDEX (CASSANDRA-11131)
 * Upgrade ohc to 0.4.3
 * Enable SO_REUSEADDR for JMX RMI server sockets (CASSANDRA-11093)
 * Allocate merkletrees with the correct size (CASSANDRA-11390)
 * Support streaming pre-3.0 sstables (CASSANDRA-10990)
 * Add backpressure to compressed or encrypted commit log (CASSANDRA-10971)
 * SSTableExport supports secondary index tables (CASSANDRA-11330)
 * Fix sstabledump to include missing info in debug output (CASSANDRA-11321)
 * Establish and implement canonical bulk reading workload(s) (CASSANDRA-10331)
 * Fix paging for IN queries on tables without clustering columns (CASSANDRA-11208)
 * Remove recursive call from CompositesSearcher (CASSANDRA-11304)
 * Fix filtering on non-primary key columns for queries without index (CASSANDRA-6377)
 * Fix sstableloader fail when using materialized view (CASSANDRA-11275)
Merged from 2.2:
 * DatabaseDescriptor should log stacktrace in case of Eception during seed provider creation (CASSANDRA-11312)
 * Use canonical path for directory in SSTable descriptor (CASSANDRA-10587)
 * Add cassandra-stress keystore option (CASSANDRA-9325)
 * Dont mark sstables as repairing with sub range repairs (CASSANDRA-11451)
 * Notify when sstables change after cancelling compaction (CASSANDRA-11373)
 * cqlsh: COPY FROM should check that explicit column names are valid (CASSANDRA-11333)
 * Add -Dcassandra.start_gossip startup option (CASSANDRA-10809)
 * Fix UTF8Validator.validate() for modified UTF-8 (CASSANDRA-10748)
 * Clarify that now() function is calculated on the coordinator node in CQL documentation (CASSANDRA-10900)
 * Fix bloom filter sizing with LCS (CASSANDRA-11344)
 * (cqlsh) Fix error when result is 0 rows with EXPAND ON (CASSANDRA-11092)
 * Add missing newline at end of bin/cqlsh (CASSANDRA-11325)
 * Unresolved hostname leads to replace being ignored (CASSANDRA-11210)
 * Only log yaml config once, at startup (CASSANDRA-11217)
 * Reference leak with parallel repairs on the same table (CASSANDRA-11215)
Merged from 2.1:
 * Add a -j parameter to scrub/cleanup/upgradesstables to state how
   many threads to use (CASSANDRA-11179)
 * COPY FROM on large datasets: fix progress report and debug performance (CASSANDRA-11053)
 * InvalidateKeys should have a weak ref to key cache (CASSANDRA-11176)


3.4
 * (cqlsh) add cqlshrc option to always connect using ssl (CASSANDRA-10458)
 * Cleanup a few resource warnings (CASSANDRA-11085)
 * Allow custom tracing implementations (CASSANDRA-10392)
 * Extract LoaderOptions to be able to be used from outside (CASSANDRA-10637)
 * fix OnDiskIndexTest to properly treat empty ranges (CASSANDRA-11205)
 * fix TrackerTest to handle new notifications (CASSANDRA-11178)
 * add SASI validation for partitioner and complex columns (CASSANDRA-11169)
 * Add caching of encrypted credentials in PasswordAuthenticator (CASSANDRA-7715)
 * fix SASI memtable switching on flush (CASSANDRA-11159)
 * Remove duplicate offline compaction tracking (CASSANDRA-11148)
 * fix EQ semantics of analyzed SASI indexes (CASSANDRA-11130)
 * Support long name output for nodetool commands (CASSANDRA-7950)
 * Encrypted hints (CASSANDRA-11040)
 * SASI index options validation (CASSANDRA-11136)
 * Optimize disk seek using min/max column name meta data when the LIMIT clause is used
   (CASSANDRA-8180)
 * Add LIKE support to CQL3 (CASSANDRA-11067)
 * Generic Java UDF types (CASSANDRA-10819)
 * cqlsh: Include sub-second precision in timestamps by default (CASSANDRA-10428)
 * Set javac encoding to utf-8 (CASSANDRA-11077)
 * Integrate SASI index into Cassandra (CASSANDRA-10661)
 * Add --skip-flush option to nodetool snapshot
 * Skip values for non-queried columns (CASSANDRA-10657)
 * Add support for secondary indexes on static columns (CASSANDRA-8103)
 * CommitLogUpgradeTestMaker creates broken commit logs (CASSANDRA-11051)
 * Add metric for number of dropped mutations (CASSANDRA-10866)
 * Simplify row cache invalidation code (CASSANDRA-10396)
 * Support user-defined compaction through nodetool (CASSANDRA-10660)
 * Stripe view locks by key and table ID to reduce contention (CASSANDRA-10981)
 * Add nodetool gettimeout and settimeout commands (CASSANDRA-10953)
 * Add 3.0 metadata to sstablemetadata output (CASSANDRA-10838)
Merged from 3.0:
 * MV should only query complex columns included in the view (CASSANDRA-11069)
 * Failed aggregate creation breaks server permanently (CASSANDRA-11064)
 * Add sstabledump tool (CASSANDRA-7464)
 * Introduce backpressure for hints (CASSANDRA-10972)
 * Fix ClusteringPrefix not being able to read tombstone range boundaries (CASSANDRA-11158)
 * Prevent logging in sandboxed state (CASSANDRA-11033)
 * Disallow drop/alter operations of UDTs used by UDAs (CASSANDRA-10721)
 * Add query time validation method on Index (CASSANDRA-11043)
 * Avoid potential AssertionError in mixed version cluster (CASSANDRA-11128)
 * Properly handle hinted handoff after topology changes (CASSANDRA-5902)
 * AssertionError when listing sstable files on inconsistent disk state (CASSANDRA-11156)
 * Fix wrong rack counting and invalid conditions check for TokenAllocation
   (CASSANDRA-11139)
 * Avoid creating empty hint files (CASSANDRA-11090)
 * Fix leak detection strong reference loop using weak reference (CASSANDRA-11120)
 * Configurie BatchlogManager to stop delayed tasks on shutdown (CASSANDRA-11062)
 * Hadoop integration is incompatible with Cassandra Driver 3.0.0 (CASSANDRA-11001)
 * Add dropped_columns to the list of schema table so it gets handled
   properly (CASSANDRA-11050)
 * Fix NPE when using forceRepairRangeAsync without DC (CASSANDRA-11239)
Merged from 2.2:
 * Preserve order for preferred SSL cipher suites (CASSANDRA-11164)
 * Range.compareTo() violates the contract of Comparable (CASSANDRA-11216)
 * Avoid NPE when serializing ErrorMessage with null message (CASSANDRA-11167)
 * Replacing an aggregate with a new version doesn't reset INITCOND (CASSANDRA-10840)
 * (cqlsh) cqlsh cannot be called through symlink (CASSANDRA-11037)
 * fix ohc and java-driver pom dependencies in build.xml (CASSANDRA-10793)
 * Protect from keyspace dropped during repair (CASSANDRA-11065)
 * Handle adding fields to a UDT in SELECT JSON and toJson() (CASSANDRA-11146)
 * Better error message for cleanup (CASSANDRA-10991)
 * cqlsh pg-style-strings broken if line ends with ';' (CASSANDRA-11123)
 * Always persist upsampled index summaries (CASSANDRA-10512)
 * (cqlsh) Fix inconsistent auto-complete (CASSANDRA-10733)
 * Make SELECT JSON and toJson() threadsafe (CASSANDRA-11048)
 * Fix SELECT on tuple relations for mixed ASC/DESC clustering order (CASSANDRA-7281)
 * Use cloned TokenMetadata in size estimates to avoid race against membership check
   (CASSANDRA-10736)
 * (cqlsh) Support utf-8/cp65001 encoding on Windows (CASSANDRA-11030)
 * Fix paging on DISTINCT queries repeats result when first row in partition changes
   (CASSANDRA-10010)
 * (cqlsh) Support timezone conversion using pytz (CASSANDRA-10397)
 * cqlsh: change default encoding to UTF-8 (CASSANDRA-11124)
Merged from 2.1:
 * Checking if an unlogged batch is local is inefficient (CASSANDRA-11529)
 * Fix out-of-space error treatment in memtable flushing (CASSANDRA-11448).
 * Don't do defragmentation if reading from repaired sstables (CASSANDRA-10342)
 * Fix streaming_socket_timeout_in_ms not enforced (CASSANDRA-11286)
 * Avoid dropping message too quickly due to missing unit conversion (CASSANDRA-11302)
 * Don't remove FailureDetector history on removeEndpoint (CASSANDRA-10371)
 * Only notify if repair status changed (CASSANDRA-11172)
 * Use logback setting for 'cassandra -v' command (CASSANDRA-10767)
 * Fix sstableloader to unthrottle streaming by default (CASSANDRA-9714)
 * Fix incorrect warning in 'nodetool status' (CASSANDRA-10176)
 * Properly release sstable ref when doing offline scrub (CASSANDRA-10697)
 * Improve nodetool status performance for large cluster (CASSANDRA-7238)
 * Gossiper#isEnabled is not thread safe (CASSANDRA-11116)
 * Avoid major compaction mixing repaired and unrepaired sstables in DTCS (CASSANDRA-11113)
 * Make it clear what DTCS timestamp_resolution is used for (CASSANDRA-11041)
 * (cqlsh) Display milliseconds when datetime overflows (CASSANDRA-10625)


3.3
 * Avoid infinite loop if owned range is smaller than number of
   data dirs (CASSANDRA-11034)
 * Avoid bootstrap hanging when existing nodes have no data to stream (CASSANDRA-11010)
Merged from 3.0:
 * Remove double initialization of newly added tables (CASSANDRA-11027)
 * Filter keys searcher results by target range (CASSANDRA-11104)
 * Fix deserialization of legacy read commands (CASSANDRA-11087)
 * Fix incorrect computation of deletion time in sstable metadata (CASSANDRA-11102)
 * Avoid memory leak when collecting sstable metadata (CASSANDRA-11026)
 * Mutations do not block for completion under view lock contention (CASSANDRA-10779)
 * Invalidate legacy schema tables when unloading them (CASSANDRA-11071)
 * (cqlsh) handle INSERT and UPDATE statements with LWT conditions correctly
   (CASSANDRA-11003)
 * Fix DISTINCT queries in mixed version clusters (CASSANDRA-10762)
 * Migrate build status for indexes along with legacy schema (CASSANDRA-11046)
 * Ensure SSTables for legacy KEYS indexes can be read (CASSANDRA-11045)
 * Added support for IBM zSystems architecture (CASSANDRA-11054)
 * Update CQL documentation (CASSANDRA-10899)
 * Check the column name, not cell name, for dropped columns when reading
   legacy sstables (CASSANDRA-11018)
 * Don't attempt to index clustering values of static rows (CASSANDRA-11021)
 * Remove checksum files after replaying hints (CASSANDRA-10947)
 * Support passing base table metadata to custom 2i validation (CASSANDRA-10924)
 * Ensure stale index entries are purged during reads (CASSANDRA-11013)
 * (cqlsh) Also apply --connect-timeout to control connection
   timeout (CASSANDRA-10959)
 * Fix AssertionError when removing from list using UPDATE (CASSANDRA-10954)
 * Fix UnsupportedOperationException when reading old sstable with range
   tombstone (CASSANDRA-10743)
 * MV should use the maximum timestamp of the primary key (CASSANDRA-10910)
 * Fix potential assertion error during compaction (CASSANDRA-10944)
Merged from 2.2:
 * maxPurgeableTimestamp needs to check memtables too (CASSANDRA-9949)
 * Apply change to compaction throughput in real time (CASSANDRA-10025)
 * (cqlsh) encode input correctly when saving history
 * Fix potential NPE on ORDER BY queries with IN (CASSANDRA-10955)
 * Start L0 STCS-compactions even if there is a L0 -> L1 compaction
   going (CASSANDRA-10979)
 * Make UUID LSB unique per process (CASSANDRA-7925)
 * Avoid NPE when performing sstable tasks (scrub etc.) (CASSANDRA-10980)
 * Make sure client gets tombstone overwhelmed warning (CASSANDRA-9465)
 * Fix error streaming section more than 2GB (CASSANDRA-10961)
 * Histogram buckets exposed in jmx are sorted incorrectly (CASSANDRA-10975)
 * Enable GC logging by default (CASSANDRA-10140)
 * Optimize pending range computation (CASSANDRA-9258)
 * Skip commit log and saved cache directories in SSTable version startup check (CASSANDRA-10902)
 * drop/alter user should be case sensitive (CASSANDRA-10817)
Merged from 2.1:
 * test_bulk_round_trip_blogposts is failing occasionally (CASSANDRA-10938)
 * Fix isJoined return true only after becoming cluster member (CASANDRA-11007)
 * Fix bad gossip generation seen in long-running clusters (CASSANDRA-10969)
 * Avoid NPE when incremental repair fails (CASSANDRA-10909)
 * Unmark sstables compacting once they are done in cleanup/scrub/upgradesstables (CASSANDRA-10829)
 * Allow simultaneous bootstrapping with strict consistency when no vnodes are used (CASSANDRA-11005)
 * Log a message when major compaction does not result in a single file (CASSANDRA-10847)
 * (cqlsh) fix cqlsh_copy_tests when vnodes are disabled (CASSANDRA-10997)
 * (cqlsh) Add request timeout option to cqlsh (CASSANDRA-10686)
 * Avoid AssertionError while submitting hint with LWT (CASSANDRA-10477)
 * If CompactionMetadata is not in stats file, use index summary instead (CASSANDRA-10676)
 * Retry sending gossip syn multiple times during shadow round (CASSANDRA-8072)
 * Fix pending range calculation during moves (CASSANDRA-10887)
 * Sane default (200Mbps) for inter-DC streaming througput (CASSANDRA-8708)



3.2
 * Make sure tokens don't exist in several data directories (CASSANDRA-6696)
 * Add requireAuthorization method to IAuthorizer (CASSANDRA-10852)
 * Move static JVM options to conf/jvm.options file (CASSANDRA-10494)
 * Fix CassandraVersion to accept x.y version string (CASSANDRA-10931)
 * Add forceUserDefinedCleanup to allow more flexible cleanup (CASSANDRA-10708)
 * (cqlsh) allow setting TTL with COPY (CASSANDRA-9494)
 * Fix counting of received sstables in streaming (CASSANDRA-10949)
 * Implement hints compression (CASSANDRA-9428)
 * Fix potential assertion error when reading static columns (CASSANDRA-10903)
 * Fix EstimatedHistogram creation in nodetool tablehistograms (CASSANDRA-10859)
 * Establish bootstrap stream sessions sequentially (CASSANDRA-6992)
 * Sort compactionhistory output by timestamp (CASSANDRA-10464)
 * More efficient BTree removal (CASSANDRA-9991)
 * Make tablehistograms accept the same syntax as tablestats (CASSANDRA-10149)
 * Group pending compactions based on table (CASSANDRA-10718)
 * Add compressor name in sstablemetadata output (CASSANDRA-9879)
 * Fix type casting for counter columns (CASSANDRA-10824)
 * Prevent running Cassandra as root (CASSANDRA-8142)
 * bound maximum in-flight commit log replay mutation bytes to 64 megabytes (CASSANDRA-8639)
 * Normalize all scripts (CASSANDRA-10679)
 * Make compression ratio much more accurate (CASSANDRA-10225)
 * Optimize building of Clustering object when only one is created (CASSANDRA-10409)
 * Make index building pluggable (CASSANDRA-10681)
 * Add sstable flush observer (CASSANDRA-10678)
 * Improve NTS endpoints calculation (CASSANDRA-10200)
 * Improve performance of the folderSize function (CASSANDRA-10677)
 * Add support for type casting in selection clause (CASSANDRA-10310)
 * Added graphing option to cassandra-stress (CASSANDRA-7918)
 * Abort in-progress queries that time out (CASSANDRA-7392)
 * Add transparent data encryption core classes (CASSANDRA-9945)
Merged from 3.0:
 * Better handling of SSL connection errors inter-node (CASSANDRA-10816)
 * Avoid NoSuchElementException when executing empty batch (CASSANDRA-10711)
 * Avoid building PartitionUpdate in toString (CASSANDRA-10897)
 * Reduce heap spent when receiving many SSTables (CASSANDRA-10797)
 * Add back support for 3rd party auth providers to bulk loader (CASSANDRA-10873)
 * Eliminate the dependency on jgrapht for UDT resolution (CASSANDRA-10653)
 * (Hadoop) Close Clusters and Sessions in Hadoop Input/Output classes (CASSANDRA-10837)
 * Fix sstableloader not working with upper case keyspace name (CASSANDRA-10806)
Merged from 2.2:
 * jemalloc detection fails due to quoting issues in regexv (CASSANDRA-10946)
 * (cqlsh) show correct column names for empty result sets (CASSANDRA-9813)
 * Add new types to Stress (CASSANDRA-9556)
 * Add property to allow listening on broadcast interface (CASSANDRA-9748)
Merged from 2.1:
 * Match cassandra-loader options in COPY FROM (CASSANDRA-9303)
 * Fix binding to any address in CqlBulkRecordWriter (CASSANDRA-9309)
 * cqlsh fails to decode utf-8 characters for text typed columns (CASSANDRA-10875)
 * Log error when stream session fails (CASSANDRA-9294)
 * Fix bugs in commit log archiving startup behavior (CASSANDRA-10593)
 * (cqlsh) further optimise COPY FROM (CASSANDRA-9302)
 * Allow CREATE TABLE WITH ID (CASSANDRA-9179)
 * Make Stress compiles within eclipse (CASSANDRA-10807)
 * Cassandra Daemon should print JVM arguments (CASSANDRA-10764)
 * Allow cancellation of index summary redistribution (CASSANDRA-8805)


3.1.1
Merged from 3.0:
  * Fix upgrade data loss due to range tombstone deleting more data than then should
    (CASSANDRA-10822)


3.1
Merged from 3.0:
 * Avoid MV race during node decommission (CASSANDRA-10674)
 * Disable reloading of GossipingPropertyFileSnitch (CASSANDRA-9474)
 * Handle single-column deletions correction in materialized views
   when the column is part of the view primary key (CASSANDRA-10796)
 * Fix issue with datadir migration on upgrade (CASSANDRA-10788)
 * Fix bug with range tombstones on reverse queries and test coverage for
   AbstractBTreePartition (CASSANDRA-10059)
 * Remove 64k limit on collection elements (CASSANDRA-10374)
 * Remove unclear Indexer.indexes() method (CASSANDRA-10690)
 * Fix NPE on stream read error (CASSANDRA-10771)
 * Normalize cqlsh DESC output (CASSANDRA-10431)
 * Rejects partition range deletions when columns are specified (CASSANDRA-10739)
 * Fix error when saving cached key for old format sstable (CASSANDRA-10778)
 * Invalidate prepared statements on DROP INDEX (CASSANDRA-10758)
 * Fix SELECT statement with IN restrictions on partition key,
   ORDER BY and LIMIT (CASSANDRA-10729)
 * Improve stress performance over 1k threads (CASSANDRA-7217)
 * Wait for migration responses to complete before bootstrapping (CASSANDRA-10731)
 * Unable to create a function with argument of type Inet (CASSANDRA-10741)
 * Fix backward incompatibiliy in CqlInputFormat (CASSANDRA-10717)
 * Correctly preserve deletion info on updated rows when notifying indexers
   of single-row deletions (CASSANDRA-10694)
 * Notify indexers of partition delete during cleanup (CASSANDRA-10685)
 * Keep the file open in trySkipCache (CASSANDRA-10669)
 * Updated trigger example (CASSANDRA-10257)
Merged from 2.2:
 * Verify tables in pseudo-system keyspaces at startup (CASSANDRA-10761)
 * Fix IllegalArgumentException in DataOutputBuffer.reallocate for large buffers (CASSANDRA-10592)
 * Show CQL help in cqlsh in web browser (CASSANDRA-7225)
 * Serialize on disk the proper SSTable compression ratio (CASSANDRA-10775)
 * Reject index queries while the index is building (CASSANDRA-8505)
 * CQL.textile syntax incorrectly includes optional keyspace for aggregate SFUNC and FINALFUNC (CASSANDRA-10747)
 * Fix JSON update with prepared statements (CASSANDRA-10631)
 * Don't do anticompaction after subrange repair (CASSANDRA-10422)
 * Fix SimpleDateType type compatibility (CASSANDRA-10027)
 * (Hadoop) fix splits calculation (CASSANDRA-10640)
 * (Hadoop) ensure that Cluster instances are always closed (CASSANDRA-10058)
Merged from 2.1:
 * Fix Stress profile parsing on Windows (CASSANDRA-10808)
 * Fix incremental repair hang when replica is down (CASSANDRA-10288)
 * Optimize the way we check if a token is repaired in anticompaction (CASSANDRA-10768)
 * Add proper error handling to stream receiver (CASSANDRA-10774)
 * Warn or fail when changing cluster topology live (CASSANDRA-10243)
 * Status command in debian/ubuntu init script doesn't work (CASSANDRA-10213)
 * Some DROP ... IF EXISTS incorrectly result in exceptions on non-existing KS (CASSANDRA-10658)
 * DeletionTime.compareTo wrong in rare cases (CASSANDRA-10749)
 * Force encoding when computing statement ids (CASSANDRA-10755)
 * Properly reject counters as map keys (CASSANDRA-10760)
 * Fix the sstable-needs-cleanup check (CASSANDRA-10740)
 * (cqlsh) Print column names before COPY operation (CASSANDRA-8935)
 * Fix CompressedInputStream for proper cleanup (CASSANDRA-10012)
 * (cqlsh) Support counters in COPY commands (CASSANDRA-9043)
 * Try next replica if not possible to connect to primary replica on
   ColumnFamilyRecordReader (CASSANDRA-2388)
 * Limit window size in DTCS (CASSANDRA-10280)
 * sstableloader does not use MAX_HEAP_SIZE env parameter (CASSANDRA-10188)
 * (cqlsh) Improve COPY TO performance and error handling (CASSANDRA-9304)
 * Create compression chunk for sending file only (CASSANDRA-10680)
 * Forbid compact clustering column type changes in ALTER TABLE (CASSANDRA-8879)
 * Reject incremental repair with subrange repair (CASSANDRA-10422)
 * Add a nodetool command to refresh size_estimates (CASSANDRA-9579)
 * Invalidate cache after stream receive task is completed (CASSANDRA-10341)
 * Reject counter writes in CQLSSTableWriter (CASSANDRA-10258)
 * Remove superfluous COUNTER_MUTATION stage mapping (CASSANDRA-10605)


3.0
 * Fix AssertionError while flushing memtable due to materialized views
   incorrectly inserting empty rows (CASSANDRA-10614)
 * Store UDA initcond as CQL literal in the schema table, instead of a blob (CASSANDRA-10650)
 * Don't use -1 for the position of partition key in schema (CASSANDRA-10491)
 * Fix distinct queries in mixed version cluster (CASSANDRA-10573)
 * Skip sstable on clustering in names query (CASSANDRA-10571)
 * Remove value skipping as it breaks read-repair (CASSANDRA-10655)
 * Fix bootstrapping with MVs (CASSANDRA-10621)
 * Make sure EACH_QUORUM reads are using NTS (CASSANDRA-10584)
 * Fix MV replica filtering for non-NetworkTopologyStrategy (CASSANDRA-10634)
 * (Hadoop) fix CIF describeSplits() not handling 0 size estimates (CASSANDRA-10600)
 * Fix reading of legacy sstables (CASSANDRA-10590)
 * Use CQL type names in schema metadata tables (CASSANDRA-10365)
 * Guard batchlog replay against integer division by zero (CASSANDRA-9223)
 * Fix bug when adding a column to thrift with the same name than a primary key (CASSANDRA-10608)
 * Add client address argument to IAuthenticator::newSaslNegotiator (CASSANDRA-8068)
 * Fix implementation of LegacyLayout.LegacyBoundComparator (CASSANDRA-10602)
 * Don't use 'names query' read path for counters (CASSANDRA-10572)
 * Fix backward compatibility for counters (CASSANDRA-10470)
 * Remove memory_allocator paramter from cassandra.yaml (CASSANDRA-10581,10628)
 * Execute the metadata reload task of all registered indexes on CFS::reload (CASSANDRA-10604)
 * Fix thrift cas operations with defined columns (CASSANDRA-10576)
 * Fix PartitionUpdate.operationCount()for updates with static column operations (CASSANDRA-10606)
 * Fix thrift get() queries with defined columns (CASSANDRA-10586)
 * Fix marking of indexes as built and removed (CASSANDRA-10601)
 * Skip initialization of non-registered 2i instances, remove Index::getIndexName (CASSANDRA-10595)
 * Fix batches on multiple tables (CASSANDRA-10554)
 * Ensure compaction options are validated when updating KeyspaceMetadata (CASSANDRA-10569)
 * Flatten Iterator Transformation Hierarchy (CASSANDRA-9975)
 * Remove token generator (CASSANDRA-5261)
 * RolesCache should not be created for any authenticator that does not requireAuthentication (CASSANDRA-10562)
 * Fix LogTransaction checking only a single directory for files (CASSANDRA-10421)
 * Fix handling of range tombstones when reading old format sstables (CASSANDRA-10360)
 * Aggregate with Initial Condition fails with C* 3.0 (CASSANDRA-10367)
Merged from 2.2:
 * (cqlsh) show partial trace if incomplete after max_trace_wait (CASSANDRA-7645)
 * Use most up-to-date version of schema for system tables (CASSANDRA-10652)
 * Deprecate memory_allocator in cassandra.yaml (CASSANDRA-10581,10628)
 * Expose phi values from failure detector via JMX and tweak debug
   and trace logging (CASSANDRA-9526)
 * Fix IllegalArgumentException in DataOutputBuffer.reallocate for large buffers (CASSANDRA-10592)
Merged from 2.1:
 * Shutdown compaction in drain to prevent leak (CASSANDRA-10079)
 * (cqlsh) fix COPY using wrong variable name for time_format (CASSANDRA-10633)
 * Do not run SizeEstimatesRecorder if a node is not a member of the ring (CASSANDRA-9912)
 * Improve handling of dead nodes in gossip (CASSANDRA-10298)
 * Fix logback-tools.xml incorrectly configured for outputing to System.err
   (CASSANDRA-9937)
 * Fix streaming to catch exception so retry not fail (CASSANDRA-10557)
 * Add validation method to PerRowSecondaryIndex (CASSANDRA-10092)
 * Support encrypted and plain traffic on the same port (CASSANDRA-10559)
 * Do STCS in DTCS windows (CASSANDRA-10276)
 * Avoid repetition of JVM_OPTS in debian package (CASSANDRA-10251)
 * Fix potential NPE from handling result of SIM.highestSelectivityIndex (CASSANDRA-10550)
 * Fix paging issues with partitions containing only static columns data (CASSANDRA-10381)
 * Fix conditions on static columns (CASSANDRA-10264)
 * AssertionError: attempted to delete non-existing file CommitLog (CASSANDRA-10377)
 * Fix sorting for queries with an IN condition on partition key columns (CASSANDRA-10363)


3.0-rc2
 * Fix SELECT DISTINCT queries between 2.2.2 nodes and 3.0 nodes (CASSANDRA-10473)
 * Remove circular references in SegmentedFile (CASSANDRA-10543)
 * Ensure validation of indexed values only occurs once per-partition (CASSANDRA-10536)
 * Fix handling of static columns for range tombstones in thrift (CASSANDRA-10174)
 * Support empty ColumnFilter for backward compatility on empty IN (CASSANDRA-10471)
 * Remove Pig support (CASSANDRA-10542)
 * Fix LogFile throws Exception when assertion is disabled (CASSANDRA-10522)
 * Revert CASSANDRA-7486, make CMS default GC, move GC config to
   conf/jvm.options (CASSANDRA-10403)
 * Fix TeeingAppender causing some logs to be truncated/empty (CASSANDRA-10447)
 * Allow EACH_QUORUM for reads (CASSANDRA-9602)
 * Fix potential ClassCastException while upgrading (CASSANDRA-10468)
 * Fix NPE in MVs on update (CASSANDRA-10503)
 * Only include modified cell data in indexing deltas (CASSANDRA-10438)
 * Do not load keyspace when creating sstable writer (CASSANDRA-10443)
 * If node is not yet gossiping write all MV updates to batchlog only (CASSANDRA-10413)
 * Re-populate token metadata after commit log recovery (CASSANDRA-10293)
 * Provide additional metrics for materialized views (CASSANDRA-10323)
 * Flush system schema tables after local schema changes (CASSANDRA-10429)
Merged from 2.2:
 * Reduce contention getting instances of CompositeType (CASSANDRA-10433)
 * Fix the regression when using LIMIT with aggregates (CASSANDRA-10487)
 * Avoid NoClassDefFoundError during DataDescriptor initialization on windows (CASSANDRA-10412)
 * Preserve case of quoted Role & User names (CASSANDRA-10394)
 * cqlsh pg-style-strings broken (CASSANDRA-10484)
 * cqlsh prompt includes name of keyspace after failed `use` statement (CASSANDRA-10369)
Merged from 2.1:
 * (cqlsh) Distinguish negative and positive infinity in output (CASSANDRA-10523)
 * (cqlsh) allow custom time_format for COPY TO (CASSANDRA-8970)
 * Don't allow startup if the node's rack has changed (CASSANDRA-10242)
 * (cqlsh) show partial trace if incomplete after max_trace_wait (CASSANDRA-7645)
 * Allow LOCAL_JMX to be easily overridden (CASSANDRA-10275)
 * Mark nodes as dead even if they've already left (CASSANDRA-10205)


3.0.0-rc1
 * Fix mixed version read request compatibility for compact static tables
   (CASSANDRA-10373)
 * Fix paging of DISTINCT with static and IN (CASSANDRA-10354)
 * Allow MATERIALIZED VIEW's SELECT statement to restrict primary key
   columns (CASSANDRA-9664)
 * Move crc_check_chance out of compression options (CASSANDRA-9839)
 * Fix descending iteration past end of BTreeSearchIterator (CASSANDRA-10301)
 * Transfer hints to a different node on decommission (CASSANDRA-10198)
 * Check partition keys for CAS operations during stmt validation (CASSANDRA-10338)
 * Add custom query expressions to SELECT (CASSANDRA-10217)
 * Fix minor bugs in MV handling (CASSANDRA-10362)
 * Allow custom indexes with 0,1 or multiple target columns (CASSANDRA-10124)
 * Improve MV schema representation (CASSANDRA-9921)
 * Add flag to enable/disable coordinator batchlog for MV writes (CASSANDRA-10230)
 * Update cqlsh COPY for new internal driver serialization interface (CASSANDRA-10318)
 * Give index implementations more control over rebuild operations (CASSANDRA-10312)
 * Update index file format (CASSANDRA-10314)
 * Add "shadowable" row tombstones to deal with mv timestamp issues (CASSANDRA-10261)
 * CFS.loadNewSSTables() broken for pre-3.0 sstables
 * Cache selected index in read command to reduce lookups (CASSANDRA-10215)
 * Small optimizations of sstable index serialization (CASSANDRA-10232)
 * Support for both encrypted and unencrypted native transport connections (CASSANDRA-9590)
Merged from 2.2:
 * Configurable page size in cqlsh (CASSANDRA-9855)
 * Defer default role manager setup until all nodes are on 2.2+ (CASSANDRA-9761)
 * Handle missing RoleManager in config after upgrade to 2.2 (CASSANDRA-10209)
Merged from 2.1:
 * Bulk Loader API could not tolerate even node failure (CASSANDRA-10347)
 * Avoid misleading pushed notifications when multiple nodes
   share an rpc_address (CASSANDRA-10052)
 * Fix dropping undroppable when message queue is full (CASSANDRA-10113)
 * Fix potential ClassCastException during paging (CASSANDRA-10352)
 * Prevent ALTER TYPE from creating circular references (CASSANDRA-10339)
 * Fix cache handling of 2i and base tables (CASSANDRA-10155, 10359)
 * Fix NPE in nodetool compactionhistory (CASSANDRA-9758)
 * (Pig) support BulkOutputFormat as a URL parameter (CASSANDRA-7410)
 * BATCH statement is broken in cqlsh (CASSANDRA-10272)
 * (cqlsh) Make cqlsh PEP8 Compliant (CASSANDRA-10066)
 * (cqlsh) Fix error when starting cqlsh with --debug (CASSANDRA-10282)
 * Scrub, Cleanup and Upgrade do not unmark compacting until all operations
   have completed, regardless of the occurence of exceptions (CASSANDRA-10274)


3.0.0-beta2
 * Fix columns returned by AbstractBtreePartitions (CASSANDRA-10220)
 * Fix backward compatibility issue due to AbstractBounds serialization bug (CASSANDRA-9857)
 * Fix startup error when upgrading nodes (CASSANDRA-10136)
 * Base table PRIMARY KEY can be assumed to be NOT NULL in MV creation (CASSANDRA-10147)
 * Improve batchlog write patch (CASSANDRA-9673)
 * Re-apply MaterializedView updates on commitlog replay (CASSANDRA-10164)
 * Require AbstractType.isByteOrderComparable declaration in constructor (CASSANDRA-9901)
 * Avoid digest mismatch on upgrade to 3.0 (CASSANDRA-9554)
 * Fix Materialized View builder when adding multiple MVs (CASSANDRA-10156)
 * Choose better poolingOptions for protocol v4 in cassandra-stress (CASSANDRA-10182)
 * Fix LWW bug affecting Materialized Views (CASSANDRA-10197)
 * Ensures frozen sets and maps are always sorted (CASSANDRA-10162)
 * Don't deadlock when flushing CFS backed custom indexes (CASSANDRA-10181)
 * Fix double flushing of secondary index tables (CASSANDRA-10180)
 * Fix incorrect handling of range tombstones in thrift (CASSANDRA-10046)
 * Only use batchlog when paired materialized view replica is remote (CASSANDRA-10061)
 * Reuse TemporalRow when updating multiple MaterializedViews (CASSANDRA-10060)
 * Validate gc_grace_seconds for batchlog writes and MVs (CASSANDRA-9917)
 * Fix sstablerepairedset (CASSANDRA-10132)
Merged from 2.2:
 * Cancel transaction for sstables we wont redistribute index summary
   for (CASSANDRA-10270)
 * Retry snapshot deletion after compaction and gc on Windows (CASSANDRA-10222)
 * Fix failure to start with space in directory path on Windows (CASSANDRA-10239)
 * Fix repair hang when snapshot failed (CASSANDRA-10057)
 * Fall back to 1/4 commitlog volume for commitlog_total_space on small disks
   (CASSANDRA-10199)
Merged from 2.1:
 * Added configurable warning threshold for GC duration (CASSANDRA-8907)
 * Fix handling of streaming EOF (CASSANDRA-10206)
 * Only check KeyCache when it is enabled
 * Change streaming_socket_timeout_in_ms default to 1 hour (CASSANDRA-8611)
 * (cqlsh) update list of CQL keywords (CASSANDRA-9232)
 * Add nodetool gettraceprobability command (CASSANDRA-10234)
Merged from 2.0:
 * Fix rare race where older gossip states can be shadowed (CASSANDRA-10366)
 * Fix consolidating racks violating the RF contract (CASSANDRA-10238)
 * Disallow decommission when node is in drained state (CASSANDRA-8741)


2.2.1
 * Fix race during construction of commit log (CASSANDRA-10049)
 * Fix LeveledCompactionStrategyTest (CASSANDRA-9757)
 * Fix broken UnbufferedDataOutputStreamPlus.writeUTF (CASSANDRA-10203)
 * (cqlsh) default load-from-file encoding to utf-8 (CASSANDRA-9898)
 * Avoid returning Permission.NONE when failing to query users table (CASSANDRA-10168)
 * (cqlsh) add CLEAR command (CASSANDRA-10086)
 * Support string literals as Role names for compatibility (CASSANDRA-10135)
Merged from 2.1:
 * Only check KeyCache when it is enabled
 * Change streaming_socket_timeout_in_ms default to 1 hour (CASSANDRA-8611)
 * (cqlsh) update list of CQL keywords (CASSANDRA-9232)


3.0.0-beta1
 * Redesign secondary index API (CASSANDRA-9459, 7771, 9041)
 * Fix throwing ReadFailure instead of ReadTimeout on range queries (CASSANDRA-10125)
 * Rewrite hinted handoff (CASSANDRA-6230)
 * Fix query on static compact tables (CASSANDRA-10093)
 * Fix race during construction of commit log (CASSANDRA-10049)
 * Add option to only purge repaired tombstones (CASSANDRA-6434)
 * Change authorization handling for MVs (CASSANDRA-9927)
 * Add custom JMX enabled executor for UDF sandbox (CASSANDRA-10026)
 * Fix row deletion bug for Materialized Views (CASSANDRA-10014)
 * Support mixed-version clusters with Cassandra 2.1 and 2.2 (CASSANDRA-9704)
 * Fix multiple slices on RowSearchers (CASSANDRA-10002)
 * Fix bug in merging of collections (CASSANDRA-10001)
 * Optimize batchlog replay to avoid full scans (CASSANDRA-7237)
 * Repair improvements when using vnodes (CASSANDRA-5220)
 * Disable scripted UDFs by default (CASSANDRA-9889)
 * Bytecode inspection for Java-UDFs (CASSANDRA-9890)
 * Use byte to serialize MT hash length (CASSANDRA-9792)
 * Replace usage of Adler32 with CRC32 (CASSANDRA-8684)
 * Fix migration to new format from 2.1 SSTable (CASSANDRA-10006)
 * SequentialWriter should extend BufferedDataOutputStreamPlus (CASSANDRA-9500)
 * Use the same repairedAt timestamp within incremental repair session (CASSANDRA-9111)
Merged from 2.2:
 * Allow count(*) and count(1) to be use as normal aggregation (CASSANDRA-10114)
 * An NPE is thrown if the column name is unknown for an IN relation (CASSANDRA-10043)
 * Apply commit_failure_policy to more errors on startup (CASSANDRA-9749)
 * Fix histogram overflow exception (CASSANDRA-9973)
 * Route gossip messages over dedicated socket (CASSANDRA-9237)
 * Add checksum to saved cache files (CASSANDRA-9265)
 * Log warning when using an aggregate without partition key (CASSANDRA-9737)
Merged from 2.1:
 * (cqlsh) Allow encoding to be set through command line (CASSANDRA-10004)
 * Add new JMX methods to change local compaction strategy (CASSANDRA-9965)
 * Write hints for paxos commits (CASSANDRA-7342)
 * (cqlsh) Fix timestamps before 1970 on Windows, always
   use UTC for timestamp display (CASSANDRA-10000)
 * (cqlsh) Avoid overwriting new config file with old config
   when both exist (CASSANDRA-9777)
 * Release snapshot selfRef when doing snapshot repair (CASSANDRA-9998)
 * Cannot replace token does not exist - DN node removed as Fat Client (CASSANDRA-9871)
Merged from 2.0:
 * Don't cast expected bf size to an int (CASSANDRA-9959)
 * Make getFullyExpiredSSTables less expensive (CASSANDRA-9882)


3.0.0-alpha1
 * Implement proper sandboxing for UDFs (CASSANDRA-9402)
 * Simplify (and unify) cleanup of compaction leftovers (CASSANDRA-7066)
 * Allow extra schema definitions in cassandra-stress yaml (CASSANDRA-9850)
 * Metrics should use up to date nomenclature (CASSANDRA-9448)
 * Change CREATE/ALTER TABLE syntax for compression (CASSANDRA-8384)
 * Cleanup crc and adler code for java 8 (CASSANDRA-9650)
 * Storage engine refactor (CASSANDRA-8099, 9743, 9746, 9759, 9781, 9808, 9825,
   9848, 9705, 9859, 9867, 9874, 9828, 9801)
 * Update Guava to 18.0 (CASSANDRA-9653)
 * Bloom filter false positive ratio is not honoured (CASSANDRA-8413)
 * New option for cassandra-stress to leave a ratio of columns null (CASSANDRA-9522)
 * Change hinted_handoff_enabled yaml setting, JMX (CASSANDRA-9035)
 * Add algorithmic token allocation (CASSANDRA-7032)
 * Add nodetool command to replay batchlog (CASSANDRA-9547)
 * Make file buffer cache independent of paths being read (CASSANDRA-8897)
 * Remove deprecated legacy Hadoop code (CASSANDRA-9353)
 * Decommissioned nodes will not rejoin the cluster (CASSANDRA-8801)
 * Change gossip stabilization to use endpoit size (CASSANDRA-9401)
 * Change default garbage collector to G1 (CASSANDRA-7486)
 * Populate TokenMetadata early during startup (CASSANDRA-9317)
 * Undeprecate cache recentHitRate (CASSANDRA-6591)
 * Add support for selectively varint encoding fields (CASSANDRA-9499, 9865)
 * Materialized Views (CASSANDRA-6477)
Merged from 2.2:
 * Avoid grouping sstables for anticompaction with DTCS (CASSANDRA-9900)
 * UDF / UDA execution time in trace (CASSANDRA-9723)
 * Fix broken internode SSL (CASSANDRA-9884)
Merged from 2.1:
 * Add new JMX methods to change local compaction strategy (CASSANDRA-9965)
 * Fix handling of enable/disable autocompaction (CASSANDRA-9899)
 * Add consistency level to tracing ouput (CASSANDRA-9827)
 * Remove repair snapshot leftover on startup (CASSANDRA-7357)
 * Use random nodes for batch log when only 2 racks (CASSANDRA-8735)
 * Ensure atomicity inside thrift and stream session (CASSANDRA-7757)
 * Fix nodetool info error when the node is not joined (CASSANDRA-9031)
Merged from 2.0:
 * Log when messages are dropped due to cross_node_timeout (CASSANDRA-9793)
 * Don't track hotness when opening from snapshot for validation (CASSANDRA-9382)


2.2.0
 * Allow the selection of columns together with aggregates (CASSANDRA-9767)
 * Fix cqlsh copy methods and other windows specific issues (CASSANDRA-9795)
 * Don't wrap byte arrays in SequentialWriter (CASSANDRA-9797)
 * sum() and avg() functions missing for smallint and tinyint types (CASSANDRA-9671)
 * Revert CASSANDRA-9542 (allow native functions in UDA) (CASSANDRA-9771)
Merged from 2.1:
 * Fix MarshalException when upgrading superColumn family (CASSANDRA-9582)
 * Fix broken logging for "empty" flushes in Memtable (CASSANDRA-9837)
 * Handle corrupt files on startup (CASSANDRA-9686)
 * Fix clientutil jar and tests (CASSANDRA-9760)
 * (cqlsh) Allow the SSL protocol version to be specified through the
    config file or environment variables (CASSANDRA-9544)
Merged from 2.0:
 * Add tool to find why expired sstables are not getting dropped (CASSANDRA-10015)
 * Remove erroneous pending HH tasks from tpstats/jmx (CASSANDRA-9129)
 * Don't cast expected bf size to an int (CASSANDRA-9959)
 * checkForEndpointCollision fails for legitimate collisions (CASSANDRA-9765)
 * Complete CASSANDRA-8448 fix (CASSANDRA-9519)
 * Don't include auth credentials in debug log (CASSANDRA-9682)
 * Can't transition from write survey to normal mode (CASSANDRA-9740)
 * Scrub (recover) sstables even when -Index.db is missing (CASSANDRA-9591)
 * Fix growing pending background compaction (CASSANDRA-9662)


2.2.0-rc2
 * Re-enable memory-mapped I/O on Windows (CASSANDRA-9658)
 * Warn when an extra-large partition is compacted (CASSANDRA-9643)
 * (cqlsh) Allow setting the initial connection timeout (CASSANDRA-9601)
 * BulkLoader has --transport-factory option but does not use it (CASSANDRA-9675)
 * Allow JMX over SSL directly from nodetool (CASSANDRA-9090)
 * Update cqlsh for UDFs (CASSANDRA-7556)
 * Change Windows kernel default timer resolution (CASSANDRA-9634)
 * Deprected sstable2json and json2sstable (CASSANDRA-9618)
 * Allow native functions in user-defined aggregates (CASSANDRA-9542)
 * Don't repair system_distributed by default (CASSANDRA-9621)
 * Fix mixing min, max, and count aggregates for blob type (CASSANRA-9622)
 * Rename class for DATE type in Java driver (CASSANDRA-9563)
 * Duplicate compilation of UDFs on coordinator (CASSANDRA-9475)
 * Fix connection leak in CqlRecordWriter (CASSANDRA-9576)
 * Mlockall before opening system sstables & remove boot_without_jna option (CASSANDRA-9573)
 * Add functions to convert timeuuid to date or time, deprecate dateOf and unixTimestampOf (CASSANDRA-9229)
 * Make sure we cancel non-compacting sstables from LifecycleTransaction (CASSANDRA-9566)
 * Fix deprecated repair JMX API (CASSANDRA-9570)
 * Add logback metrics (CASSANDRA-9378)
 * Update and refactor ant test/test-compression to run the tests in parallel (CASSANDRA-9583)
 * Fix upgrading to new directory for secondary index (CASSANDRA-9687)
Merged from 2.1:
 * (cqlsh) Fix bad check for CQL compatibility when DESCRIBE'ing
   COMPACT STORAGE tables with no clustering columns
 * Eliminate strong self-reference chains in sstable ref tidiers (CASSANDRA-9656)
 * Ensure StreamSession uses canonical sstable reader instances (CASSANDRA-9700)
 * Ensure memtable book keeping is not corrupted in the event we shrink usage (CASSANDRA-9681)
 * Update internal python driver for cqlsh (CASSANDRA-9064)
 * Fix IndexOutOfBoundsException when inserting tuple with too many
   elements using the string literal notation (CASSANDRA-9559)
 * Enable describe on indices (CASSANDRA-7814)
 * Fix incorrect result for IN queries where column not found (CASSANDRA-9540)
 * ColumnFamilyStore.selectAndReference may block during compaction (CASSANDRA-9637)
 * Fix bug in cardinality check when compacting (CASSANDRA-9580)
 * Fix memory leak in Ref due to ConcurrentLinkedQueue.remove() behaviour (CASSANDRA-9549)
 * Make rebuild only run one at a time (CASSANDRA-9119)
Merged from 2.0:
 * Avoid NPE in AuthSuccess#decode (CASSANDRA-9727)
 * Add listen_address to system.local (CASSANDRA-9603)
 * Bug fixes to resultset metadata construction (CASSANDRA-9636)
 * Fix setting 'durable_writes' in ALTER KEYSPACE (CASSANDRA-9560)
 * Avoids ballot clash in Paxos (CASSANDRA-9649)
 * Improve trace messages for RR (CASSANDRA-9479)
 * Fix suboptimal secondary index selection when restricted
   clustering column is also indexed (CASSANDRA-9631)
 * (cqlsh) Add min_threshold to DTCS option autocomplete (CASSANDRA-9385)
 * Fix error message when attempting to create an index on a column
   in a COMPACT STORAGE table with clustering columns (CASSANDRA-9527)
 * 'WITH WITH' in alter keyspace statements causes NPE (CASSANDRA-9565)
 * Expose some internals of SelectStatement for inspection (CASSANDRA-9532)
 * ArrivalWindow should use primitives (CASSANDRA-9496)
 * Periodically submit background compaction tasks (CASSANDRA-9592)
 * Set HAS_MORE_PAGES flag to false when PagingState is null (CASSANDRA-9571)


2.2.0-rc1
 * Compressed commit log should measure compressed space used (CASSANDRA-9095)
 * Fix comparison bug in CassandraRoleManager#collectRoles (CASSANDRA-9551)
 * Add tinyint,smallint,time,date support for UDFs (CASSANDRA-9400)
 * Deprecates SSTableSimpleWriter and SSTableSimpleUnsortedWriter (CASSANDRA-9546)
 * Empty INITCOND treated as null in aggregate (CASSANDRA-9457)
 * Remove use of Cell in Thrift MapReduce classes (CASSANDRA-8609)
 * Integrate pre-release Java Driver 2.2-rc1, custom build (CASSANDRA-9493)
 * Clean up gossiper logic for old versions (CASSANDRA-9370)
 * Fix custom payload coding/decoding to match the spec (CASSANDRA-9515)
 * ant test-all results incomplete when parsed (CASSANDRA-9463)
 * Disallow frozen<> types in function arguments and return types for
   clarity (CASSANDRA-9411)
 * Static Analysis to warn on unsafe use of Autocloseable instances (CASSANDRA-9431)
 * Update commitlog archiving examples now that commitlog segments are
   not recycled (CASSANDRA-9350)
 * Extend Transactional API to sstable lifecycle management (CASSANDRA-8568)
 * (cqlsh) Add support for native protocol 4 (CASSANDRA-9399)
 * Ensure that UDF and UDAs are keyspace-isolated (CASSANDRA-9409)
 * Revert CASSANDRA-7807 (tracing completion client notifications) (CASSANDRA-9429)
 * Add ability to stop compaction by ID (CASSANDRA-7207)
 * Let CassandraVersion handle SNAPSHOT version (CASSANDRA-9438)
Merged from 2.1:
 * (cqlsh) Fix using COPY through SOURCE or -f (CASSANDRA-9083)
 * Fix occasional lack of `system` keyspace in schema tables (CASSANDRA-8487)
 * Use ProtocolError code instead of ServerError code for native protocol
   error responses to unsupported protocol versions (CASSANDRA-9451)
 * Default commitlog_sync_batch_window_in_ms changed to 2ms (CASSANDRA-9504)
 * Fix empty partition assertion in unsorted sstable writing tools (CASSANDRA-9071)
 * Ensure truncate without snapshot cannot produce corrupt responses (CASSANDRA-9388)
 * Consistent error message when a table mixes counter and non-counter
   columns (CASSANDRA-9492)
 * Avoid getting unreadable keys during anticompaction (CASSANDRA-9508)
 * (cqlsh) Better float precision by default (CASSANDRA-9224)
 * Improve estimated row count (CASSANDRA-9107)
 * Optimize range tombstone memory footprint (CASSANDRA-8603)
 * Use configured gcgs in anticompaction (CASSANDRA-9397)
Merged from 2.0:
 * Don't accumulate more range than necessary in RangeTombstone.Tracker (CASSANDRA-9486)
 * Add broadcast and rpc addresses to system.local (CASSANDRA-9436)
 * Always mark sstable suspect when corrupted (CASSANDRA-9478)
 * Add database users and permissions to CQL3 documentation (CASSANDRA-7558)
 * Allow JVM_OPTS to be passed to standalone tools (CASSANDRA-5969)
 * Fix bad condition in RangeTombstoneList (CASSANDRA-9485)
 * Fix potential StackOverflow when setting CrcCheckChance over JMX (CASSANDRA-9488)
 * Fix null static columns in pages after the first, paged reversed
   queries (CASSANDRA-8502)
 * Fix counting cache serialization in request metrics (CASSANDRA-9466)
 * Add option not to validate atoms during scrub (CASSANDRA-9406)


2.2.0-beta1
 * Introduce Transactional API for internal state changes (CASSANDRA-8984)
 * Add a flag in cassandra.yaml to enable UDFs (CASSANDRA-9404)
 * Better support of null for UDF (CASSANDRA-8374)
 * Use ecj instead of javassist for UDFs (CASSANDRA-8241)
 * faster async logback configuration for tests (CASSANDRA-9376)
 * Add `smallint` and `tinyint` data types (CASSANDRA-8951)
 * Avoid thrift schema creation when native driver is used in stress tool (CASSANDRA-9374)
 * Make Functions.declared thread-safe
 * Add client warnings to native protocol v4 (CASSANDRA-8930)
 * Allow roles cache to be invalidated (CASSANDRA-8967)
 * Upgrade Snappy (CASSANDRA-9063)
 * Don't start Thrift rpc by default (CASSANDRA-9319)
 * Only stream from unrepaired sstables with incremental repair (CASSANDRA-8267)
 * Aggregate UDFs allow SFUNC return type to differ from STYPE if FFUNC specified (CASSANDRA-9321)
 * Remove Thrift dependencies in bundled tools (CASSANDRA-8358)
 * Disable memory mapping of hsperfdata file for JVM statistics (CASSANDRA-9242)
 * Add pre-startup checks to detect potential incompatibilities (CASSANDRA-8049)
 * Distinguish between null and unset in protocol v4 (CASSANDRA-7304)
 * Add user/role permissions for user-defined functions (CASSANDRA-7557)
 * Allow cassandra config to be updated to restart daemon without unloading classes (CASSANDRA-9046)
 * Don't initialize compaction writer before checking if iter is empty (CASSANDRA-9117)
 * Don't execute any functions at prepare-time (CASSANDRA-9037)
 * Share file handles between all instances of a SegmentedFile (CASSANDRA-8893)
 * Make it possible to major compact LCS (CASSANDRA-7272)
 * Make FunctionExecutionException extend RequestExecutionException
   (CASSANDRA-9055)
 * Add support for SELECT JSON, INSERT JSON syntax and new toJson(), fromJson()
   functions (CASSANDRA-7970)
 * Optimise max purgeable timestamp calculation in compaction (CASSANDRA-8920)
 * Constrain internode message buffer sizes, and improve IO class hierarchy (CASSANDRA-8670)
 * New tool added to validate all sstables in a node (CASSANDRA-5791)
 * Push notification when tracing completes for an operation (CASSANDRA-7807)
 * Delay "node up" and "node added" notifications until native protocol server is started (CASSANDRA-8236)
 * Compressed Commit Log (CASSANDRA-6809)
 * Optimise IntervalTree (CASSANDRA-8988)
 * Add a key-value payload for third party usage (CASSANDRA-8553, 9212)
 * Bump metrics-reporter-config dependency for metrics 3.0 (CASSANDRA-8149)
 * Partition intra-cluster message streams by size, not type (CASSANDRA-8789)
 * Add WriteFailureException to native protocol, notify coordinator of
   write failures (CASSANDRA-8592)
 * Convert SequentialWriter to nio (CASSANDRA-8709)
 * Add role based access control (CASSANDRA-7653, 8650, 7216, 8760, 8849, 8761, 8850)
 * Record client ip address in tracing sessions (CASSANDRA-8162)
 * Indicate partition key columns in response metadata for prepared
   statements (CASSANDRA-7660)
 * Merge UUIDType and TimeUUIDType parse logic (CASSANDRA-8759)
 * Avoid memory allocation when searching index summary (CASSANDRA-8793)
 * Optimise (Time)?UUIDType Comparisons (CASSANDRA-8730)
 * Make CRC32Ex into a separate maven dependency (CASSANDRA-8836)
 * Use preloaded jemalloc w/ Unsafe (CASSANDRA-8714, 9197)
 * Avoid accessing partitioner through StorageProxy (CASSANDRA-8244, 8268)
 * Upgrade Metrics library and remove depricated metrics (CASSANDRA-5657)
 * Serializing Row cache alternative, fully off heap (CASSANDRA-7438)
 * Duplicate rows returned when in clause has repeated values (CASSANDRA-6706)
 * Make CassandraException unchecked, extend RuntimeException (CASSANDRA-8560)
 * Support direct buffer decompression for reads (CASSANDRA-8464)
 * DirectByteBuffer compatible LZ4 methods (CASSANDRA-7039)
 * Group sstables for anticompaction correctly (CASSANDRA-8578)
 * Add ReadFailureException to native protocol, respond
   immediately when replicas encounter errors while handling
   a read request (CASSANDRA-7886)
 * Switch CommitLogSegment from RandomAccessFile to nio (CASSANDRA-8308)
 * Allow mixing token and partition key restrictions (CASSANDRA-7016)
 * Support index key/value entries on map collections (CASSANDRA-8473)
 * Modernize schema tables (CASSANDRA-8261)
 * Support for user-defined aggregation functions (CASSANDRA-8053)
 * Fix NPE in SelectStatement with empty IN values (CASSANDRA-8419)
 * Refactor SelectStatement, return IN results in natural order instead
   of IN value list order and ignore duplicate values in partition key IN restrictions (CASSANDRA-7981)
 * Support UDTs, tuples, and collections in user-defined
   functions (CASSANDRA-7563)
 * Fix aggregate fn results on empty selection, result column name,
   and cqlsh parsing (CASSANDRA-8229)
 * Mark sstables as repaired after full repair (CASSANDRA-7586)
 * Extend Descriptor to include a format value and refactor reader/writer
   APIs (CASSANDRA-7443)
 * Integrate JMH for microbenchmarks (CASSANDRA-8151)
 * Keep sstable levels when bootstrapping (CASSANDRA-7460)
 * Add Sigar library and perform basic OS settings check on startup (CASSANDRA-7838)
 * Support for aggregation functions (CASSANDRA-4914)
 * Remove cassandra-cli (CASSANDRA-7920)
 * Accept dollar quoted strings in CQL (CASSANDRA-7769)
 * Make assassinate a first class command (CASSANDRA-7935)
 * Support IN clause on any partition key column (CASSANDRA-7855)
 * Support IN clause on any clustering column (CASSANDRA-4762)
 * Improve compaction logging (CASSANDRA-7818)
 * Remove YamlFileNetworkTopologySnitch (CASSANDRA-7917)
 * Do anticompaction in groups (CASSANDRA-6851)
 * Support user-defined functions (CASSANDRA-7395, 7526, 7562, 7740, 7781, 7929,
   7924, 7812, 8063, 7813, 7708)
 * Permit configurable timestamps with cassandra-stress (CASSANDRA-7416)
 * Move sstable RandomAccessReader to nio2, which allows using the
   FILE_SHARE_DELETE flag on Windows (CASSANDRA-4050)
 * Remove CQL2 (CASSANDRA-5918)
 * Optimize fetching multiple cells by name (CASSANDRA-6933)
 * Allow compilation in java 8 (CASSANDRA-7028)
 * Make incremental repair default (CASSANDRA-7250)
 * Enable code coverage thru JaCoCo (CASSANDRA-7226)
 * Switch external naming of 'column families' to 'tables' (CASSANDRA-4369)
 * Shorten SSTable path (CASSANDRA-6962)
 * Use unsafe mutations for most unit tests (CASSANDRA-6969)
 * Fix race condition during calculation of pending ranges (CASSANDRA-7390)
 * Fail on very large batch sizes (CASSANDRA-8011)
 * Improve concurrency of repair (CASSANDRA-6455, 8208, 9145)
 * Select optimal CRC32 implementation at runtime (CASSANDRA-8614)
 * Evaluate MurmurHash of Token once per query (CASSANDRA-7096)
 * Generalize progress reporting (CASSANDRA-8901)
 * Resumable bootstrap streaming (CASSANDRA-8838, CASSANDRA-8942)
 * Allow scrub for secondary index (CASSANDRA-5174)
 * Save repair data to system table (CASSANDRA-5839)
 * fix nodetool names that reference column families (CASSANDRA-8872)
 Merged from 2.1:
 * Warn on misuse of unlogged batches (CASSANDRA-9282)
 * Failure detector detects and ignores local pauses (CASSANDRA-9183)
 * Add utility class to support for rate limiting a given log statement (CASSANDRA-9029)
 * Add missing consistency levels to cassandra-stess (CASSANDRA-9361)
 * Fix commitlog getCompletedTasks to not increment (CASSANDRA-9339)
 * Fix for harmless exceptions logged as ERROR (CASSANDRA-8564)
 * Delete processed sstables in sstablesplit/sstableupgrade (CASSANDRA-8606)
 * Improve sstable exclusion from partition tombstones (CASSANDRA-9298)
 * Validate the indexed column rather than the cell's contents for 2i (CASSANDRA-9057)
 * Add support for top-k custom 2i queries (CASSANDRA-8717)
 * Fix error when dropping table during compaction (CASSANDRA-9251)
 * cassandra-stress supports validation operations over user profiles (CASSANDRA-8773)
 * Add support for rate limiting log messages (CASSANDRA-9029)
 * Log the partition key with tombstone warnings (CASSANDRA-8561)
 * Reduce runWithCompactionsDisabled poll interval to 1ms (CASSANDRA-9271)
 * Fix PITR commitlog replay (CASSANDRA-9195)
 * GCInspector logs very different times (CASSANDRA-9124)
 * Fix deleting from an empty list (CASSANDRA-9198)
 * Update tuple and collection types that use a user-defined type when that UDT
   is modified (CASSANDRA-9148, CASSANDRA-9192)
 * Use higher timeout for prepair and snapshot in repair (CASSANDRA-9261)
 * Fix anticompaction blocking ANTI_ENTROPY stage (CASSANDRA-9151)
 * Repair waits for anticompaction to finish (CASSANDRA-9097)
 * Fix streaming not holding ref when stream error (CASSANDRA-9295)
 * Fix canonical view returning early opened SSTables (CASSANDRA-9396)
Merged from 2.0:
 * (cqlsh) Add LOGIN command to switch users (CASSANDRA-7212)
 * Clone SliceQueryFilter in AbstractReadCommand implementations (CASSANDRA-8940)
 * Push correct protocol notification for DROP INDEX (CASSANDRA-9310)
 * token-generator - generated tokens too long (CASSANDRA-9300)
 * Fix counting of tombstones for TombstoneOverwhelmingException (CASSANDRA-9299)
 * Fix ReconnectableSnitch reconnecting to peers during upgrade (CASSANDRA-6702)
 * Include keyspace and table name in error log for collections over the size
   limit (CASSANDRA-9286)
 * Avoid potential overlap in LCS with single-partition sstables (CASSANDRA-9322)
 * Log warning message when a table is queried before the schema has fully
   propagated (CASSANDRA-9136)
 * Overload SecondaryIndex#indexes to accept the column definition (CASSANDRA-9314)
 * (cqlsh) Add SERIAL and LOCAL_SERIAL consistency levels (CASSANDRA-8051)
 * Fix index selection during rebuild with certain table layouts (CASSANDRA-9281)
 * Fix partition-level-delete-only workload accounting (CASSANDRA-9194)
 * Allow scrub to handle corrupted compressed chunks (CASSANDRA-9140)
 * Fix assertion error when resetlocalschema is run during repair (CASSANDRA-9249)
 * Disable single sstable tombstone compactions for DTCS by default (CASSANDRA-9234)
 * IncomingTcpConnection thread is not named (CASSANDRA-9262)
 * Close incoming connections when MessagingService is stopped (CASSANDRA-9238)
 * Fix streaming hang when retrying (CASSANDRA-9132)


2.1.5
 * Re-add deprecated cold_reads_to_omit param for backwards compat (CASSANDRA-9203)
 * Make anticompaction visible in compactionstats (CASSANDRA-9098)
 * Improve nodetool getendpoints documentation about the partition
   key parameter (CASSANDRA-6458)
 * Don't check other keyspaces for schema changes when an user-defined
   type is altered (CASSANDRA-9187)
 * Add generate-idea-files target to build.xml (CASSANDRA-9123)
 * Allow takeColumnFamilySnapshot to take a list of tables (CASSANDRA-8348)
 * Limit major sstable operations to their canonical representation (CASSANDRA-8669)
 * cqlsh: Add tests for INSERT and UPDATE tab completion (CASSANDRA-9125)
 * cqlsh: quote column names when needed in COPY FROM inserts (CASSANDRA-9080)
 * Do not load read meter for offline operations (CASSANDRA-9082)
 * cqlsh: Make CompositeType data readable (CASSANDRA-8919)
 * cqlsh: Fix display of triggers (CASSANDRA-9081)
 * Fix NullPointerException when deleting or setting an element by index on
   a null list collection (CASSANDRA-9077)
 * Buffer bloom filter serialization (CASSANDRA-9066)
 * Fix anti-compaction target bloom filter size (CASSANDRA-9060)
 * Make FROZEN and TUPLE unreserved keywords in CQL (CASSANDRA-9047)
 * Prevent AssertionError from SizeEstimatesRecorder (CASSANDRA-9034)
 * Avoid overwriting index summaries for sstables with an older format that
   does not support downsampling; rebuild summaries on startup when this
   is detected (CASSANDRA-8993)
 * Fix potential data loss in CompressedSequentialWriter (CASSANDRA-8949)
 * Make PasswordAuthenticator number of hashing rounds configurable (CASSANDRA-8085)
 * Fix AssertionError when binding nested collections in DELETE (CASSANDRA-8900)
 * Check for overlap with non-early sstables in LCS (CASSANDRA-8739)
 * Only calculate max purgable timestamp if we have to (CASSANDRA-8914)
 * (cqlsh) Greatly improve performance of COPY FROM (CASSANDRA-8225)
 * IndexSummary effectiveIndexInterval is now a guideline, not a rule (CASSANDRA-8993)
 * Use correct bounds for page cache eviction of compressed files (CASSANDRA-8746)
 * SSTableScanner enforces its bounds (CASSANDRA-8946)
 * Cleanup cell equality (CASSANDRA-8947)
 * Introduce intra-cluster message coalescing (CASSANDRA-8692)
 * DatabaseDescriptor throws NPE when rpc_interface is used (CASSANDRA-8839)
 * Don't check if an sstable is live for offline compactions (CASSANDRA-8841)
 * Don't set clientMode in SSTableLoader (CASSANDRA-8238)
 * Fix SSTableRewriter with disabled early open (CASSANDRA-8535)
 * Fix cassandra-stress so it respects the CL passed in user mode (CASSANDRA-8948)
 * Fix rare NPE in ColumnDefinition#hasIndexOption() (CASSANDRA-8786)
 * cassandra-stress reports per-operation statistics, plus misc (CASSANDRA-8769)
 * Add SimpleDate (cql date) and Time (cql time) types (CASSANDRA-7523)
 * Use long for key count in cfstats (CASSANDRA-8913)
 * Make SSTableRewriter.abort() more robust to failure (CASSANDRA-8832)
 * Remove cold_reads_to_omit from STCS (CASSANDRA-8860)
 * Make EstimatedHistogram#percentile() use ceil instead of floor (CASSANDRA-8883)
 * Fix top partitions reporting wrong cardinality (CASSANDRA-8834)
 * Fix rare NPE in KeyCacheSerializer (CASSANDRA-8067)
 * Pick sstables for validation as late as possible inc repairs (CASSANDRA-8366)
 * Fix commitlog getPendingTasks to not increment (CASSANDRA-8862)
 * Fix parallelism adjustment in range and secondary index queries
   when the first fetch does not satisfy the limit (CASSANDRA-8856)
 * Check if the filtered sstables is non-empty in STCS (CASSANDRA-8843)
 * Upgrade java-driver used for cassandra-stress (CASSANDRA-8842)
 * Fix CommitLog.forceRecycleAllSegments() memory access error (CASSANDRA-8812)
 * Improve assertions in Memory (CASSANDRA-8792)
 * Fix SSTableRewriter cleanup (CASSANDRA-8802)
 * Introduce SafeMemory for CompressionMetadata.Writer (CASSANDRA-8758)
 * 'nodetool info' prints exception against older node (CASSANDRA-8796)
 * Ensure SSTableReader.last corresponds exactly with the file end (CASSANDRA-8750)
 * Make SSTableWriter.openEarly more robust and obvious (CASSANDRA-8747)
 * Enforce SSTableReader.first/last (CASSANDRA-8744)
 * Cleanup SegmentedFile API (CASSANDRA-8749)
 * Avoid overlap with early compaction replacement (CASSANDRA-8683)
 * Safer Resource Management++ (CASSANDRA-8707)
 * Write partition size estimates into a system table (CASSANDRA-7688)
 * cqlsh: Fix keys() and full() collection indexes in DESCRIBE output
   (CASSANDRA-8154)
 * Show progress of streaming in nodetool netstats (CASSANDRA-8886)
 * IndexSummaryBuilder utilises offheap memory, and shares data between
   each IndexSummary opened from it (CASSANDRA-8757)
 * markCompacting only succeeds if the exact SSTableReader instances being
   marked are in the live set (CASSANDRA-8689)
 * cassandra-stress support for varint (CASSANDRA-8882)
 * Fix Adler32 digest for compressed sstables (CASSANDRA-8778)
 * Add nodetool statushandoff/statusbackup (CASSANDRA-8912)
 * Use stdout for progress and stats in sstableloader (CASSANDRA-8982)
 * Correctly identify 2i datadir from older versions (CASSANDRA-9116)
Merged from 2.0:
 * Ignore gossip SYNs after shutdown (CASSANDRA-9238)
 * Avoid overflow when calculating max sstable size in LCS (CASSANDRA-9235)
 * Make sstable blacklisting work with compression (CASSANDRA-9138)
 * Do not attempt to rebuild indexes if no index accepts any column (CASSANDRA-9196)
 * Don't initiate snitch reconnection for dead states (CASSANDRA-7292)
 * Fix ArrayIndexOutOfBoundsException in CQLSSTableWriter (CASSANDRA-8978)
 * Add shutdown gossip state to prevent timeouts during rolling restarts (CASSANDRA-8336)
 * Fix running with java.net.preferIPv6Addresses=true (CASSANDRA-9137)
 * Fix failed bootstrap/replace attempts being persisted in system.peers (CASSANDRA-9180)
 * Flush system.IndexInfo after marking index built (CASSANDRA-9128)
 * Fix updates to min/max_compaction_threshold through cassandra-cli
   (CASSANDRA-8102)
 * Don't include tmp files when doing offline relevel (CASSANDRA-9088)
 * Use the proper CAS WriteType when finishing a previous round during Paxos
   preparation (CASSANDRA-8672)
 * Avoid race in cancelling compactions (CASSANDRA-9070)
 * More aggressive check for expired sstables in DTCS (CASSANDRA-8359)
 * Fix ignored index_interval change in ALTER TABLE statements (CASSANDRA-7976)
 * Do more aggressive compaction in old time windows in DTCS (CASSANDRA-8360)
 * java.lang.AssertionError when reading saved cache (CASSANDRA-8740)
 * "disk full" when running cleanup (CASSANDRA-9036)
 * Lower logging level from ERROR to DEBUG when a scheduled schema pull
   cannot be completed due to a node being down (CASSANDRA-9032)
 * Fix MOVED_NODE client event (CASSANDRA-8516)
 * Allow overriding MAX_OUTSTANDING_REPLAY_COUNT (CASSANDRA-7533)
 * Fix malformed JMX ObjectName containing IPv6 addresses (CASSANDRA-9027)
 * (cqlsh) Allow increasing CSV field size limit through
   cqlshrc config option (CASSANDRA-8934)
 * Stop logging range tombstones when exceeding the threshold
   (CASSANDRA-8559)
 * Fix NullPointerException when nodetool getendpoints is run
   against invalid keyspaces or tables (CASSANDRA-8950)
 * Allow specifying the tmp dir (CASSANDRA-7712)
 * Improve compaction estimated tasks estimation (CASSANDRA-8904)
 * Fix duplicate up/down messages sent to native clients (CASSANDRA-7816)
 * Expose commit log archive status via JMX (CASSANDRA-8734)
 * Provide better exceptions for invalid replication strategy parameters
   (CASSANDRA-8909)
 * Fix regression in mixed single and multi-column relation support for
   SELECT statements (CASSANDRA-8613)
 * Add ability to limit number of native connections (CASSANDRA-8086)
 * Fix CQLSSTableWriter throwing exception and spawning threads
   (CASSANDRA-8808)
 * Fix MT mismatch between empty and GC-able data (CASSANDRA-8979)
 * Fix incorrect validation when snapshotting single table (CASSANDRA-8056)
 * Add offline tool to relevel sstables (CASSANDRA-8301)
 * Preserve stream ID for more protocol errors (CASSANDRA-8848)
 * Fix combining token() function with multi-column relations on
   clustering columns (CASSANDRA-8797)
 * Make CFS.markReferenced() resistant to bad refcounting (CASSANDRA-8829)
 * Fix StreamTransferTask abort/complete bad refcounting (CASSANDRA-8815)
 * Fix AssertionError when querying a DESC clustering ordered
   table with ASC ordering and paging (CASSANDRA-8767)
 * AssertionError: "Memory was freed" when running cleanup (CASSANDRA-8716)
 * Make it possible to set max_sstable_age to fractional days (CASSANDRA-8406)
 * Fix some multi-column relations with indexes on some clustering
   columns (CASSANDRA-8275)
 * Fix memory leak in SSTableSimple*Writer and SSTableReader.validate()
   (CASSANDRA-8748)
 * Throw OOM if allocating memory fails to return a valid pointer (CASSANDRA-8726)
 * Fix SSTableSimpleUnsortedWriter ConcurrentModificationException (CASSANDRA-8619)
 * 'nodetool info' prints exception against older node (CASSANDRA-8796)
 * Ensure SSTableSimpleUnsortedWriter.close() terminates if
   disk writer has crashed (CASSANDRA-8807)


2.1.4
 * Bind JMX to localhost unless explicitly configured otherwise (CASSANDRA-9085)


2.1.3
 * Fix HSHA/offheap_objects corruption (CASSANDRA-8719)
 * Upgrade libthrift to 0.9.2 (CASSANDRA-8685)
 * Don't use the shared ref in sstableloader (CASSANDRA-8704)
 * Purge internal prepared statements if related tables or
   keyspaces are dropped (CASSANDRA-8693)
 * (cqlsh) Handle unicode BOM at start of files (CASSANDRA-8638)
 * Stop compactions before exiting offline tools (CASSANDRA-8623)
 * Update tools/stress/README.txt to match current behaviour (CASSANDRA-7933)
 * Fix schema from Thrift conversion with empty metadata (CASSANDRA-8695)
 * Safer Resource Management (CASSANDRA-7705)
 * Make sure we compact highly overlapping cold sstables with
   STCS (CASSANDRA-8635)
 * rpc_interface and listen_interface generate NPE on startup when specified
   interface doesn't exist (CASSANDRA-8677)
 * Fix ArrayIndexOutOfBoundsException in nodetool cfhistograms (CASSANDRA-8514)
 * Switch from yammer metrics for nodetool cf/proxy histograms (CASSANDRA-8662)
 * Make sure we don't add tmplink files to the compaction
   strategy (CASSANDRA-8580)
 * (cqlsh) Handle maps with blob keys (CASSANDRA-8372)
 * (cqlsh) Handle DynamicCompositeType schemas correctly (CASSANDRA-8563)
 * Duplicate rows returned when in clause has repeated values (CASSANDRA-6706)
 * Add tooling to detect hot partitions (CASSANDRA-7974)
 * Fix cassandra-stress user-mode truncation of partition generation (CASSANDRA-8608)
 * Only stream from unrepaired sstables during inc repair (CASSANDRA-8267)
 * Don't allow starting multiple inc repairs on the same sstables (CASSANDRA-8316)
 * Invalidate prepared BATCH statements when related tables
   or keyspaces are dropped (CASSANDRA-8652)
 * Fix missing results in secondary index queries on collections
   with ALLOW FILTERING (CASSANDRA-8421)
 * Expose EstimatedHistogram metrics for range slices (CASSANDRA-8627)
 * (cqlsh) Escape clqshrc passwords properly (CASSANDRA-8618)
 * Fix NPE when passing wrong argument in ALTER TABLE statement (CASSANDRA-8355)
 * Pig: Refactor and deprecate CqlStorage (CASSANDRA-8599)
 * Don't reuse the same cleanup strategy for all sstables (CASSANDRA-8537)
 * Fix case-sensitivity of index name on CREATE and DROP INDEX
   statements (CASSANDRA-8365)
 * Better detection/logging for corruption in compressed sstables (CASSANDRA-8192)
 * Use the correct repairedAt value when closing writer (CASSANDRA-8570)
 * (cqlsh) Handle a schema mismatch being detected on startup (CASSANDRA-8512)
 * Properly calculate expected write size during compaction (CASSANDRA-8532)
 * Invalidate affected prepared statements when a table's columns
   are altered (CASSANDRA-7910)
 * Stress - user defined writes should populate sequentally (CASSANDRA-8524)
 * Fix regression in SSTableRewriter causing some rows to become unreadable
   during compaction (CASSANDRA-8429)
 * Run major compactions for repaired/unrepaired in parallel (CASSANDRA-8510)
 * (cqlsh) Fix compression options in DESCRIBE TABLE output when compression
   is disabled (CASSANDRA-8288)
 * (cqlsh) Fix DESCRIBE output after keyspaces are altered (CASSANDRA-7623)
 * Make sure we set lastCompactedKey correctly (CASSANDRA-8463)
 * (cqlsh) Fix output of CONSISTENCY command (CASSANDRA-8507)
 * (cqlsh) Fixed the handling of LIST statements (CASSANDRA-8370)
 * Make sstablescrub check leveled manifest again (CASSANDRA-8432)
 * Check first/last keys in sstable when giving out positions (CASSANDRA-8458)
 * Disable mmap on Windows (CASSANDRA-6993)
 * Add missing ConsistencyLevels to cassandra-stress (CASSANDRA-8253)
 * Add auth support to cassandra-stress (CASSANDRA-7985)
 * Fix ArrayIndexOutOfBoundsException when generating error message
   for some CQL syntax errors (CASSANDRA-8455)
 * Scale memtable slab allocation logarithmically (CASSANDRA-7882)
 * cassandra-stress simultaneous inserts over same seed (CASSANDRA-7964)
 * Reduce cassandra-stress sampling memory requirements (CASSANDRA-7926)
 * Ensure memtable flush cannot expire commit log entries from its future (CASSANDRA-8383)
 * Make read "defrag" async to reclaim memtables (CASSANDRA-8459)
 * Remove tmplink files for offline compactions (CASSANDRA-8321)
 * Reduce maxHintsInProgress (CASSANDRA-8415)
 * BTree updates may call provided update function twice (CASSANDRA-8018)
 * Release sstable references after anticompaction (CASSANDRA-8386)
 * Handle abort() in SSTableRewriter properly (CASSANDRA-8320)
 * Centralize shared executors (CASSANDRA-8055)
 * Fix filtering for CONTAINS (KEY) relations on frozen collection
   clustering columns when the query is restricted to a single
   partition (CASSANDRA-8203)
 * Do more aggressive entire-sstable TTL expiry checks (CASSANDRA-8243)
 * Add more log info if readMeter is null (CASSANDRA-8238)
 * add check of the system wall clock time at startup (CASSANDRA-8305)
 * Support for frozen collections (CASSANDRA-7859)
 * Fix overflow on histogram computation (CASSANDRA-8028)
 * Have paxos reuse the timestamp generation of normal queries (CASSANDRA-7801)
 * Fix incremental repair not remove parent session on remote (CASSANDRA-8291)
 * Improve JBOD disk utilization (CASSANDRA-7386)
 * Log failed host when preparing incremental repair (CASSANDRA-8228)
 * Force config client mode in CQLSSTableWriter (CASSANDRA-8281)
 * Fix sstableupgrade throws exception (CASSANDRA-8688)
 * Fix hang when repairing empty keyspace (CASSANDRA-8694)
Merged from 2.0:
 * Fix IllegalArgumentException in dynamic snitch (CASSANDRA-8448)
 * Add support for UPDATE ... IF EXISTS (CASSANDRA-8610)
 * Fix reversal of list prepends (CASSANDRA-8733)
 * Prevent non-zero default_time_to_live on tables with counters
   (CASSANDRA-8678)
 * Fix SSTableSimpleUnsortedWriter ConcurrentModificationException
   (CASSANDRA-8619)
 * Round up time deltas lower than 1ms in BulkLoader (CASSANDRA-8645)
 * Add batch remove iterator to ABSC (CASSANDRA-8414, 8666)
 * Round up time deltas lower than 1ms in BulkLoader (CASSANDRA-8645)
 * Fix isClientMode check in Keyspace (CASSANDRA-8687)
 * Use more efficient slice size for querying internal secondary
   index tables (CASSANDRA-8550)
 * Fix potentially returning deleted rows with range tombstone (CASSANDRA-8558)
 * Check for available disk space before starting a compaction (CASSANDRA-8562)
 * Fix DISTINCT queries with LIMITs or paging when some partitions
   contain only tombstones (CASSANDRA-8490)
 * Introduce background cache refreshing to permissions cache
   (CASSANDRA-8194)
 * Fix race condition in StreamTransferTask that could lead to
   infinite loops and premature sstable deletion (CASSANDRA-7704)
 * Add an extra version check to MigrationTask (CASSANDRA-8462)
 * Ensure SSTableWriter cleans up properly after failure (CASSANDRA-8499)
 * Increase bf true positive count on key cache hit (CASSANDRA-8525)
 * Move MeteredFlusher to its own thread (CASSANDRA-8485)
 * Fix non-distinct results in DISTNCT queries on static columns when
   paging is enabled (CASSANDRA-8087)
 * Move all hints related tasks to hints internal executor (CASSANDRA-8285)
 * Fix paging for multi-partition IN queries (CASSANDRA-8408)
 * Fix MOVED_NODE topology event never being emitted when a node
   moves its token (CASSANDRA-8373)
 * Fix validation of indexes in COMPACT tables (CASSANDRA-8156)
 * Avoid StackOverflowError when a large list of IN values
   is used for a clustering column (CASSANDRA-8410)
 * Fix NPE when writetime() or ttl() calls are wrapped by
   another function call (CASSANDRA-8451)
 * Fix NPE after dropping a keyspace (CASSANDRA-8332)
 * Fix error message on read repair timeouts (CASSANDRA-7947)
 * Default DTCS base_time_seconds changed to 60 (CASSANDRA-8417)
 * Refuse Paxos operation with more than one pending endpoint (CASSANDRA-8346, 8640)
 * Throw correct exception when trying to bind a keyspace or table
   name (CASSANDRA-6952)
 * Make HHOM.compact synchronized (CASSANDRA-8416)
 * cancel latency-sampling task when CF is dropped (CASSANDRA-8401)
 * don't block SocketThread for MessagingService (CASSANDRA-8188)
 * Increase quarantine delay on replacement (CASSANDRA-8260)
 * Expose off-heap memory usage stats (CASSANDRA-7897)
 * Ignore Paxos commits for truncated tables (CASSANDRA-7538)
 * Validate size of indexed column values (CASSANDRA-8280)
 * Make LCS split compaction results over all data directories (CASSANDRA-8329)
 * Fix some failing queries that use multi-column relations
   on COMPACT STORAGE tables (CASSANDRA-8264)
 * Fix InvalidRequestException with ORDER BY (CASSANDRA-8286)
 * Disable SSLv3 for POODLE (CASSANDRA-8265)
 * Fix millisecond timestamps in Tracing (CASSANDRA-8297)
 * Include keyspace name in error message when there are insufficient
   live nodes to stream from (CASSANDRA-8221)
 * Avoid overlap in L1 when L0 contains many nonoverlapping
   sstables (CASSANDRA-8211)
 * Improve PropertyFileSnitch logging (CASSANDRA-8183)
 * Add DC-aware sequential repair (CASSANDRA-8193)
 * Use live sstables in snapshot repair if possible (CASSANDRA-8312)
 * Fix hints serialized size calculation (CASSANDRA-8587)


2.1.2
 * (cqlsh) parse_for_table_meta errors out on queries with undefined
   grammars (CASSANDRA-8262)
 * (cqlsh) Fix SELECT ... TOKEN() function broken in C* 2.1.1 (CASSANDRA-8258)
 * Fix Cassandra crash when running on JDK8 update 40 (CASSANDRA-8209)
 * Optimize partitioner tokens (CASSANDRA-8230)
 * Improve compaction of repaired/unrepaired sstables (CASSANDRA-8004)
 * Make cache serializers pluggable (CASSANDRA-8096)
 * Fix issues with CONTAINS (KEY) queries on secondary indexes
   (CASSANDRA-8147)
 * Fix read-rate tracking of sstables for some queries (CASSANDRA-8239)
 * Fix default timestamp in QueryOptions (CASSANDRA-8246)
 * Set socket timeout when reading remote version (CASSANDRA-8188)
 * Refactor how we track live size (CASSANDRA-7852)
 * Make sure unfinished compaction files are removed (CASSANDRA-8124)
 * Fix shutdown when run as Windows service (CASSANDRA-8136)
 * Fix DESCRIBE TABLE with custom indexes (CASSANDRA-8031)
 * Fix race in RecoveryManagerTest (CASSANDRA-8176)
 * Avoid IllegalArgumentException while sorting sstables in
   IndexSummaryManager (CASSANDRA-8182)
 * Shutdown JVM on file descriptor exhaustion (CASSANDRA-7579)
 * Add 'die' policy for commit log and disk failure (CASSANDRA-7927)
 * Fix installing as service on Windows (CASSANDRA-8115)
 * Fix CREATE TABLE for CQL2 (CASSANDRA-8144)
 * Avoid boxing in ColumnStats min/max trackers (CASSANDRA-8109)
Merged from 2.0:
 * Correctly handle non-text column names in cql3 (CASSANDRA-8178)
 * Fix deletion for indexes on primary key columns (CASSANDRA-8206)
 * Add 'nodetool statusgossip' (CASSANDRA-8125)
 * Improve client notification that nodes are ready for requests (CASSANDRA-7510)
 * Handle negative timestamp in writetime method (CASSANDRA-8139)
 * Pig: Remove errant LIMIT clause in CqlNativeStorage (CASSANDRA-8166)
 * Throw ConfigurationException when hsha is used with the default
   rpc_max_threads setting of 'unlimited' (CASSANDRA-8116)
 * Allow concurrent writing of the same table in the same JVM using
   CQLSSTableWriter (CASSANDRA-7463)
 * Fix totalDiskSpaceUsed calculation (CASSANDRA-8205)


2.1.1
 * Fix spin loop in AtomicSortedColumns (CASSANDRA-7546)
 * Dont notify when replacing tmplink files (CASSANDRA-8157)
 * Fix validation with multiple CONTAINS clause (CASSANDRA-8131)
 * Fix validation of collections in TriggerExecutor (CASSANDRA-8146)
 * Fix IllegalArgumentException when a list of IN values containing tuples
   is passed as a single arg to a prepared statement with the v1 or v2
   protocol (CASSANDRA-8062)
 * Fix ClassCastException in DISTINCT query on static columns with
   query paging (CASSANDRA-8108)
 * Fix NPE on null nested UDT inside a set (CASSANDRA-8105)
 * Fix exception when querying secondary index on set items or map keys
   when some clustering columns are specified (CASSANDRA-8073)
 * Send proper error response when there is an error during native
   protocol message decode (CASSANDRA-8118)
 * Gossip should ignore generation numbers too far in the future (CASSANDRA-8113)
 * Fix NPE when creating a table with frozen sets, lists (CASSANDRA-8104)
 * Fix high memory use due to tracking reads on incrementally opened sstable
   readers (CASSANDRA-8066)
 * Fix EXECUTE request with skipMetadata=false returning no metadata
   (CASSANDRA-8054)
 * Allow concurrent use of CQLBulkOutputFormat (CASSANDRA-7776)
 * Shutdown JVM on OOM (CASSANDRA-7507)
 * Upgrade netty version and enable epoll event loop (CASSANDRA-7761)
 * Don't duplicate sstables smaller than split size when using
   the sstablesplitter tool (CASSANDRA-7616)
 * Avoid re-parsing already prepared statements (CASSANDRA-7923)
 * Fix some Thrift slice deletions and updates of COMPACT STORAGE
   tables with some clustering columns omitted (CASSANDRA-7990)
 * Fix filtering for CONTAINS on sets (CASSANDRA-8033)
 * Properly track added size (CASSANDRA-7239)
 * Allow compilation in java 8 (CASSANDRA-7208)
 * Fix Assertion error on RangeTombstoneList diff (CASSANDRA-8013)
 * Release references to overlapping sstables during compaction (CASSANDRA-7819)
 * Send notification when opening compaction results early (CASSANDRA-8034)
 * Make native server start block until properly bound (CASSANDRA-7885)
 * (cqlsh) Fix IPv6 support (CASSANDRA-7988)
 * Ignore fat clients when checking for endpoint collision (CASSANDRA-7939)
 * Make sstablerepairedset take a list of files (CASSANDRA-7995)
 * (cqlsh) Tab completeion for indexes on map keys (CASSANDRA-7972)
 * (cqlsh) Fix UDT field selection in select clause (CASSANDRA-7891)
 * Fix resource leak in event of corrupt sstable
 * (cqlsh) Add command line option for cqlshrc file path (CASSANDRA-7131)
 * Provide visibility into prepared statements churn (CASSANDRA-7921, CASSANDRA-7930)
 * Invalidate prepared statements when their keyspace or table is
   dropped (CASSANDRA-7566)
 * cassandra-stress: fix support for NetworkTopologyStrategy (CASSANDRA-7945)
 * Fix saving caches when a table is dropped (CASSANDRA-7784)
 * Add better error checking of new stress profile (CASSANDRA-7716)
 * Use ThreadLocalRandom and remove FBUtilities.threadLocalRandom (CASSANDRA-7934)
 * Prevent operator mistakes due to simultaneous bootstrap (CASSANDRA-7069)
 * cassandra-stress supports whitelist mode for node config (CASSANDRA-7658)
 * GCInspector more closely tracks GC; cassandra-stress and nodetool report it (CASSANDRA-7916)
 * nodetool won't output bogus ownership info without a keyspace (CASSANDRA-7173)
 * Add human readable option to nodetool commands (CASSANDRA-5433)
 * Don't try to set repairedAt on old sstables (CASSANDRA-7913)
 * Add metrics for tracking PreparedStatement use (CASSANDRA-7719)
 * (cqlsh) tab-completion for triggers (CASSANDRA-7824)
 * (cqlsh) Support for query paging (CASSANDRA-7514)
 * (cqlsh) Show progress of COPY operations (CASSANDRA-7789)
 * Add syntax to remove multiple elements from a map (CASSANDRA-6599)
 * Support non-equals conditions in lightweight transactions (CASSANDRA-6839)
 * Add IF [NOT] EXISTS to create/drop triggers (CASSANDRA-7606)
 * (cqlsh) Display the current logged-in user (CASSANDRA-7785)
 * (cqlsh) Don't ignore CTRL-C during COPY FROM execution (CASSANDRA-7815)
 * (cqlsh) Order UDTs according to cross-type dependencies in DESCRIBE
   output (CASSANDRA-7659)
 * (cqlsh) Fix handling of CAS statement results (CASSANDRA-7671)
 * (cqlsh) COPY TO/FROM improvements (CASSANDRA-7405)
 * Support list index operations with conditions (CASSANDRA-7499)
 * Add max live/tombstoned cells to nodetool cfstats output (CASSANDRA-7731)
 * Validate IPv6 wildcard addresses properly (CASSANDRA-7680)
 * (cqlsh) Error when tracing query (CASSANDRA-7613)
 * Avoid IOOBE when building SyntaxError message snippet (CASSANDRA-7569)
 * SSTableExport uses correct validator to create string representation of partition
   keys (CASSANDRA-7498)
 * Avoid NPEs when receiving type changes for an unknown keyspace (CASSANDRA-7689)
 * Add support for custom 2i validation (CASSANDRA-7575)
 * Pig support for hadoop CqlInputFormat (CASSANDRA-6454)
 * Add duration mode to cassandra-stress (CASSANDRA-7468)
 * Add listen_interface and rpc_interface options (CASSANDRA-7417)
 * Improve schema merge performance (CASSANDRA-7444)
 * Adjust MT depth based on # of partition validating (CASSANDRA-5263)
 * Optimise NativeCell comparisons (CASSANDRA-6755)
 * Configurable client timeout for cqlsh (CASSANDRA-7516)
 * Include snippet of CQL query near syntax error in messages (CASSANDRA-7111)
 * Make repair -pr work with -local (CASSANDRA-7450)
 * Fix error in sstableloader with -cph > 1 (CASSANDRA-8007)
 * Fix snapshot repair error on indexed tables (CASSANDRA-8020)
 * Do not exit nodetool repair when receiving JMX NOTIF_LOST (CASSANDRA-7909)
 * Stream to private IP when available (CASSANDRA-8084)
Merged from 2.0:
 * Reject conditions on DELETE unless full PK is given (CASSANDRA-6430)
 * Properly reject the token function DELETE (CASSANDRA-7747)
 * Force batchlog replay before decommissioning a node (CASSANDRA-7446)
 * Fix hint replay with many accumulated expired hints (CASSANDRA-6998)
 * Fix duplicate results in DISTINCT queries on static columns with query
   paging (CASSANDRA-8108)
 * Add DateTieredCompactionStrategy (CASSANDRA-6602)
 * Properly validate ascii and utf8 string literals in CQL queries (CASSANDRA-8101)
 * (cqlsh) Fix autocompletion for alter keyspace (CASSANDRA-8021)
 * Create backup directories for commitlog archiving during startup (CASSANDRA-8111)
 * Reduce totalBlockFor() for LOCAL_* consistency levels (CASSANDRA-8058)
 * Fix merging schemas with re-dropped keyspaces (CASSANDRA-7256)
 * Fix counters in supercolumns during live upgrades from 1.2 (CASSANDRA-7188)
 * Notify DT subscribers when a column family is truncated (CASSANDRA-8088)
 * Add sanity check of $JAVA on startup (CASSANDRA-7676)
 * Schedule fat client schema pull on join (CASSANDRA-7993)
 * Don't reset nodes' versions when closing IncomingTcpConnections
   (CASSANDRA-7734)
 * Record the real messaging version in all cases in OutboundTcpConnection
   (CASSANDRA-8057)
 * SSL does not work in cassandra-cli (CASSANDRA-7899)
 * Fix potential exception when using ReversedType in DynamicCompositeType
   (CASSANDRA-7898)
 * Better validation of collection values (CASSANDRA-7833)
 * Track min/max timestamps correctly (CASSANDRA-7969)
 * Fix possible overflow while sorting CL segments for replay (CASSANDRA-7992)
 * Increase nodetool Xmx (CASSANDRA-7956)
 * Archive any commitlog segments present at startup (CASSANDRA-6904)
 * CrcCheckChance should adjust based on live CFMetadata not
   sstable metadata (CASSANDRA-7978)
 * token() should only accept columns in the partitioning
   key order (CASSANDRA-6075)
 * Add method to invalidate permission cache via JMX (CASSANDRA-7977)
 * Allow propagating multiple gossip states atomically (CASSANDRA-6125)
 * Log exceptions related to unclean native protocol client disconnects
   at DEBUG or INFO (CASSANDRA-7849)
 * Allow permissions cache to be set via JMX (CASSANDRA-7698)
 * Include schema_triggers CF in readable system resources (CASSANDRA-7967)
 * Fix RowIndexEntry to report correct serializedSize (CASSANDRA-7948)
 * Make CQLSSTableWriter sync within partitions (CASSANDRA-7360)
 * Potentially use non-local replicas in CqlConfigHelper (CASSANDRA-7906)
 * Explicitly disallow mixing multi-column and single-column
   relations on clustering columns (CASSANDRA-7711)
 * Better error message when condition is set on PK column (CASSANDRA-7804)
 * Don't send schema change responses and events for no-op DDL
   statements (CASSANDRA-7600)
 * (Hadoop) fix cluster initialisation for a split fetching (CASSANDRA-7774)
 * Throw InvalidRequestException when queries contain relations on entire
   collection columns (CASSANDRA-7506)
 * (cqlsh) enable CTRL-R history search with libedit (CASSANDRA-7577)
 * (Hadoop) allow ACFRW to limit nodes to local DC (CASSANDRA-7252)
 * (cqlsh) cqlsh should automatically disable tracing when selecting
   from system_traces (CASSANDRA-7641)
 * (Hadoop) Add CqlOutputFormat (CASSANDRA-6927)
 * Don't depend on cassandra config for nodetool ring (CASSANDRA-7508)
 * (cqlsh) Fix failing cqlsh formatting tests (CASSANDRA-7703)
 * Fix IncompatibleClassChangeError from hadoop2 (CASSANDRA-7229)
 * Add 'nodetool sethintedhandoffthrottlekb' (CASSANDRA-7635)
 * (cqlsh) Add tab-completion for CREATE/DROP USER IF [NOT] EXISTS (CASSANDRA-7611)
 * Catch errors when the JVM pulls the rug out from GCInspector (CASSANDRA-5345)
 * cqlsh fails when version number parts are not int (CASSANDRA-7524)
 * Fix NPE when table dropped during streaming (CASSANDRA-7946)
 * Fix wrong progress when streaming uncompressed (CASSANDRA-7878)
 * Fix possible infinite loop in creating repair range (CASSANDRA-7983)
 * Fix unit in nodetool for streaming throughput (CASSANDRA-7375)
Merged from 1.2:
 * Don't index tombstones (CASSANDRA-7828)
 * Improve PasswordAuthenticator default super user setup (CASSANDRA-7788)


2.1.0
 * (cqlsh) Removed "ALTER TYPE <name> RENAME TO <name>" from tab-completion
   (CASSANDRA-7895)
 * Fixed IllegalStateException in anticompaction (CASSANDRA-7892)
 * cqlsh: DESCRIBE support for frozen UDTs, tuples (CASSANDRA-7863)
 * Avoid exposing internal classes over JMX (CASSANDRA-7879)
 * Add null check for keys when freezing collection (CASSANDRA-7869)
 * Improve stress workload realism (CASSANDRA-7519)
Merged from 2.0:
 * Configure system.paxos with LeveledCompactionStrategy (CASSANDRA-7753)
 * Fix ALTER clustering column type from DateType to TimestampType when
   using DESC clustering order (CASSANRDA-7797)
 * Throw EOFException if we run out of chunks in compressed datafile
   (CASSANDRA-7664)
 * Fix PRSI handling of CQL3 row markers for row cleanup (CASSANDRA-7787)
 * Fix dropping collection when it's the last regular column (CASSANDRA-7744)
 * Make StreamReceiveTask thread safe and gc friendly (CASSANDRA-7795)
 * Validate empty cell names from counter updates (CASSANDRA-7798)
Merged from 1.2:
 * Don't allow compacted sstables to be marked as compacting (CASSANDRA-7145)
 * Track expired tombstones (CASSANDRA-7810)


2.1.0-rc7
 * Add frozen keyword and require UDT to be frozen (CASSANDRA-7857)
 * Track added sstable size correctly (CASSANDRA-7239)
 * (cqlsh) Fix case insensitivity (CASSANDRA-7834)
 * Fix failure to stream ranges when moving (CASSANDRA-7836)
 * Correctly remove tmplink files (CASSANDRA-7803)
 * (cqlsh) Fix column name formatting for functions, CAS operations,
   and UDT field selections (CASSANDRA-7806)
 * (cqlsh) Fix COPY FROM handling of null/empty primary key
   values (CASSANDRA-7792)
 * Fix ordering of static cells (CASSANDRA-7763)
Merged from 2.0:
 * Forbid re-adding dropped counter columns (CASSANDRA-7831)
 * Fix CFMetaData#isThriftCompatible() for PK-only tables (CASSANDRA-7832)
 * Always reject inequality on the partition key without token()
   (CASSANDRA-7722)
 * Always send Paxos commit to all replicas (CASSANDRA-7479)
 * Make disruptor_thrift_server invocation pool configurable (CASSANDRA-7594)
 * Make repair no-op when RF=1 (CASSANDRA-7864)


2.1.0-rc6
 * Fix OOM issue from netty caching over time (CASSANDRA-7743)
 * json2sstable couldn't import JSON for CQL table (CASSANDRA-7477)
 * Invalidate all caches on table drop (CASSANDRA-7561)
 * Skip strict endpoint selection for ranges if RF == nodes (CASSANRA-7765)
 * Fix Thrift range filtering without 2ary index lookups (CASSANDRA-7741)
 * Add tracing entries about concurrent range requests (CASSANDRA-7599)
 * (cqlsh) Fix DESCRIBE for NTS keyspaces (CASSANDRA-7729)
 * Remove netty buffer ref-counting (CASSANDRA-7735)
 * Pass mutated cf to index updater for use by PRSI (CASSANDRA-7742)
 * Include stress yaml example in release and deb (CASSANDRA-7717)
 * workaround for netty issue causing corrupted data off the wire (CASSANDRA-7695)
 * cqlsh DESC CLUSTER fails retrieving ring information (CASSANDRA-7687)
 * Fix binding null values inside UDT (CASSANDRA-7685)
 * Fix UDT field selection with empty fields (CASSANDRA-7670)
 * Bogus deserialization of static cells from sstable (CASSANDRA-7684)
 * Fix NPE on compaction leftover cleanup for dropped table (CASSANDRA-7770)
Merged from 2.0:
 * Fix race condition in StreamTransferTask that could lead to
   infinite loops and premature sstable deletion (CASSANDRA-7704)
 * (cqlsh) Wait up to 10 sec for a tracing session (CASSANDRA-7222)
 * Fix NPE in FileCacheService.sizeInBytes (CASSANDRA-7756)
 * Remove duplicates from StorageService.getJoiningNodes (CASSANDRA-7478)
 * Clone token map outside of hot gossip loops (CASSANDRA-7758)
 * Fix MS expiring map timeout for Paxos messages (CASSANDRA-7752)
 * Do not flush on truncate if durable_writes is false (CASSANDRA-7750)
 * Give CRR a default input_cql Statement (CASSANDRA-7226)
 * Better error message when adding a collection with the same name
   than a previously dropped one (CASSANDRA-6276)
 * Fix validation when adding static columns (CASSANDRA-7730)
 * (Thrift) fix range deletion of supercolumns (CASSANDRA-7733)
 * Fix potential AssertionError in RangeTombstoneList (CASSANDRA-7700)
 * Validate arguments of blobAs* functions (CASSANDRA-7707)
 * Fix potential AssertionError with 2ndary indexes (CASSANDRA-6612)
 * Avoid logging CompactionInterrupted at ERROR (CASSANDRA-7694)
 * Minor leak in sstable2jon (CASSANDRA-7709)
 * Add cassandra.auto_bootstrap system property (CASSANDRA-7650)
 * Update java driver (for hadoop) (CASSANDRA-7618)
 * Remove CqlPagingRecordReader/CqlPagingInputFormat (CASSANDRA-7570)
 * Support connecting to ipv6 jmx with nodetool (CASSANDRA-7669)


2.1.0-rc5
 * Reject counters inside user types (CASSANDRA-7672)
 * Switch to notification-based GCInspector (CASSANDRA-7638)
 * (cqlsh) Handle nulls in UDTs and tuples correctly (CASSANDRA-7656)
 * Don't use strict consistency when replacing (CASSANDRA-7568)
 * Fix min/max cell name collection on 2.0 SSTables with range
   tombstones (CASSANDRA-7593)
 * Tolerate min/max cell names of different lengths (CASSANDRA-7651)
 * Filter cached results correctly (CASSANDRA-7636)
 * Fix tracing on the new SEPExecutor (CASSANDRA-7644)
 * Remove shuffle and taketoken (CASSANDRA-7601)
 * Clean up Windows batch scripts (CASSANDRA-7619)
 * Fix native protocol drop user type notification (CASSANDRA-7571)
 * Give read access to system.schema_usertypes to all authenticated users
   (CASSANDRA-7578)
 * (cqlsh) Fix cqlsh display when zero rows are returned (CASSANDRA-7580)
 * Get java version correctly when JAVA_TOOL_OPTIONS is set (CASSANDRA-7572)
 * Fix NPE when dropping index from non-existent keyspace, AssertionError when
   dropping non-existent index with IF EXISTS (CASSANDRA-7590)
 * Fix sstablelevelresetter hang (CASSANDRA-7614)
 * (cqlsh) Fix deserialization of blobs (CASSANDRA-7603)
 * Use "keyspace updated" schema change message for UDT changes in v1 and
   v2 protocols (CASSANDRA-7617)
 * Fix tracing of range slices and secondary index lookups that are local
   to the coordinator (CASSANDRA-7599)
 * Set -Dcassandra.storagedir for all tool shell scripts (CASSANDRA-7587)
 * Don't swap max/min col names when mutating sstable metadata (CASSANDRA-7596)
 * (cqlsh) Correctly handle paged result sets (CASSANDRA-7625)
 * (cqlsh) Improve waiting for a trace to complete (CASSANDRA-7626)
 * Fix tracing of concurrent range slices and 2ary index queries (CASSANDRA-7626)
 * Fix scrub against collection type (CASSANDRA-7665)
Merged from 2.0:
 * Set gc_grace_seconds to seven days for system schema tables (CASSANDRA-7668)
 * SimpleSeedProvider no longer caches seeds forever (CASSANDRA-7663)
 * Always flush on truncate (CASSANDRA-7511)
 * Fix ReversedType(DateType) mapping to native protocol (CASSANDRA-7576)
 * Always merge ranges owned by a single node (CASSANDRA-6930)
 * Track max/min timestamps for range tombstones (CASSANDRA-7647)
 * Fix NPE when listing saved caches dir (CASSANDRA-7632)


2.1.0-rc4
 * Fix word count hadoop example (CASSANDRA-7200)
 * Updated memtable_cleanup_threshold and memtable_flush_writers defaults
   (CASSANDRA-7551)
 * (Windows) fix startup when WMI memory query fails (CASSANDRA-7505)
 * Anti-compaction proceeds if any part of the repair failed (CASSANDRA-7521)
 * Add missing table name to DROP INDEX responses and notifications (CASSANDRA-7539)
 * Bump CQL version to 3.2.0 and update CQL documentation (CASSANDRA-7527)
 * Fix configuration error message when running nodetool ring (CASSANDRA-7508)
 * Support conditional updates, tuple type, and the v3 protocol in cqlsh (CASSANDRA-7509)
 * Handle queries on multiple secondary index types (CASSANDRA-7525)
 * Fix cqlsh authentication with v3 native protocol (CASSANDRA-7564)
 * Fix NPE when unknown prepared statement ID is used (CASSANDRA-7454)
Merged from 2.0:
 * (Windows) force range-based repair to non-sequential mode (CASSANDRA-7541)
 * Fix range merging when DES scores are zero (CASSANDRA-7535)
 * Warn when SSL certificates have expired (CASSANDRA-7528)
 * Fix error when doing reversed queries with static columns (CASSANDRA-7490)
Merged from 1.2:
 * Set correct stream ID on responses when non-Exception Throwables
   are thrown while handling native protocol messages (CASSANDRA-7470)


2.1.0-rc3
 * Consider expiry when reconciling otherwise equal cells (CASSANDRA-7403)
 * Introduce CQL support for stress tool (CASSANDRA-6146)
 * Fix ClassCastException processing expired messages (CASSANDRA-7496)
 * Fix prepared marker for collections inside UDT (CASSANDRA-7472)
 * Remove left-over populate_io_cache_on_flush and replicate_on_write
   uses (CASSANDRA-7493)
 * (Windows) handle spaces in path names (CASSANDRA-7451)
 * Ensure writes have completed after dropping a table, before recycling
   commit log segments (CASSANDRA-7437)
 * Remove left-over rows_per_partition_to_cache (CASSANDRA-7493)
 * Fix error when CONTAINS is used with a bind marker (CASSANDRA-7502)
 * Properly reject unknown UDT field (CASSANDRA-7484)
Merged from 2.0:
 * Fix CC#collectTimeOrderedData() tombstone optimisations (CASSANDRA-7394)
 * Support DISTINCT for static columns and fix behaviour when DISTINC is
   not use (CASSANDRA-7305).
 * Workaround JVM NPE on JMX bind failure (CASSANDRA-7254)
 * Fix race in FileCacheService RemovalListener (CASSANDRA-7278)
 * Fix inconsistent use of consistencyForCommit that allowed LOCAL_QUORUM
   operations to incorrect become full QUORUM (CASSANDRA-7345)
 * Properly handle unrecognized opcodes and flags (CASSANDRA-7440)
 * (Hadoop) close CqlRecordWriter clients when finished (CASSANDRA-7459)
 * Commit disk failure policy (CASSANDRA-7429)
 * Make sure high level sstables get compacted (CASSANDRA-7414)
 * Fix AssertionError when using empty clustering columns and static columns
   (CASSANDRA-7455)
 * Add option to disable STCS in L0 (CASSANDRA-6621)
 * Upgrade to snappy-java 1.0.5.2 (CASSANDRA-7476)


2.1.0-rc2
 * Fix heap size calculation for CompoundSparseCellName and
   CompoundSparseCellName.WithCollection (CASSANDRA-7421)
 * Allow counter mutations in UNLOGGED batches (CASSANDRA-7351)
 * Modify reconcile logic to always pick a tombstone over a counter cell
   (CASSANDRA-7346)
 * Avoid incremental compaction on Windows (CASSANDRA-7365)
 * Fix exception when querying a composite-keyed table with a collection index
   (CASSANDRA-7372)
 * Use node's host id in place of counter ids (CASSANDRA-7366)
 * Fix error when doing reversed queries with static columns (CASSANDRA-7490)
 * Backport CASSANDRA-6747 (CASSANDRA-7560)
 * Track max/min timestamps for range tombstones (CASSANDRA-7647)
 * Fix NPE when listing saved caches dir (CASSANDRA-7632)
 * Fix sstableloader unable to connect encrypted node (CASSANDRA-7585)
Merged from 1.2:
 * Clone token map outside of hot gossip loops (CASSANDRA-7758)
 * Add stop method to EmbeddedCassandraService (CASSANDRA-7595)
 * Support connecting to ipv6 jmx with nodetool (CASSANDRA-7669)
 * Set gc_grace_seconds to seven days for system schema tables (CASSANDRA-7668)
 * SimpleSeedProvider no longer caches seeds forever (CASSANDRA-7663)
 * Set correct stream ID on responses when non-Exception Throwables
   are thrown while handling native protocol messages (CASSANDRA-7470)
 * Fix row size miscalculation in LazilyCompactedRow (CASSANDRA-7543)
 * Fix race in background compaction check (CASSANDRA-7745)
 * Don't clear out range tombstones during compaction (CASSANDRA-7808)


2.1.0-rc1
 * Revert flush directory (CASSANDRA-6357)
 * More efficient executor service for fast operations (CASSANDRA-4718)
 * Move less common tools into a new cassandra-tools package (CASSANDRA-7160)
 * Support more concurrent requests in native protocol (CASSANDRA-7231)
 * Add tab-completion to debian nodetool packaging (CASSANDRA-6421)
 * Change concurrent_compactors defaults (CASSANDRA-7139)
 * Add PowerShell Windows launch scripts (CASSANDRA-7001)
 * Make commitlog archive+restore more robust (CASSANDRA-6974)
 * Fix marking commitlogsegments clean (CASSANDRA-6959)
 * Add snapshot "manifest" describing files included (CASSANDRA-6326)
 * Parallel streaming for sstableloader (CASSANDRA-3668)
 * Fix bugs in supercolumns handling (CASSANDRA-7138)
 * Fix ClassClassException on composite dense tables (CASSANDRA-7112)
 * Cleanup and optimize collation and slice iterators (CASSANDRA-7107)
 * Upgrade NBHM lib (CASSANDRA-7128)
 * Optimize netty server (CASSANDRA-6861)
 * Fix repair hang when given CF does not exist (CASSANDRA-7189)
 * Allow c* to be shutdown in an embedded mode (CASSANDRA-5635)
 * Add server side batching to native transport (CASSANDRA-5663)
 * Make batchlog replay asynchronous (CASSANDRA-6134)
 * remove unused classes (CASSANDRA-7197)
 * Limit user types to the keyspace they are defined in (CASSANDRA-6643)
 * Add validate method to CollectionType (CASSANDRA-7208)
 * New serialization format for UDT values (CASSANDRA-7209, CASSANDRA-7261)
 * Fix nodetool netstats (CASSANDRA-7270)
 * Fix potential ClassCastException in HintedHandoffManager (CASSANDRA-7284)
 * Use prepared statements internally (CASSANDRA-6975)
 * Fix broken paging state with prepared statement (CASSANDRA-7120)
 * Fix IllegalArgumentException in CqlStorage (CASSANDRA-7287)
 * Allow nulls/non-existant fields in UDT (CASSANDRA-7206)
 * Add Thrift MultiSliceRequest (CASSANDRA-6757, CASSANDRA-7027)
 * Handle overlapping MultiSlices (CASSANDRA-7279)
 * Fix DataOutputTest on Windows (CASSANDRA-7265)
 * Embedded sets in user defined data-types are not updating (CASSANDRA-7267)
 * Add tuple type to CQL/native protocol (CASSANDRA-7248)
 * Fix CqlPagingRecordReader on tables with few rows (CASSANDRA-7322)
Merged from 2.0:
 * Copy compaction options to make sure they are reloaded (CASSANDRA-7290)
 * Add option to do more aggressive tombstone compactions (CASSANDRA-6563)
 * Don't try to compact already-compacting files in HHOM (CASSANDRA-7288)
 * Always reallocate buffers in HSHA (CASSANDRA-6285)
 * (Hadoop) support authentication in CqlRecordReader (CASSANDRA-7221)
 * (Hadoop) Close java driver Cluster in CQLRR.close (CASSANDRA-7228)
 * Warn when 'USING TIMESTAMP' is used on a CAS BATCH (CASSANDRA-7067)
 * return all cpu values from BackgroundActivityMonitor.readAndCompute (CASSANDRA-7183)
 * Correctly delete scheduled range xfers (CASSANDRA-7143)
 * return all cpu values from BackgroundActivityMonitor.readAndCompute (CASSANDRA-7183)
 * reduce garbage creation in calculatePendingRanges (CASSANDRA-7191)
 * fix c* launch issues on Russian os's due to output of linux 'free' cmd (CASSANDRA-6162)
 * Fix disabling autocompaction (CASSANDRA-7187)
 * Fix potential NumberFormatException when deserializing IntegerType (CASSANDRA-7088)
 * cqlsh can't tab-complete disabling compaction (CASSANDRA-7185)
 * cqlsh: Accept and execute CQL statement(s) from command-line parameter (CASSANDRA-7172)
 * Fix IllegalStateException in CqlPagingRecordReader (CASSANDRA-7198)
 * Fix the InvertedIndex trigger example (CASSANDRA-7211)
 * Add --resolve-ip option to 'nodetool ring' (CASSANDRA-7210)
 * reduce garbage on codec flag deserialization (CASSANDRA-7244)
 * Fix duplicated error messages on directory creation error at startup (CASSANDRA-5818)
 * Proper null handle for IF with map element access (CASSANDRA-7155)
 * Improve compaction visibility (CASSANDRA-7242)
 * Correctly delete scheduled range xfers (CASSANDRA-7143)
 * Make batchlog replica selection rack-aware (CASSANDRA-6551)
 * Fix CFMetaData#getColumnDefinitionFromColumnName() (CASSANDRA-7074)
 * Fix writetime/ttl functions for static columns (CASSANDRA-7081)
 * Suggest CTRL-C or semicolon after three blank lines in cqlsh (CASSANDRA-7142)
 * Fix 2ndary index queries with DESC clustering order (CASSANDRA-6950)
 * Invalid key cache entries on DROP (CASSANDRA-6525)
 * Fix flapping RecoveryManagerTest (CASSANDRA-7084)
 * Add missing iso8601 patterns for date strings (CASSANDRA-6973)
 * Support selecting multiple rows in a partition using IN (CASSANDRA-6875)
 * Add authentication support to shuffle (CASSANDRA-6484)
 * Swap local and global default read repair chances (CASSANDRA-7320)
 * Add conditional CREATE/DROP USER support (CASSANDRA-7264)
 * Cqlsh counts non-empty lines for "Blank lines" warning (CASSANDRA-7325)
Merged from 1.2:
 * Add Cloudstack snitch (CASSANDRA-7147)
 * Update system.peers correctly when relocating tokens (CASSANDRA-7126)
 * Add Google Compute Engine snitch (CASSANDRA-7132)
 * remove duplicate query for local tokens (CASSANDRA-7182)
 * exit CQLSH with error status code if script fails (CASSANDRA-6344)
 * Fix bug with some IN queries missig results (CASSANDRA-7105)
 * Fix availability validation for LOCAL_ONE CL (CASSANDRA-7319)
 * Hint streaming can cause decommission to fail (CASSANDRA-7219)


2.1.0-beta2
 * Increase default CL space to 8GB (CASSANDRA-7031)
 * Add range tombstones to read repair digests (CASSANDRA-6863)
 * Fix BTree.clear for large updates (CASSANDRA-6943)
 * Fail write instead of logging a warning when unable to append to CL
   (CASSANDRA-6764)
 * Eliminate possibility of CL segment appearing twice in active list
   (CASSANDRA-6557)
 * Apply DONTNEED fadvise to commitlog segments (CASSANDRA-6759)
 * Switch CRC component to Adler and include it for compressed sstables
   (CASSANDRA-4165)
 * Allow cassandra-stress to set compaction strategy options (CASSANDRA-6451)
 * Add broadcast_rpc_address option to cassandra.yaml (CASSANDRA-5899)
 * Auto reload GossipingPropertyFileSnitch config (CASSANDRA-5897)
 * Fix overflow of memtable_total_space_in_mb (CASSANDRA-6573)
 * Fix ABTC NPE and apply update function correctly (CASSANDRA-6692)
 * Allow nodetool to use a file or prompt for password (CASSANDRA-6660)
 * Fix AIOOBE when concurrently accessing ABSC (CASSANDRA-6742)
 * Fix assertion error in ALTER TYPE RENAME (CASSANDRA-6705)
 * Scrub should not always clear out repaired status (CASSANDRA-5351)
 * Improve handling of range tombstone for wide partitions (CASSANDRA-6446)
 * Fix ClassCastException for compact table with composites (CASSANDRA-6738)
 * Fix potentially repairing with wrong nodes (CASSANDRA-6808)
 * Change caching option syntax (CASSANDRA-6745)
 * Fix stress to do proper counter reads (CASSANDRA-6835)
 * Fix help message for stress counter_write (CASSANDRA-6824)
 * Fix stress smart Thrift client to pick servers correctly (CASSANDRA-6848)
 * Add logging levels (minimal, normal or verbose) to stress tool (CASSANDRA-6849)
 * Fix race condition in Batch CLE (CASSANDRA-6860)
 * Improve cleanup/scrub/upgradesstables failure handling (CASSANDRA-6774)
 * ByteBuffer write() methods for serializing sstables (CASSANDRA-6781)
 * Proper compare function for CollectionType (CASSANDRA-6783)
 * Update native server to Netty 4 (CASSANDRA-6236)
 * Fix off-by-one error in stress (CASSANDRA-6883)
 * Make OpOrder AutoCloseable (CASSANDRA-6901)
 * Remove sync repair JMX interface (CASSANDRA-6900)
 * Add multiple memory allocation options for memtables (CASSANDRA-6689, 6694)
 * Remove adjusted op rate from stress output (CASSANDRA-6921)
 * Add optimized CF.hasColumns() implementations (CASSANDRA-6941)
 * Serialize batchlog mutations with the version of the target node
   (CASSANDRA-6931)
 * Optimize CounterColumn#reconcile() (CASSANDRA-6953)
 * Properly remove 1.2 sstable support in 2.1 (CASSANDRA-6869)
 * Lock counter cells, not partitions (CASSANDRA-6880)
 * Track presence of legacy counter shards in sstables (CASSANDRA-6888)
 * Ensure safe resource cleanup when replacing sstables (CASSANDRA-6912)
 * Add failure handler to async callback (CASSANDRA-6747)
 * Fix AE when closing SSTable without releasing reference (CASSANDRA-7000)
 * Clean up IndexInfo on keyspace/table drops (CASSANDRA-6924)
 * Only snapshot relative SSTables when sequential repair (CASSANDRA-7024)
 * Require nodetool rebuild_index to specify index names (CASSANDRA-7038)
 * fix cassandra stress errors on reads with native protocol (CASSANDRA-7033)
 * Use OpOrder to guard sstable references for reads (CASSANDRA-6919)
 * Preemptive opening of compaction result (CASSANDRA-6916)
 * Multi-threaded scrub/cleanup/upgradesstables (CASSANDRA-5547)
 * Optimize cellname comparison (CASSANDRA-6934)
 * Native protocol v3 (CASSANDRA-6855)
 * Optimize Cell liveness checks and clean up Cell (CASSANDRA-7119)
 * Support consistent range movements (CASSANDRA-2434)
 * Display min timestamp in sstablemetadata viewer (CASSANDRA-6767)
Merged from 2.0:
 * Avoid race-prone second "scrub" of system keyspace (CASSANDRA-6797)
 * Pool CqlRecordWriter clients by inetaddress rather than Range
   (CASSANDRA-6665)
 * Fix compaction_history timestamps (CASSANDRA-6784)
 * Compare scores of full replica ordering in DES (CASSANDRA-6683)
 * fix CME in SessionInfo updateProgress affecting netstats (CASSANDRA-6577)
 * Allow repairing between specific replicas (CASSANDRA-6440)
 * Allow per-dc enabling of hints (CASSANDRA-6157)
 * Add compatibility for Hadoop 0.2.x (CASSANDRA-5201)
 * Fix EstimatedHistogram races (CASSANDRA-6682)
 * Failure detector correctly converts initial value to nanos (CASSANDRA-6658)
 * Add nodetool taketoken to relocate vnodes (CASSANDRA-4445)
 * Expose bulk loading progress over JMX (CASSANDRA-4757)
 * Correctly handle null with IF conditions and TTL (CASSANDRA-6623)
 * Account for range/row tombstones in tombstone drop
   time histogram (CASSANDRA-6522)
 * Stop CommitLogSegment.close() from calling sync() (CASSANDRA-6652)
 * Make commitlog failure handling configurable (CASSANDRA-6364)
 * Avoid overlaps in LCS (CASSANDRA-6688)
 * Improve support for paginating over composites (CASSANDRA-4851)
 * Fix count(*) queries in a mixed cluster (CASSANDRA-6707)
 * Improve repair tasks(snapshot, differencing) concurrency (CASSANDRA-6566)
 * Fix replaying pre-2.0 commit logs (CASSANDRA-6714)
 * Add static columns to CQL3 (CASSANDRA-6561)
 * Optimize single partition batch statements (CASSANDRA-6737)
 * Disallow post-query re-ordering when paging (CASSANDRA-6722)
 * Fix potential paging bug with deleted columns (CASSANDRA-6748)
 * Fix NPE on BulkLoader caused by losing StreamEvent (CASSANDRA-6636)
 * Fix truncating compression metadata (CASSANDRA-6791)
 * Add CMSClassUnloadingEnabled JVM option (CASSANDRA-6541)
 * Catch memtable flush exceptions during shutdown (CASSANDRA-6735)
 * Fix upgradesstables NPE for non-CF-based indexes (CASSANDRA-6645)
 * Fix UPDATE updating PRIMARY KEY columns implicitly (CASSANDRA-6782)
 * Fix IllegalArgumentException when updating from 1.2 with SuperColumns
   (CASSANDRA-6733)
 * FBUtilities.singleton() should use the CF comparator (CASSANDRA-6778)
 * Fix CQLSStableWriter.addRow(Map<String, Object>) (CASSANDRA-6526)
 * Fix HSHA server introducing corrupt data (CASSANDRA-6285)
 * Fix CAS conditions for COMPACT STORAGE tables (CASSANDRA-6813)
 * Starting threads in OutboundTcpConnectionPool constructor causes race conditions (CASSANDRA-7177)
 * Allow overriding cassandra-rackdc.properties file (CASSANDRA-7072)
 * Set JMX RMI port to 7199 (CASSANDRA-7087)
 * Use LOCAL_QUORUM for data reads at LOCAL_SERIAL (CASSANDRA-6939)
 * Log a warning for large batches (CASSANDRA-6487)
 * Put nodes in hibernate when join_ring is false (CASSANDRA-6961)
 * Avoid early loading of non-system keyspaces before compaction-leftovers
   cleanup at startup (CASSANDRA-6913)
 * Restrict Windows to parallel repairs (CASSANDRA-6907)
 * (Hadoop) Allow manually specifying start/end tokens in CFIF (CASSANDRA-6436)
 * Fix NPE in MeteredFlusher (CASSANDRA-6820)
 * Fix race processing range scan responses (CASSANDRA-6820)
 * Allow deleting snapshots from dropped keyspaces (CASSANDRA-6821)
 * Add uuid() function (CASSANDRA-6473)
 * Omit tombstones from schema digests (CASSANDRA-6862)
 * Include correct consistencyLevel in LWT timeout (CASSANDRA-6884)
 * Lower chances for losing new SSTables during nodetool refresh and
   ColumnFamilyStore.loadNewSSTables (CASSANDRA-6514)
 * Add support for DELETE ... IF EXISTS to CQL3 (CASSANDRA-5708)
 * Update hadoop_cql3_word_count example (CASSANDRA-6793)
 * Fix handling of RejectedExecution in sync Thrift server (CASSANDRA-6788)
 * Log more information when exceeding tombstone_warn_threshold (CASSANDRA-6865)
 * Fix truncate to not abort due to unreachable fat clients (CASSANDRA-6864)
 * Fix schema concurrency exceptions (CASSANDRA-6841)
 * Fix leaking validator FH in StreamWriter (CASSANDRA-6832)
 * Fix saving triggers to schema (CASSANDRA-6789)
 * Fix trigger mutations when base mutation list is immutable (CASSANDRA-6790)
 * Fix accounting in FileCacheService to allow re-using RAR (CASSANDRA-6838)
 * Fix static counter columns (CASSANDRA-6827)
 * Restore expiring->deleted (cell) compaction optimization (CASSANDRA-6844)
 * Fix CompactionManager.needsCleanup (CASSANDRA-6845)
 * Correctly compare BooleanType values other than 0 and 1 (CASSANDRA-6779)
 * Read message id as string from earlier versions (CASSANDRA-6840)
 * Properly use the Paxos consistency for (non-protocol) batch (CASSANDRA-6837)
 * Add paranoid disk failure option (CASSANDRA-6646)
 * Improve PerRowSecondaryIndex performance (CASSANDRA-6876)
 * Extend triggers to support CAS updates (CASSANDRA-6882)
 * Static columns with IF NOT EXISTS don't always work as expected (CASSANDRA-6873)
 * Fix paging with SELECT DISTINCT (CASSANDRA-6857)
 * Fix UnsupportedOperationException on CAS timeout (CASSANDRA-6923)
 * Improve MeteredFlusher handling of MF-unaffected column families
   (CASSANDRA-6867)
 * Add CqlRecordReader using native pagination (CASSANDRA-6311)
 * Add QueryHandler interface (CASSANDRA-6659)
 * Track liveRatio per-memtable, not per-CF (CASSANDRA-6945)
 * Make sure upgradesstables keeps sstable level (CASSANDRA-6958)
 * Fix LIMIT with static columns (CASSANDRA-6956)
 * Fix clash with CQL column name in thrift validation (CASSANDRA-6892)
 * Fix error with super columns in mixed 1.2-2.0 clusters (CASSANDRA-6966)
 * Fix bad skip of sstables on slice query with composite start/finish (CASSANDRA-6825)
 * Fix unintended update with conditional statement (CASSANDRA-6893)
 * Fix map element access in IF (CASSANDRA-6914)
 * Avoid costly range calculations for range queries on system keyspaces
   (CASSANDRA-6906)
 * Fix SSTable not released if stream session fails (CASSANDRA-6818)
 * Avoid build failure due to ANTLR timeout (CASSANDRA-6991)
 * Queries on compact tables can return more rows that requested (CASSANDRA-7052)
 * USING TIMESTAMP for batches does not work (CASSANDRA-7053)
 * Fix performance regression from CASSANDRA-5614 (CASSANDRA-6949)
 * Ensure that batchlog and hint timeouts do not produce hints (CASSANDRA-7058)
 * Merge groupable mutations in TriggerExecutor#execute() (CASSANDRA-7047)
 * Plug holes in resource release when wiring up StreamSession (CASSANDRA-7073)
 * Re-add parameter columns to tracing session (CASSANDRA-6942)
 * Preserves CQL metadata when updating table from thrift (CASSANDRA-6831)
Merged from 1.2:
 * Fix nodetool display with vnodes (CASSANDRA-7082)
 * Add UNLOGGED, COUNTER options to BATCH documentation (CASSANDRA-6816)
 * add extra SSL cipher suites (CASSANDRA-6613)
 * fix nodetool getsstables for blob PK (CASSANDRA-6803)
 * Fix BatchlogManager#deleteBatch() use of millisecond timestamps
   (CASSANDRA-6822)
 * Continue assassinating even if the endpoint vanishes (CASSANDRA-6787)
 * Schedule schema pulls on change (CASSANDRA-6971)
 * Non-droppable verbs shouldn't be dropped from OTC (CASSANDRA-6980)
 * Shutdown batchlog executor in SS#drain() (CASSANDRA-7025)
 * Fix batchlog to account for CF truncation records (CASSANDRA-6999)
 * Fix CQLSH parsing of functions and BLOB literals (CASSANDRA-7018)
 * Properly load trustore in the native protocol (CASSANDRA-6847)
 * Always clean up references in SerializingCache (CASSANDRA-6994)
 * Don't shut MessagingService down when replacing a node (CASSANDRA-6476)
 * fix npe when doing -Dcassandra.fd_initial_value_ms (CASSANDRA-6751)


2.1.0-beta1
 * Add flush directory distinct from compaction directories (CASSANDRA-6357)
 * Require JNA by default (CASSANDRA-6575)
 * add listsnapshots command to nodetool (CASSANDRA-5742)
 * Introduce AtomicBTreeColumns (CASSANDRA-6271, 6692)
 * Multithreaded commitlog (CASSANDRA-3578)
 * allocate fixed index summary memory pool and resample cold index summaries
   to use less memory (CASSANDRA-5519)
 * Removed multithreaded compaction (CASSANDRA-6142)
 * Parallelize fetching rows for low-cardinality indexes (CASSANDRA-1337)
 * change logging from log4j to logback (CASSANDRA-5883)
 * switch to LZ4 compression for internode communication (CASSANDRA-5887)
 * Stop using Thrift-generated Index* classes internally (CASSANDRA-5971)
 * Remove 1.2 network compatibility code (CASSANDRA-5960)
 * Remove leveled json manifest migration code (CASSANDRA-5996)
 * Remove CFDefinition (CASSANDRA-6253)
 * Use AtomicIntegerFieldUpdater in RefCountedMemory (CASSANDRA-6278)
 * User-defined types for CQL3 (CASSANDRA-5590)
 * Use of o.a.c.metrics in nodetool (CASSANDRA-5871, 6406)
 * Batch read from OTC's queue and cleanup (CASSANDRA-1632)
 * Secondary index support for collections (CASSANDRA-4511, 6383)
 * SSTable metadata(Stats.db) format change (CASSANDRA-6356)
 * Push composites support in the storage engine
   (CASSANDRA-5417, CASSANDRA-6520)
 * Add snapshot space used to cfstats (CASSANDRA-6231)
 * Add cardinality estimator for key count estimation (CASSANDRA-5906)
 * CF id is changed to be non-deterministic. Data dir/key cache are created
   uniquely for CF id (CASSANDRA-5202)
 * New counters implementation (CASSANDRA-6504)
 * Replace UnsortedColumns, EmptyColumns, TreeMapBackedSortedColumns with new
   ArrayBackedSortedColumns (CASSANDRA-6630, CASSANDRA-6662, CASSANDRA-6690)
 * Add option to use row cache with a given amount of rows (CASSANDRA-5357)
 * Avoid repairing already repaired data (CASSANDRA-5351)
 * Reject counter updates with USING TTL/TIMESTAMP (CASSANDRA-6649)
 * Replace index_interval with min/max_index_interval (CASSANDRA-6379)
 * Lift limitation that order by columns must be selected for IN queries (CASSANDRA-4911)


2.0.5
 * Reduce garbage generated by bloom filter lookups (CASSANDRA-6609)
 * Add ks.cf names to tombstone logging (CASSANDRA-6597)
 * Use LOCAL_QUORUM for LWT operations at LOCAL_SERIAL (CASSANDRA-6495)
 * Wait for gossip to settle before accepting client connections (CASSANDRA-4288)
 * Delete unfinished compaction incrementally (CASSANDRA-6086)
 * Allow specifying custom secondary index options in CQL3 (CASSANDRA-6480)
 * Improve replica pinning for cache efficiency in DES (CASSANDRA-6485)
 * Fix LOCAL_SERIAL from thrift (CASSANDRA-6584)
 * Don't special case received counts in CAS timeout exceptions (CASSANDRA-6595)
 * Add support for 2.1 global counter shards (CASSANDRA-6505)
 * Fix NPE when streaming connection is not yet established (CASSANDRA-6210)
 * Avoid rare duplicate read repair triggering (CASSANDRA-6606)
 * Fix paging discardFirst (CASSANDRA-6555)
 * Fix ArrayIndexOutOfBoundsException in 2ndary index query (CASSANDRA-6470)
 * Release sstables upon rebuilding 2i (CASSANDRA-6635)
 * Add AbstractCompactionStrategy.startup() method (CASSANDRA-6637)
 * SSTableScanner may skip rows during cleanup (CASSANDRA-6638)
 * sstables from stalled repair sessions can resurrect deleted data (CASSANDRA-6503)
 * Switch stress to use ITransportFactory (CASSANDRA-6641)
 * Fix IllegalArgumentException during prepare (CASSANDRA-6592)
 * Fix possible loss of 2ndary index entries during compaction (CASSANDRA-6517)
 * Fix direct Memory on architectures that do not support unaligned long access
   (CASSANDRA-6628)
 * Let scrub optionally skip broken counter partitions (CASSANDRA-5930)
Merged from 1.2:
 * fsync compression metadata (CASSANDRA-6531)
 * Validate CF existence on execution for prepared statement (CASSANDRA-6535)
 * Add ability to throttle batchlog replay (CASSANDRA-6550)
 * Fix executing LOCAL_QUORUM with SimpleStrategy (CASSANDRA-6545)
 * Avoid StackOverflow when using large IN queries (CASSANDRA-6567)
 * Nodetool upgradesstables includes secondary indexes (CASSANDRA-6598)
 * Paginate batchlog replay (CASSANDRA-6569)
 * skip blocking on streaming during drain (CASSANDRA-6603)
 * Improve error message when schema doesn't match loaded sstable (CASSANDRA-6262)
 * Add properties to adjust FD initial value and max interval (CASSANDRA-4375)
 * Fix preparing with batch and delete from collection (CASSANDRA-6607)
 * Fix ABSC reverse iterator's remove() method (CASSANDRA-6629)
 * Handle host ID conflicts properly (CASSANDRA-6615)
 * Move handling of migration event source to solve bootstrap race. (CASSANDRA-6648)
 * Make sure compaction throughput value doesn't overflow with int math (CASSANDRA-6647)


2.0.4
 * Allow removing snapshots of no-longer-existing CFs (CASSANDRA-6418)
 * add StorageService.stopDaemon() (CASSANDRA-4268)
 * add IRE for invalid CF supplied to get_count (CASSANDRA-5701)
 * add client encryption support to sstableloader (CASSANDRA-6378)
 * Fix accept() loop for SSL sockets post-shutdown (CASSANDRA-6468)
 * Fix size-tiered compaction in LCS L0 (CASSANDRA-6496)
 * Fix assertion failure in filterColdSSTables (CASSANDRA-6483)
 * Fix row tombstones in larger-than-memory compactions (CASSANDRA-6008)
 * Fix cleanup ClassCastException (CASSANDRA-6462)
 * Reduce gossip memory use by interning VersionedValue strings (CASSANDRA-6410)
 * Allow specifying datacenters to participate in a repair (CASSANDRA-6218)
 * Fix divide-by-zero in PCI (CASSANDRA-6403)
 * Fix setting last compacted key in the wrong level for LCS (CASSANDRA-6284)
 * Add millisecond precision formats to the timestamp parser (CASSANDRA-6395)
 * Expose a total memtable size metric for a CF (CASSANDRA-6391)
 * cqlsh: handle symlinks properly (CASSANDRA-6425)
 * Fix potential infinite loop when paging query with IN (CASSANDRA-6464)
 * Fix assertion error in AbstractQueryPager.discardFirst (CASSANDRA-6447)
 * Fix streaming older SSTable yields unnecessary tombstones (CASSANDRA-6527)
Merged from 1.2:
 * Improved error message on bad properties in DDL queries (CASSANDRA-6453)
 * Randomize batchlog candidates selection (CASSANDRA-6481)
 * Fix thundering herd on endpoint cache invalidation (CASSANDRA-6345, 6485)
 * Improve batchlog write performance with vnodes (CASSANDRA-6488)
 * cqlsh: quote single quotes in strings inside collections (CASSANDRA-6172)
 * Improve gossip performance for typical messages (CASSANDRA-6409)
 * Throw IRE if a prepared statement has more markers than supported
   (CASSANDRA-5598)
 * Expose Thread metrics for the native protocol server (CASSANDRA-6234)
 * Change snapshot response message verb to INTERNAL to avoid dropping it
   (CASSANDRA-6415)
 * Warn when collection read has > 65K elements (CASSANDRA-5428)
 * Fix cache persistence when both row and key cache are enabled
   (CASSANDRA-6413)
 * (Hadoop) add describe_local_ring (CASSANDRA-6268)
 * Fix handling of concurrent directory creation failure (CASSANDRA-6459)
 * Allow executing CREATE statements multiple times (CASSANDRA-6471)
 * Don't send confusing info with timeouts (CASSANDRA-6491)
 * Don't resubmit counter mutation runnables internally (CASSANDRA-6427)
 * Don't drop local mutations without a hint (CASSANDRA-6510)
 * Don't allow null max_hint_window_in_ms (CASSANDRA-6419)
 * Validate SliceRange start and finish lengths (CASSANDRA-6521)


2.0.3
 * Fix FD leak on slice read path (CASSANDRA-6275)
 * Cancel read meter task when closing SSTR (CASSANDRA-6358)
 * free off-heap IndexSummary during bulk (CASSANDRA-6359)
 * Recover from IOException in accept() thread (CASSANDRA-6349)
 * Improve Gossip tolerance of abnormally slow tasks (CASSANDRA-6338)
 * Fix trying to hint timed out counter writes (CASSANDRA-6322)
 * Allow restoring specific columnfamilies from archived CL (CASSANDRA-4809)
 * Avoid flushing compaction_history after each operation (CASSANDRA-6287)
 * Fix repair assertion error when tombstones expire (CASSANDRA-6277)
 * Skip loading corrupt key cache (CASSANDRA-6260)
 * Fixes for compacting larger-than-memory rows (CASSANDRA-6274)
 * Compact hottest sstables first and optionally omit coldest from
   compaction entirely (CASSANDRA-6109)
 * Fix modifying column_metadata from thrift (CASSANDRA-6182)
 * cqlsh: fix LIST USERS output (CASSANDRA-6242)
 * Add IRequestSink interface (CASSANDRA-6248)
 * Update memtable size while flushing (CASSANDRA-6249)
 * Provide hooks around CQL2/CQL3 statement execution (CASSANDRA-6252)
 * Require Permission.SELECT for CAS updates (CASSANDRA-6247)
 * New CQL-aware SSTableWriter (CASSANDRA-5894)
 * Reject CAS operation when the protocol v1 is used (CASSANDRA-6270)
 * Correctly throw error when frame too large (CASSANDRA-5981)
 * Fix serialization bug in PagedRange with 2ndary indexes (CASSANDRA-6299)
 * Fix CQL3 table validation in Thrift (CASSANDRA-6140)
 * Fix bug missing results with IN clauses (CASSANDRA-6327)
 * Fix paging with reversed slices (CASSANDRA-6343)
 * Set minTimestamp correctly to be able to drop expired sstables (CASSANDRA-6337)
 * Support NaN and Infinity as float literals (CASSANDRA-6003)
 * Remove RF from nodetool ring output (CASSANDRA-6289)
 * Fix attempting to flush empty rows (CASSANDRA-6374)
 * Fix potential out of bounds exception when paging (CASSANDRA-6333)
Merged from 1.2:
 * Optimize FD phi calculation (CASSANDRA-6386)
 * Improve initial FD phi estimate when starting up (CASSANDRA-6385)
 * Don't list CQL3 table in CLI describe even if named explicitely
   (CASSANDRA-5750)
 * Invalidate row cache when dropping CF (CASSANDRA-6351)
 * add non-jamm path for cached statements (CASSANDRA-6293)
 * add windows bat files for shell commands (CASSANDRA-6145)
 * Require logging in for Thrift CQL2/3 statement preparation (CASSANDRA-6254)
 * restrict max_num_tokens to 1536 (CASSANDRA-6267)
 * Nodetool gets default JMX port from cassandra-env.sh (CASSANDRA-6273)
 * make calculatePendingRanges asynchronous (CASSANDRA-6244)
 * Remove blocking flushes in gossip thread (CASSANDRA-6297)
 * Fix potential socket leak in connectionpool creation (CASSANDRA-6308)
 * Allow LOCAL_ONE/LOCAL_QUORUM to work with SimpleStrategy (CASSANDRA-6238)
 * cqlsh: handle 'null' as session duration (CASSANDRA-6317)
 * Fix json2sstable handling of range tombstones (CASSANDRA-6316)
 * Fix missing one row in reverse query (CASSANDRA-6330)
 * Fix reading expired row value from row cache (CASSANDRA-6325)
 * Fix AssertionError when doing set element deletion (CASSANDRA-6341)
 * Make CL code for the native protocol match the one in C* 2.0
   (CASSANDRA-6347)
 * Disallow altering CQL3 table from thrift (CASSANDRA-6370)
 * Fix size computation of prepared statement (CASSANDRA-6369)


2.0.2
 * Update FailureDetector to use nanontime (CASSANDRA-4925)
 * Fix FileCacheService regressions (CASSANDRA-6149)
 * Never return WriteTimeout for CL.ANY (CASSANDRA-6132)
 * Fix race conditions in bulk loader (CASSANDRA-6129)
 * Add configurable metrics reporting (CASSANDRA-4430)
 * drop queries exceeding a configurable number of tombstones (CASSANDRA-6117)
 * Track and persist sstable read activity (CASSANDRA-5515)
 * Fixes for speculative retry (CASSANDRA-5932, CASSANDRA-6194)
 * Improve memory usage of metadata min/max column names (CASSANDRA-6077)
 * Fix thrift validation refusing row markers on CQL3 tables (CASSANDRA-6081)
 * Fix insertion of collections with CAS (CASSANDRA-6069)
 * Correctly send metadata on SELECT COUNT (CASSANDRA-6080)
 * Track clients' remote addresses in ClientState (CASSANDRA-6070)
 * Create snapshot dir if it does not exist when migrating
   leveled manifest (CASSANDRA-6093)
 * make sequential nodetool repair the default (CASSANDRA-5950)
 * Add more hooks for compaction strategy implementations (CASSANDRA-6111)
 * Fix potential NPE on composite 2ndary indexes (CASSANDRA-6098)
 * Delete can potentially be skipped in batch (CASSANDRA-6115)
 * Allow alter keyspace on system_traces (CASSANDRA-6016)
 * Disallow empty column names in cql (CASSANDRA-6136)
 * Use Java7 file-handling APIs and fix file moving on Windows (CASSANDRA-5383)
 * Save compaction history to system keyspace (CASSANDRA-5078)
 * Fix NPE if StorageService.getOperationMode() is executed before full startup (CASSANDRA-6166)
 * CQL3: support pre-epoch longs for TimestampType (CASSANDRA-6212)
 * Add reloadtriggers command to nodetool (CASSANDRA-4949)
 * cqlsh: ignore empty 'value alias' in DESCRIBE (CASSANDRA-6139)
 * Fix sstable loader (CASSANDRA-6205)
 * Reject bootstrapping if the node already exists in gossip (CASSANDRA-5571)
 * Fix NPE while loading paxos state (CASSANDRA-6211)
 * cqlsh: add SHOW SESSION <tracing-session> command (CASSANDRA-6228)
Merged from 1.2:
 * (Hadoop) Require CFRR batchSize to be at least 2 (CASSANDRA-6114)
 * Add a warning for small LCS sstable size (CASSANDRA-6191)
 * Add ability to list specific KS/CF combinations in nodetool cfstats (CASSANDRA-4191)
 * Mark CF clean if a mutation raced the drop and got it marked dirty (CASSANDRA-5946)
 * Add a LOCAL_ONE consistency level (CASSANDRA-6202)
 * Limit CQL prepared statement cache by size instead of count (CASSANDRA-6107)
 * Tracing should log write failure rather than raw exceptions (CASSANDRA-6133)
 * lock access to TM.endpointToHostIdMap (CASSANDRA-6103)
 * Allow estimated memtable size to exceed slab allocator size (CASSANDRA-6078)
 * Start MeteredFlusher earlier to prevent OOM during CL replay (CASSANDRA-6087)
 * Avoid sending Truncate command to fat clients (CASSANDRA-6088)
 * Allow where clause conditions to be in parenthesis (CASSANDRA-6037)
 * Do not open non-ssl storage port if encryption option is all (CASSANDRA-3916)
 * Move batchlog replay to its own executor (CASSANDRA-6079)
 * Add tombstone debug threshold and histogram (CASSANDRA-6042, 6057)
 * Enable tcp keepalive on incoming connections (CASSANDRA-4053)
 * Fix fat client schema pull NPE (CASSANDRA-6089)
 * Fix memtable flushing for indexed tables (CASSANDRA-6112)
 * Fix skipping columns with multiple slices (CASSANDRA-6119)
 * Expose connected thrift + native client counts (CASSANDRA-5084)
 * Optimize auth setup (CASSANDRA-6122)
 * Trace index selection (CASSANDRA-6001)
 * Update sstablesPerReadHistogram to use biased sampling (CASSANDRA-6164)
 * Log UnknownColumnfamilyException when closing socket (CASSANDRA-5725)
 * Properly error out on CREATE INDEX for counters table (CASSANDRA-6160)
 * Handle JMX notification failure for repair (CASSANDRA-6097)
 * (Hadoop) Fetch no more than 128 splits in parallel (CASSANDRA-6169)
 * stress: add username/password authentication support (CASSANDRA-6068)
 * Fix indexed queries with row cache enabled on parent table (CASSANDRA-5732)
 * Fix compaction race during columnfamily drop (CASSANDRA-5957)
 * Fix validation of empty column names for compact tables (CASSANDRA-6152)
 * Skip replaying mutations that pass CRC but fail to deserialize (CASSANDRA-6183)
 * Rework token replacement to use replace_address (CASSANDRA-5916)
 * Fix altering column types (CASSANDRA-6185)
 * cqlsh: fix CREATE/ALTER WITH completion (CASSANDRA-6196)
 * add windows bat files for shell commands (CASSANDRA-6145)
 * Fix potential stack overflow during range tombstones insertion (CASSANDRA-6181)
 * (Hadoop) Make LOCAL_ONE the default consistency level (CASSANDRA-6214)


2.0.1
 * Fix bug that could allow reading deleted data temporarily (CASSANDRA-6025)
 * Improve memory use defaults (CASSANDRA-6059)
 * Make ThriftServer more easlly extensible (CASSANDRA-6058)
 * Remove Hadoop dependency from ITransportFactory (CASSANDRA-6062)
 * add file_cache_size_in_mb setting (CASSANDRA-5661)
 * Improve error message when yaml contains invalid properties (CASSANDRA-5958)
 * Improve leveled compaction's ability to find non-overlapping L0 compactions
   to work on concurrently (CASSANDRA-5921)
 * Notify indexer of columns shadowed by range tombstones (CASSANDRA-5614)
 * Log Merkle tree stats (CASSANDRA-2698)
 * Switch from crc32 to adler32 for compressed sstable checksums (CASSANDRA-5862)
 * Improve offheap memcpy performance (CASSANDRA-5884)
 * Use a range aware scanner for cleanup (CASSANDRA-2524)
 * Cleanup doesn't need to inspect sstables that contain only local data
   (CASSANDRA-5722)
 * Add ability for CQL3 to list partition keys (CASSANDRA-4536)
 * Improve native protocol serialization (CASSANDRA-5664)
 * Upgrade Thrift to 0.9.1 (CASSANDRA-5923)
 * Require superuser status for adding triggers (CASSANDRA-5963)
 * Make standalone scrubber handle old and new style leveled manifest
   (CASSANDRA-6005)
 * Fix paxos bugs (CASSANDRA-6012, 6013, 6023)
 * Fix paged ranges with multiple replicas (CASSANDRA-6004)
 * Fix potential AssertionError during tracing (CASSANDRA-6041)
 * Fix NPE in sstablesplit (CASSANDRA-6027)
 * Migrate pre-2.0 key/value/column aliases to system.schema_columns
   (CASSANDRA-6009)
 * Paging filter empty rows too agressively (CASSANDRA-6040)
 * Support variadic parameters for IN clauses (CASSANDRA-4210)
 * cqlsh: return the result of CAS writes (CASSANDRA-5796)
 * Fix validation of IN clauses with 2ndary indexes (CASSANDRA-6050)
 * Support named bind variables in CQL (CASSANDRA-6033)
Merged from 1.2:
 * Allow cache-keys-to-save to be set at runtime (CASSANDRA-5980)
 * Avoid second-guessing out-of-space state (CASSANDRA-5605)
 * Tuning knobs for dealing with large blobs and many CFs (CASSANDRA-5982)
 * (Hadoop) Fix CQLRW for thrift tables (CASSANDRA-6002)
 * Fix possible divide-by-zero in HHOM (CASSANDRA-5990)
 * Allow local batchlog writes for CL.ANY (CASSANDRA-5967)
 * Upgrade metrics-core to version 2.2.0 (CASSANDRA-5947)
 * Fix CqlRecordWriter with composite keys (CASSANDRA-5949)
 * Add snitch, schema version, cluster, partitioner to JMX (CASSANDRA-5881)
 * Allow disabling SlabAllocator (CASSANDRA-5935)
 * Make user-defined compaction JMX blocking (CASSANDRA-4952)
 * Fix streaming does not transfer wrapped range (CASSANDRA-5948)
 * Fix loading index summary containing empty key (CASSANDRA-5965)
 * Correctly handle limits in CompositesSearcher (CASSANDRA-5975)
 * Pig: handle CQL collections (CASSANDRA-5867)
 * Pass the updated cf to the PRSI index() method (CASSANDRA-5999)
 * Allow empty CQL3 batches (as no-op) (CASSANDRA-5994)
 * Support null in CQL3 functions (CASSANDRA-5910)
 * Replace the deprecated MapMaker with CacheLoader (CASSANDRA-6007)
 * Add SSTableDeletingNotification to DataTracker (CASSANDRA-6010)
 * Fix snapshots in use get deleted during snapshot repair (CASSANDRA-6011)
 * Move hints and exception count to o.a.c.metrics (CASSANDRA-6017)
 * Fix memory leak in snapshot repair (CASSANDRA-6047)
 * Fix sstable2sjon for CQL3 tables (CASSANDRA-5852)


2.0.0
 * Fix thrift validation when inserting into CQL3 tables (CASSANDRA-5138)
 * Fix periodic memtable flushing behavior with clean memtables (CASSANDRA-5931)
 * Fix dateOf() function for pre-2.0 timestamp columns (CASSANDRA-5928)
 * Fix SSTable unintentionally loads BF when opened for batch (CASSANDRA-5938)
 * Add stream session progress to JMX (CASSANDRA-4757)
 * Fix NPE during CAS operation (CASSANDRA-5925)
Merged from 1.2:
 * Fix getBloomFilterDiskSpaceUsed for AlwaysPresentFilter (CASSANDRA-5900)
 * Don't announce schema version until we've loaded the changes locally
   (CASSANDRA-5904)
 * Fix to support off heap bloom filters size greater than 2 GB (CASSANDRA-5903)
 * Properly handle parsing huge map and set literals (CASSANDRA-5893)


2.0.0-rc2
 * enable vnodes by default (CASSANDRA-5869)
 * fix CAS contention timeout (CASSANDRA-5830)
 * fix HsHa to respect max frame size (CASSANDRA-4573)
 * Fix (some) 2i on composite components omissions (CASSANDRA-5851)
 * cqlsh: add DESCRIBE FULL SCHEMA variant (CASSANDRA-5880)
Merged from 1.2:
 * Correctly validate sparse composite cells in scrub (CASSANDRA-5855)
 * Add KeyCacheHitRate metric to CF metrics (CASSANDRA-5868)
 * cqlsh: add support for multiline comments (CASSANDRA-5798)
 * Handle CQL3 SELECT duplicate IN restrictions on clustering columns
   (CASSANDRA-5856)


2.0.0-rc1
 * improve DecimalSerializer performance (CASSANDRA-5837)
 * fix potential spurious wakeup in AsyncOneResponse (CASSANDRA-5690)
 * fix schema-related trigger issues (CASSANDRA-5774)
 * Better validation when accessing CQL3 table from thrift (CASSANDRA-5138)
 * Fix assertion error during repair (CASSANDRA-5801)
 * Fix range tombstone bug (CASSANDRA-5805)
 * DC-local CAS (CASSANDRA-5797)
 * Add a native_protocol_version column to the system.local table (CASSANRDA-5819)
 * Use index_interval from cassandra.yaml when upgraded (CASSANDRA-5822)
 * Fix buffer underflow on socket close (CASSANDRA-5792)
Merged from 1.2:
 * Fix reading DeletionTime from 1.1-format sstables (CASSANDRA-5814)
 * cqlsh: add collections support to COPY (CASSANDRA-5698)
 * retry important messages for any IOException (CASSANDRA-5804)
 * Allow empty IN relations in SELECT/UPDATE/DELETE statements (CASSANDRA-5626)
 * cqlsh: fix crashing on Windows due to libedit detection (CASSANDRA-5812)
 * fix bulk-loading compressed sstables (CASSANDRA-5820)
 * (Hadoop) fix quoting in CqlPagingRecordReader and CqlRecordWriter
   (CASSANDRA-5824)
 * update default LCS sstable size to 160MB (CASSANDRA-5727)
 * Allow compacting 2Is via nodetool (CASSANDRA-5670)
 * Hex-encode non-String keys in OPP (CASSANDRA-5793)
 * nodetool history logging (CASSANDRA-5823)
 * (Hadoop) fix support for Thrift tables in CqlPagingRecordReader
   (CASSANDRA-5752)
 * add "all time blocked" to StatusLogger output (CASSANDRA-5825)
 * Future-proof inter-major-version schema migrations (CASSANDRA-5845)
 * (Hadoop) add CqlPagingRecordReader support for ReversedType in Thrift table
   (CASSANDRA-5718)
 * Add -no-snapshot option to scrub (CASSANDRA-5891)
 * Fix to support off heap bloom filters size greater than 2 GB (CASSANDRA-5903)
 * Properly handle parsing huge map and set literals (CASSANDRA-5893)
 * Fix LCS L0 compaction may overlap in L1 (CASSANDRA-5907)
 * New sstablesplit tool to split large sstables offline (CASSANDRA-4766)
 * Fix potential deadlock in native protocol server (CASSANDRA-5926)
 * Disallow incompatible type change in CQL3 (CASSANDRA-5882)
Merged from 1.1:
 * Correctly validate sparse composite cells in scrub (CASSANDRA-5855)


2.0.0-beta2
 * Replace countPendingHints with Hints Created metric (CASSANDRA-5746)
 * Allow nodetool with no args, and with help to run without a server (CASSANDRA-5734)
 * Cleanup AbstractType/TypeSerializer classes (CASSANDRA-5744)
 * Remove unimplemented cli option schema-mwt (CASSANDRA-5754)
 * Support range tombstones in thrift (CASSANDRA-5435)
 * Normalize table-manipulating CQL3 statements' class names (CASSANDRA-5759)
 * cqlsh: add missing table options to DESCRIBE output (CASSANDRA-5749)
 * Fix assertion error during repair (CASSANDRA-5757)
 * Fix bulkloader (CASSANDRA-5542)
 * Add LZ4 compression to the native protocol (CASSANDRA-5765)
 * Fix bugs in the native protocol v2 (CASSANDRA-5770)
 * CAS on 'primary key only' table (CASSANDRA-5715)
 * Support streaming SSTables of old versions (CASSANDRA-5772)
 * Always respect protocol version in native protocol (CASSANDRA-5778)
 * Fix ConcurrentModificationException during streaming (CASSANDRA-5782)
 * Update deletion timestamp in Commit#updatesWithPaxosTime (CASSANDRA-5787)
 * Thrift cas() method crashes if input columns are not sorted (CASSANDRA-5786)
 * Order columns names correctly when querying for CAS (CASSANDRA-5788)
 * Fix streaming retry (CASSANDRA-5775)
Merged from 1.2:
 * if no seeds can be a reached a node won't start in a ring by itself (CASSANDRA-5768)
 * add cassandra.unsafesystem property (CASSANDRA-5704)
 * (Hadoop) quote identifiers in CqlPagingRecordReader (CASSANDRA-5763)
 * Add replace_node functionality for vnodes (CASSANDRA-5337)
 * Add timeout events to query traces (CASSANDRA-5520)
 * Fix serialization of the LEFT gossip value (CASSANDRA-5696)
 * Pig: support for cql3 tables (CASSANDRA-5234)
 * Fix skipping range tombstones with reverse queries (CASSANDRA-5712)
 * Expire entries out of ThriftSessionManager (CASSANDRA-5719)
 * Don't keep ancestor information in memory (CASSANDRA-5342)
 * Expose native protocol server status in nodetool info (CASSANDRA-5735)
 * Fix pathetic performance of range tombstones (CASSANDRA-5677)
 * Fix querying with an empty (impossible) range (CASSANDRA-5573)
 * cqlsh: handle CUSTOM 2i in DESCRIBE output (CASSANDRA-5760)
 * Fix minor bug in Range.intersects(Bound) (CASSANDRA-5771)
 * cqlsh: handle disabled compression in DESCRIBE output (CASSANDRA-5766)
 * Ensure all UP events are notified on the native protocol (CASSANDRA-5769)
 * Fix formatting of sstable2json with multiple -k arguments (CASSANDRA-5781)
 * Don't rely on row marker for queries in general to hide lost markers
   after TTL expires (CASSANDRA-5762)
 * Sort nodetool help output (CASSANDRA-5776)
 * Fix column expiring during 2 phases compaction (CASSANDRA-5799)
 * now() is being rejected in INSERTs when inside collections (CASSANDRA-5795)


2.0.0-beta1
 * Add support for indexing clustered columns (CASSANDRA-5125)
 * Removed on-heap row cache (CASSANDRA-5348)
 * use nanotime consistently for node-local timeouts (CASSANDRA-5581)
 * Avoid unnecessary second pass on name-based queries (CASSANDRA-5577)
 * Experimental triggers (CASSANDRA-1311)
 * JEMalloc support for off-heap allocation (CASSANDRA-3997)
 * Single-pass compaction (CASSANDRA-4180)
 * Removed token range bisection (CASSANDRA-5518)
 * Removed compatibility with pre-1.2.5 sstables and network messages
   (CASSANDRA-5511)
 * removed PBSPredictor (CASSANDRA-5455)
 * CAS support (CASSANDRA-5062, 5441, 5442, 5443, 5619, 5667)
 * Leveled compaction performs size-tiered compactions in L0
   (CASSANDRA-5371, 5439)
 * Add yaml network topology snitch for mixed ec2/other envs (CASSANDRA-5339)
 * Log when a node is down longer than the hint window (CASSANDRA-4554)
 * Optimize tombstone creation for ExpiringColumns (CASSANDRA-4917)
 * Improve LeveledScanner work estimation (CASSANDRA-5250, 5407)
 * Replace compaction lock with runWithCompactionsDisabled (CASSANDRA-3430)
 * Change Message IDs to ints (CASSANDRA-5307)
 * Move sstable level information into the Stats component, removing the
   need for a separate Manifest file (CASSANDRA-4872)
 * avoid serializing to byte[] on commitlog append (CASSANDRA-5199)
 * make index_interval configurable per columnfamily (CASSANDRA-3961, CASSANDRA-5650)
 * add default_time_to_live (CASSANDRA-3974)
 * add memtable_flush_period_in_ms (CASSANDRA-4237)
 * replace supercolumns internally by composites (CASSANDRA-3237, 5123)
 * upgrade thrift to 0.9.0 (CASSANDRA-3719)
 * drop unnecessary keyspace parameter from user-defined compaction API
   (CASSANDRA-5139)
 * more robust solution to incomplete compactions + counters (CASSANDRA-5151)
 * Change order of directory searching for c*.in.sh (CASSANDRA-3983)
 * Add tool to reset SSTable compaction level for LCS (CASSANDRA-5271)
 * Allow custom configuration loader (CASSANDRA-5045)
 * Remove memory emergency pressure valve logic (CASSANDRA-3534)
 * Reduce request latency with eager retry (CASSANDRA-4705)
 * cqlsh: Remove ASSUME command (CASSANDRA-5331)
 * Rebuild BF when loading sstables if bloom_filter_fp_chance
   has changed since compaction (CASSANDRA-5015)
 * remove row-level bloom filters (CASSANDRA-4885)
 * Change Kernel Page Cache skipping into row preheating (disabled by default)
   (CASSANDRA-4937)
 * Improve repair by deciding on a gcBefore before sending
   out TreeRequests (CASSANDRA-4932)
 * Add an official way to disable compactions (CASSANDRA-5074)
 * Reenable ALTER TABLE DROP with new semantics (CASSANDRA-3919)
 * Add binary protocol versioning (CASSANDRA-5436)
 * Swap THshaServer for TThreadedSelectorServer (CASSANDRA-5530)
 * Add alias support to SELECT statement (CASSANDRA-5075)
 * Don't create empty RowMutations in CommitLogReplayer (CASSANDRA-5541)
 * Use range tombstones when dropping cfs/columns from schema (CASSANDRA-5579)
 * cqlsh: drop CQL2/CQL3-beta support (CASSANDRA-5585)
 * Track max/min column names in sstables to be able to optimize slice
   queries (CASSANDRA-5514, CASSANDRA-5595, CASSANDRA-5600)
 * Binary protocol: allow batching already prepared statements (CASSANDRA-4693)
 * Allow preparing timestamp, ttl and limit in CQL3 queries (CASSANDRA-4450)
 * Support native link w/o JNA in Java7 (CASSANDRA-3734)
 * Use SASL authentication in binary protocol v2 (CASSANDRA-5545)
 * Replace Thrift HsHa with LMAX Disruptor based implementation (CASSANDRA-5582)
 * cqlsh: Add row count to SELECT output (CASSANDRA-5636)
 * Include a timestamp with all read commands to determine column expiration
   (CASSANDRA-5149)
 * Streaming 2.0 (CASSANDRA-5286, 5699)
 * Conditional create/drop ks/table/index statements in CQL3 (CASSANDRA-2737)
 * more pre-table creation property validation (CASSANDRA-5693)
 * Redesign repair messages (CASSANDRA-5426)
 * Fix ALTER RENAME post-5125 (CASSANDRA-5702)
 * Disallow renaming a 2ndary indexed column (CASSANDRA-5705)
 * Rename Table to Keyspace (CASSANDRA-5613)
 * Ensure changing column_index_size_in_kb on different nodes don't corrupt the
   sstable (CASSANDRA-5454)
 * Move resultset type information into prepare, not execute (CASSANDRA-5649)
 * Auto paging in binary protocol (CASSANDRA-4415, 5714)
 * Don't tie client side use of AbstractType to JDBC (CASSANDRA-4495)
 * Adds new TimestampType to replace DateType (CASSANDRA-5723, CASSANDRA-5729)
Merged from 1.2:
 * make starting native protocol server idempotent (CASSANDRA-5728)
 * Fix loading key cache when a saved entry is no longer valid (CASSANDRA-5706)
 * Fix serialization of the LEFT gossip value (CASSANDRA-5696)
 * cqlsh: Don't show 'null' in place of empty values (CASSANDRA-5675)
 * Race condition in detecting version on a mixed 1.1/1.2 cluster
   (CASSANDRA-5692)
 * Fix skipping range tombstones with reverse queries (CASSANDRA-5712)
 * Expire entries out of ThriftSessionManager (CASSANRDA-5719)
 * Don't keep ancestor information in memory (CASSANDRA-5342)
 * cqlsh: fix handling of semicolons inside BATCH queries (CASSANDRA-5697)


1.2.6
 * Fix tracing when operation completes before all responses arrive
   (CASSANDRA-5668)
 * Fix cross-DC mutation forwarding (CASSANDRA-5632)
 * Reduce SSTableLoader memory usage (CASSANDRA-5555)
 * Scale hinted_handoff_throttle_in_kb to cluster size (CASSANDRA-5272)
 * (Hadoop) Add CQL3 input/output formats (CASSANDRA-4421, 5622)
 * (Hadoop) Fix InputKeyRange in CFIF (CASSANDRA-5536)
 * Fix dealing with ridiculously large max sstable sizes in LCS (CASSANDRA-5589)
 * Ignore pre-truncate hints (CASSANDRA-4655)
 * Move System.exit on OOM into a separate thread (CASSANDRA-5273)
 * Write row markers when serializing schema (CASSANDRA-5572)
 * Check only SSTables for the requested range when streaming (CASSANDRA-5569)
 * Improve batchlog replay behavior and hint ttl handling (CASSANDRA-5314)
 * Exclude localTimestamp from validation for tombstones (CASSANDRA-5398)
 * cqlsh: add custom prompt support (CASSANDRA-5539)
 * Reuse prepared statements in hot auth queries (CASSANDRA-5594)
 * cqlsh: add vertical output option (see EXPAND) (CASSANDRA-5597)
 * Add a rate limit option to stress (CASSANDRA-5004)
 * have BulkLoader ignore snapshots directories (CASSANDRA-5587)
 * fix SnitchProperties logging context (CASSANDRA-5602)
 * Expose whether jna is enabled and memory is locked via JMX (CASSANDRA-5508)
 * cqlsh: fix COPY FROM with ReversedType (CASSANDRA-5610)
 * Allow creating CUSTOM indexes on collections (CASSANDRA-5615)
 * Evaluate now() function at execution time (CASSANDRA-5616)
 * Expose detailed read repair metrics (CASSANDRA-5618)
 * Correct blob literal + ReversedType parsing (CASSANDRA-5629)
 * Allow GPFS to prefer the internal IP like EC2MRS (CASSANDRA-5630)
 * fix help text for -tspw cassandra-cli (CASSANDRA-5643)
 * don't throw away initial causes exceptions for internode encryption issues
   (CASSANDRA-5644)
 * Fix message spelling errors for cql select statements (CASSANDRA-5647)
 * Suppress custom exceptions thru jmx (CASSANDRA-5652)
 * Update CREATE CUSTOM INDEX syntax (CASSANDRA-5639)
 * Fix PermissionDetails.equals() method (CASSANDRA-5655)
 * Never allow partition key ranges in CQL3 without token() (CASSANDRA-5666)
 * Gossiper incorrectly drops AppState for an upgrading node (CASSANDRA-5660)
 * Connection thrashing during multi-region ec2 during upgrade, due to
   messaging version (CASSANDRA-5669)
 * Avoid over reconnecting in EC2MRS (CASSANDRA-5678)
 * Fix ReadResponseSerializer.serializedSize() for digest reads (CASSANDRA-5476)
 * allow sstable2json on 2i CFs (CASSANDRA-5694)
Merged from 1.1:
 * Remove buggy thrift max message length option (CASSANDRA-5529)
 * Fix NPE in Pig's widerow mode (CASSANDRA-5488)
 * Add split size parameter to Pig and disable split combination (CASSANDRA-5544)


1.2.5
 * make BytesToken.toString only return hex bytes (CASSANDRA-5566)
 * Ensure that submitBackground enqueues at least one task (CASSANDRA-5554)
 * fix 2i updates with identical values and timestamps (CASSANDRA-5540)
 * fix compaction throttling bursty-ness (CASSANDRA-4316)
 * reduce memory consumption of IndexSummary (CASSANDRA-5506)
 * remove per-row column name bloom filters (CASSANDRA-5492)
 * Include fatal errors in trace events (CASSANDRA-5447)
 * Ensure that PerRowSecondaryIndex is notified of row-level deletes
   (CASSANDRA-5445)
 * Allow empty blob literals in CQL3 (CASSANDRA-5452)
 * Fix streaming RangeTombstones at column index boundary (CASSANDRA-5418)
 * Fix preparing statements when current keyspace is not set (CASSANDRA-5468)
 * Fix SemanticVersion.isSupportedBy minor/patch handling (CASSANDRA-5496)
 * Don't provide oldCfId for post-1.1 system cfs (CASSANDRA-5490)
 * Fix primary range ignores replication strategy (CASSANDRA-5424)
 * Fix shutdown of binary protocol server (CASSANDRA-5507)
 * Fix repair -snapshot not working (CASSANDRA-5512)
 * Set isRunning flag later in binary protocol server (CASSANDRA-5467)
 * Fix use of CQL3 functions with descending clustering order (CASSANDRA-5472)
 * Disallow renaming columns one at a time for thrift table in CQL3
   (CASSANDRA-5531)
 * cqlsh: add CLUSTERING ORDER BY support to DESCRIBE (CASSANDRA-5528)
 * Add custom secondary index support to CQL3 (CASSANDRA-5484)
 * Fix repair hanging silently on unexpected error (CASSANDRA-5229)
 * Fix Ec2Snitch regression introduced by CASSANDRA-5171 (CASSANDRA-5432)
 * Add nodetool enablebackup/disablebackup (CASSANDRA-5556)
 * cqlsh: fix DESCRIBE after case insensitive USE (CASSANDRA-5567)
Merged from 1.1
 * Add retry mechanism to OTC for non-droppable_verbs (CASSANDRA-5393)
 * Use allocator information to improve memtable memory usage estimate
   (CASSANDRA-5497)
 * Fix trying to load deleted row into row cache on startup (CASSANDRA-4463)
 * fsync leveled manifest to avoid corruption (CASSANDRA-5535)
 * Fix Bound intersection computation (CASSANDRA-5551)
 * sstablescrub now respects max memory size in cassandra.in.sh (CASSANDRA-5562)


1.2.4
 * Ensure that PerRowSecondaryIndex updates see the most recent values
   (CASSANDRA-5397)
 * avoid duplicate index entries ind PrecompactedRow and
   ParallelCompactionIterable (CASSANDRA-5395)
 * remove the index entry on oldColumn when new column is a tombstone
   (CASSANDRA-5395)
 * Change default stream throughput from 400 to 200 mbps (CASSANDRA-5036)
 * Gossiper logs DOWN for symmetry with UP (CASSANDRA-5187)
 * Fix mixing prepared statements between keyspaces (CASSANDRA-5352)
 * Fix consistency level during bootstrap - strike 3 (CASSANDRA-5354)
 * Fix transposed arguments in AlreadyExistsException (CASSANDRA-5362)
 * Improve asynchronous hint delivery (CASSANDRA-5179)
 * Fix Guava dependency version (12.0 -> 13.0.1) for Maven (CASSANDRA-5364)
 * Validate that provided CQL3 collection value are < 64K (CASSANDRA-5355)
 * Make upgradeSSTable skip current version sstables by default (CASSANDRA-5366)
 * Optimize min/max timestamp collection (CASSANDRA-5373)
 * Invalid streamId in cql binary protocol when using invalid CL
   (CASSANDRA-5164)
 * Fix validation for IN where clauses with collections (CASSANDRA-5376)
 * Copy resultSet on count query to avoid ConcurrentModificationException
   (CASSANDRA-5382)
 * Correctly typecheck in CQL3 even with ReversedType (CASSANDRA-5386)
 * Fix streaming compressed files when using encryption (CASSANDRA-5391)
 * cassandra-all 1.2.0 pom missing netty dependency (CASSANDRA-5392)
 * Fix writetime/ttl functions on null values (CASSANDRA-5341)
 * Fix NPE during cql3 select with token() (CASSANDRA-5404)
 * IndexHelper.skipBloomFilters won't skip non-SHA filters (CASSANDRA-5385)
 * cqlsh: Print maps ordered by key, sort sets (CASSANDRA-5413)
 * Add null syntax support in CQL3 for inserts (CASSANDRA-3783)
 * Allow unauthenticated set_keyspace() calls (CASSANDRA-5423)
 * Fix potential incremental backups race (CASSANDRA-5410)
 * Fix prepared BATCH statements with batch-level timestamps (CASSANDRA-5415)
 * Allow overriding superuser setup delay (CASSANDRA-5430)
 * cassandra-shuffle with JMX usernames and passwords (CASSANDRA-5431)
Merged from 1.1:
 * cli: Quote ks and cf names in schema output when needed (CASSANDRA-5052)
 * Fix bad default for min/max timestamp in SSTableMetadata (CASSANDRA-5372)
 * Fix cf name extraction from manifest in Directories.migrateFile()
   (CASSANDRA-5242)
 * Support pluggable internode authentication (CASSANDRA-5401)


1.2.3
 * add check for sstable overlap within a level on startup (CASSANDRA-5327)
 * replace ipv6 colons in jmx object names (CASSANDRA-5298, 5328)
 * Avoid allocating SSTableBoundedScanner during repair when the range does
   not intersect the sstable (CASSANDRA-5249)
 * Don't lowercase property map keys (this breaks NTS) (CASSANDRA-5292)
 * Fix composite comparator with super columns (CASSANDRA-5287)
 * Fix insufficient validation of UPDATE queries against counter cfs
   (CASSANDRA-5300)
 * Fix PropertyFileSnitch default DC/Rack behavior (CASSANDRA-5285)
 * Handle null values when executing prepared statement (CASSANDRA-5081)
 * Add netty to pom dependencies (CASSANDRA-5181)
 * Include type arguments in Thrift CQLPreparedResult (CASSANDRA-5311)
 * Fix compaction not removing columns when bf_fp_ratio is 1 (CASSANDRA-5182)
 * cli: Warn about missing CQL3 tables in schema descriptions (CASSANDRA-5309)
 * Re-enable unknown option in replication/compaction strategies option for
   backward compatibility (CASSANDRA-4795)
 * Add binary protocol support to stress (CASSANDRA-4993)
 * cqlsh: Fix COPY FROM value quoting and null handling (CASSANDRA-5305)
 * Fix repair -pr for vnodes (CASSANDRA-5329)
 * Relax CL for auth queries for non-default users (CASSANDRA-5310)
 * Fix AssertionError during repair (CASSANDRA-5245)
 * Don't announce migrations to pre-1.2 nodes (CASSANDRA-5334)
Merged from 1.1:
 * Update offline scrub for 1.0 -> 1.1 directory structure (CASSANDRA-5195)
 * add tmp flag to Descriptor hashcode (CASSANDRA-4021)
 * fix logging of "Found table data in data directories" when only system tables
   are present (CASSANDRA-5289)
 * cli: Add JMX authentication support (CASSANDRA-5080)
 * nodetool: ability to repair specific range (CASSANDRA-5280)
 * Fix possible assertion triggered in SliceFromReadCommand (CASSANDRA-5284)
 * cqlsh: Add inet type support on Windows (ipv4-only) (CASSANDRA-4801)
 * Fix race when initializing ColumnFamilyStore (CASSANDRA-5350)
 * Add UseTLAB JVM flag (CASSANDRA-5361)


1.2.2
 * fix potential for multiple concurrent compactions of the same sstables
   (CASSANDRA-5256)
 * avoid no-op caching of byte[] on commitlog append (CASSANDRA-5199)
 * fix symlinks under data dir not working (CASSANDRA-5185)
 * fix bug in compact storage metadata handling (CASSANDRA-5189)
 * Validate login for USE queries (CASSANDRA-5207)
 * cli: remove default username and password (CASSANDRA-5208)
 * configure populate_io_cache_on_flush per-CF (CASSANDRA-4694)
 * allow configuration of internode socket buffer (CASSANDRA-3378)
 * Make sstable directory picking blacklist-aware again (CASSANDRA-5193)
 * Correctly expire gossip states for edge cases (CASSANDRA-5216)
 * Improve handling of directory creation failures (CASSANDRA-5196)
 * Expose secondary indicies to the rest of nodetool (CASSANDRA-4464)
 * Binary protocol: avoid sending notification for 0.0.0.0 (CASSANDRA-5227)
 * add UseCondCardMark XX jvm settings on jdk 1.7 (CASSANDRA-4366)
 * CQL3 refactor to allow conversion function (CASSANDRA-5226)
 * Fix drop of sstables in some circumstance (CASSANDRA-5232)
 * Implement caching of authorization results (CASSANDRA-4295)
 * Add support for LZ4 compression (CASSANDRA-5038)
 * Fix missing columns in wide rows queries (CASSANDRA-5225)
 * Simplify auth setup and make system_auth ks alterable (CASSANDRA-5112)
 * Stop compactions from hanging during bootstrap (CASSANDRA-5244)
 * fix compressed streaming sending extra chunk (CASSANDRA-5105)
 * Add CQL3-based implementations of IAuthenticator and IAuthorizer
   (CASSANDRA-4898)
 * Fix timestamp-based tomstone removal logic (CASSANDRA-5248)
 * cli: Add JMX authentication support (CASSANDRA-5080)
 * Fix forceFlush behavior (CASSANDRA-5241)
 * cqlsh: Add username autocompletion (CASSANDRA-5231)
 * Fix CQL3 composite partition key error (CASSANDRA-5240)
 * Allow IN clause on last clustering key (CASSANDRA-5230)
Merged from 1.1:
 * fix start key/end token validation for wide row iteration (CASSANDRA-5168)
 * add ConfigHelper support for Thrift frame and max message sizes (CASSANDRA-5188)
 * fix nodetool repair not fail on node down (CASSANDRA-5203)
 * always collect tombstone hints (CASSANDRA-5068)
 * Fix error when sourcing file in cqlsh (CASSANDRA-5235)


1.2.1
 * stream undelivered hints on decommission (CASSANDRA-5128)
 * GossipingPropertyFileSnitch loads saved dc/rack info if needed (CASSANDRA-5133)
 * drain should flush system CFs too (CASSANDRA-4446)
 * add inter_dc_tcp_nodelay setting (CASSANDRA-5148)
 * re-allow wrapping ranges for start_token/end_token range pairitspwng (CASSANDRA-5106)
 * fix validation compaction of empty rows (CASSANDRA-5136)
 * nodetool methods to enable/disable hint storage/delivery (CASSANDRA-4750)
 * disallow bloom filter false positive chance of 0 (CASSANDRA-5013)
 * add threadpool size adjustment methods to JMXEnabledThreadPoolExecutor and
   CompactionManagerMBean (CASSANDRA-5044)
 * fix hinting for dropped local writes (CASSANDRA-4753)
 * off-heap cache doesn't need mutable column container (CASSANDRA-5057)
 * apply disk_failure_policy to bad disks on initial directory creation
   (CASSANDRA-4847)
 * Optimize name-based queries to use ArrayBackedSortedColumns (CASSANDRA-5043)
 * Fall back to old manifest if most recent is unparseable (CASSANDRA-5041)
 * pool [Compressed]RandomAccessReader objects on the partitioned read path
   (CASSANDRA-4942)
 * Add debug logging to list filenames processed by Directories.migrateFile
   method (CASSANDRA-4939)
 * Expose black-listed directories via JMX (CASSANDRA-4848)
 * Log compaction merge counts (CASSANDRA-4894)
 * Minimize byte array allocation by AbstractData{Input,Output} (CASSANDRA-5090)
 * Add SSL support for the binary protocol (CASSANDRA-5031)
 * Allow non-schema system ks modification for shuffle to work (CASSANDRA-5097)
 * cqlsh: Add default limit to SELECT statements (CASSANDRA-4972)
 * cqlsh: fix DESCRIBE for 1.1 cfs in CQL3 (CASSANDRA-5101)
 * Correctly gossip with nodes >= 1.1.7 (CASSANDRA-5102)
 * Ensure CL guarantees on digest mismatch (CASSANDRA-5113)
 * Validate correctly selects on composite partition key (CASSANDRA-5122)
 * Fix exception when adding collection (CASSANDRA-5117)
 * Handle states for non-vnode clusters correctly (CASSANDRA-5127)
 * Refuse unrecognized replication and compaction strategy options (CASSANDRA-4795)
 * Pick the correct value validator in sstable2json for cql3 tables (CASSANDRA-5134)
 * Validate login for describe_keyspace, describe_keyspaces and set_keyspace
   (CASSANDRA-5144)
 * Fix inserting empty maps (CASSANDRA-5141)
 * Don't remove tokens from System table for node we know (CASSANDRA-5121)
 * fix streaming progress report for compresed files (CASSANDRA-5130)
 * Coverage analysis for low-CL queries (CASSANDRA-4858)
 * Stop interpreting dates as valid timeUUID value (CASSANDRA-4936)
 * Adds E notation for floating point numbers (CASSANDRA-4927)
 * Detect (and warn) unintentional use of the cql2 thrift methods when cql3 was
   intended (CASSANDRA-5172)
 * cli: Quote ks and cf names in schema output when needed (CASSANDRA-5052)
 * Fix cf name extraction from manifest in Directories.migrateFile() (CASSANDRA-5242)
 * Replace mistaken usage of commons-logging with slf4j (CASSANDRA-5464)
 * Ensure Jackson dependency matches lib (CASSANDRA-5126)
 * Expose droppable tombstone ratio stats over JMX (CASSANDRA-5159)
Merged from 1.1:
 * Simplify CompressedRandomAccessReader to work around JDK FD bug (CASSANDRA-5088)
 * Improve handling a changing target throttle rate mid-compaction (CASSANDRA-5087)
 * Pig: correctly decode row keys in widerow mode (CASSANDRA-5098)
 * nodetool repair command now prints progress (CASSANDRA-4767)
 * fix user defined compaction to run against 1.1 data directory (CASSANDRA-5118)
 * Fix CQL3 BATCH authorization caching (CASSANDRA-5145)
 * fix get_count returns incorrect value with TTL (CASSANDRA-5099)
 * better handling for mid-compaction failure (CASSANDRA-5137)
 * convert default marshallers list to map for better readability (CASSANDRA-5109)
 * fix ConcurrentModificationException in getBootstrapSource (CASSANDRA-5170)
 * fix sstable maxtimestamp for row deletes and pre-1.1.1 sstables (CASSANDRA-5153)
 * Fix thread growth on node removal (CASSANDRA-5175)
 * Make Ec2Region's datacenter name configurable (CASSANDRA-5155)


1.2.0
 * Disallow counters in collections (CASSANDRA-5082)
 * cqlsh: add unit tests (CASSANDRA-3920)
 * fix default bloom_filter_fp_chance for LeveledCompactionStrategy (CASSANDRA-5093)
Merged from 1.1:
 * add validation for get_range_slices with start_key and end_token (CASSANDRA-5089)


1.2.0-rc2
 * fix nodetool ownership display with vnodes (CASSANDRA-5065)
 * cqlsh: add DESCRIBE KEYSPACES command (CASSANDRA-5060)
 * Fix potential infinite loop when reloading CFS (CASSANDRA-5064)
 * Fix SimpleAuthorizer example (CASSANDRA-5072)
 * cqlsh: force CL.ONE for tracing and system.schema* queries (CASSANDRA-5070)
 * Includes cassandra-shuffle in the debian package (CASSANDRA-5058)
Merged from 1.1:
 * fix multithreaded compaction deadlock (CASSANDRA-4492)
 * fix temporarily missing schema after upgrade from pre-1.1.5 (CASSANDRA-5061)
 * Fix ALTER TABLE overriding compression options with defaults
   (CASSANDRA-4996, 5066)
 * fix specifying and altering crc_check_chance (CASSANDRA-5053)
 * fix Murmur3Partitioner ownership% calculation (CASSANDRA-5076)
 * Don't expire columns sooner than they should in 2ndary indexes (CASSANDRA-5079)


1.2-rc1
 * rename rpc_timeout settings to request_timeout (CASSANDRA-5027)
 * add BF with 0.1 FP to LCS by default (CASSANDRA-5029)
 * Fix preparing insert queries (CASSANDRA-5016)
 * Fix preparing queries with counter increment (CASSANDRA-5022)
 * Fix preparing updates with collections (CASSANDRA-5017)
 * Don't generate UUID based on other node address (CASSANDRA-5002)
 * Fix message when trying to alter a clustering key type (CASSANDRA-5012)
 * Update IAuthenticator to match the new IAuthorizer (CASSANDRA-5003)
 * Fix inserting only a key in CQL3 (CASSANDRA-5040)
 * Fix CQL3 token() function when used with strings (CASSANDRA-5050)
Merged from 1.1:
 * reduce log spam from invalid counter shards (CASSANDRA-5026)
 * Improve schema propagation performance (CASSANDRA-5025)
 * Fix for IndexHelper.IndexFor throws OOB Exception (CASSANDRA-5030)
 * cqlsh: make it possible to describe thrift CFs (CASSANDRA-4827)
 * cqlsh: fix timestamp formatting on some platforms (CASSANDRA-5046)


1.2-beta3
 * make consistency level configurable in cqlsh (CASSANDRA-4829)
 * fix cqlsh rendering of blob fields (CASSANDRA-4970)
 * fix cqlsh DESCRIBE command (CASSANDRA-4913)
 * save truncation position in system table (CASSANDRA-4906)
 * Move CompressionMetadata off-heap (CASSANDRA-4937)
 * allow CLI to GET cql3 columnfamily data (CASSANDRA-4924)
 * Fix rare race condition in getExpireTimeForEndpoint (CASSANDRA-4402)
 * acquire references to overlapping sstables during compaction so bloom filter
   doesn't get free'd prematurely (CASSANDRA-4934)
 * Don't share slice query filter in CQL3 SelectStatement (CASSANDRA-4928)
 * Separate tracing from Log4J (CASSANDRA-4861)
 * Exclude gcable tombstones from merkle-tree computation (CASSANDRA-4905)
 * Better printing of AbstractBounds for tracing (CASSANDRA-4931)
 * Optimize mostRecentTombstone check in CC.collectAllData (CASSANDRA-4883)
 * Change stream session ID to UUID to avoid collision from same node (CASSANDRA-4813)
 * Use Stats.db when bulk loading if present (CASSANDRA-4957)
 * Skip repair on system_trace and keyspaces with RF=1 (CASSANDRA-4956)
 * (cql3) Remove arbitrary SELECT limit (CASSANDRA-4918)
 * Correctly handle prepared operation on collections (CASSANDRA-4945)
 * Fix CQL3 LIMIT (CASSANDRA-4877)
 * Fix Stress for CQL3 (CASSANDRA-4979)
 * Remove cassandra specific exceptions from JMX interface (CASSANDRA-4893)
 * (CQL3) Force using ALLOW FILTERING on potentially inefficient queries (CASSANDRA-4915)
 * (cql3) Fix adding column when the table has collections (CASSANDRA-4982)
 * (cql3) Fix allowing collections with compact storage (CASSANDRA-4990)
 * (cql3) Refuse ttl/writetime function on collections (CASSANDRA-4992)
 * Replace IAuthority with new IAuthorizer (CASSANDRA-4874)
 * clqsh: fix KEY pseudocolumn escaping when describing Thrift tables
   in CQL3 mode (CASSANDRA-4955)
 * add basic authentication support for Pig CassandraStorage (CASSANDRA-3042)
 * fix CQL2 ALTER TABLE compaction_strategy_class altering (CASSANDRA-4965)
Merged from 1.1:
 * Fall back to old describe_splits if d_s_ex is not available (CASSANDRA-4803)
 * Improve error reporting when streaming ranges fail (CASSANDRA-5009)
 * Fix cqlsh timestamp formatting of timezone info (CASSANDRA-4746)
 * Fix assertion failure with leveled compaction (CASSANDRA-4799)
 * Check for null end_token in get_range_slice (CASSANDRA-4804)
 * Remove all remnants of removed nodes (CASSANDRA-4840)
 * Add aut-reloading of the log4j file in debian package (CASSANDRA-4855)
 * Fix estimated row cache entry size (CASSANDRA-4860)
 * reset getRangeSlice filter after finishing a row for get_paged_slice
   (CASSANDRA-4919)
 * expunge row cache post-truncate (CASSANDRA-4940)
 * Allow static CF definition with compact storage (CASSANDRA-4910)
 * Fix endless loop/compaction of schema_* CFs due to broken timestamps (CASSANDRA-4880)
 * Fix 'wrong class type' assertion in CounterColumn (CASSANDRA-4976)


1.2-beta2
 * fp rate of 1.0 disables BF entirely; LCS defaults to 1.0 (CASSANDRA-4876)
 * off-heap bloom filters for row keys (CASSANDRA_4865)
 * add extension point for sstable components (CASSANDRA-4049)
 * improve tracing output (CASSANDRA-4852, 4862)
 * make TRACE verb droppable (CASSANDRA-4672)
 * fix BulkLoader recognition of CQL3 columnfamilies (CASSANDRA-4755)
 * Sort commitlog segments for replay by id instead of mtime (CASSANDRA-4793)
 * Make hint delivery asynchronous (CASSANDRA-4761)
 * Pluggable Thrift transport factories for CLI and cqlsh (CASSANDRA-4609, 4610)
 * cassandra-cli: allow Double value type to be inserted to a column (CASSANDRA-4661)
 * Add ability to use custom TServerFactory implementations (CASSANDRA-4608)
 * optimize batchlog flushing to skip successful batches (CASSANDRA-4667)
 * include metadata for system keyspace itself in schema tables (CASSANDRA-4416)
 * add check to PropertyFileSnitch to verify presence of location for
   local node (CASSANDRA-4728)
 * add PBSPredictor consistency modeler (CASSANDRA-4261)
 * remove vestiges of Thrift unframed mode (CASSANDRA-4729)
 * optimize single-row PK lookups (CASSANDRA-4710)
 * adjust blockFor calculation to account for pending ranges due to node
   movement (CASSANDRA-833)
 * Change CQL version to 3.0.0 and stop accepting 3.0.0-beta1 (CASSANDRA-4649)
 * (CQL3) Make prepared statement global instead of per connection
   (CASSANDRA-4449)
 * Fix scrubbing of CQL3 created tables (CASSANDRA-4685)
 * (CQL3) Fix validation when using counter and regular columns in the same
   table (CASSANDRA-4706)
 * Fix bug starting Cassandra with simple authentication (CASSANDRA-4648)
 * Add support for batchlog in CQL3 (CASSANDRA-4545, 4738)
 * Add support for multiple column family outputs in CFOF (CASSANDRA-4208)
 * Support repairing only the local DC nodes (CASSANDRA-4747)
 * Use rpc_address for binary protocol and change default port (CASSANDRA-4751)
 * Fix use of collections in prepared statements (CASSANDRA-4739)
 * Store more information into peers table (CASSANDRA-4351, 4814)
 * Configurable bucket size for size tiered compaction (CASSANDRA-4704)
 * Run leveled compaction in parallel (CASSANDRA-4310)
 * Fix potential NPE during CFS reload (CASSANDRA-4786)
 * Composite indexes may miss results (CASSANDRA-4796)
 * Move consistency level to the protocol level (CASSANDRA-4734, 4824)
 * Fix Subcolumn slice ends not respected (CASSANDRA-4826)
 * Fix Assertion error in cql3 select (CASSANDRA-4783)
 * Fix list prepend logic (CQL3) (CASSANDRA-4835)
 * Add booleans as literals in CQL3 (CASSANDRA-4776)
 * Allow renaming PK columns in CQL3 (CASSANDRA-4822)
 * Fix binary protocol NEW_NODE event (CASSANDRA-4679)
 * Fix potential infinite loop in tombstone compaction (CASSANDRA-4781)
 * Remove system tables accounting from schema (CASSANDRA-4850)
 * (cql3) Force provided columns in clustering key order in
   'CLUSTERING ORDER BY' (CASSANDRA-4881)
 * Fix composite index bug (CASSANDRA-4884)
 * Fix short read protection for CQL3 (CASSANDRA-4882)
 * Add tracing support to the binary protocol (CASSANDRA-4699)
 * (cql3) Don't allow prepared marker inside collections (CASSANDRA-4890)
 * Re-allow order by on non-selected columns (CASSANDRA-4645)
 * Bug when composite index is created in a table having collections (CASSANDRA-4909)
 * log index scan subject in CompositesSearcher (CASSANDRA-4904)
Merged from 1.1:
 * add get[Row|Key]CacheEntries to CacheServiceMBean (CASSANDRA-4859)
 * fix get_paged_slice to wrap to next row correctly (CASSANDRA-4816)
 * fix indexing empty column values (CASSANDRA-4832)
 * allow JdbcDate to compose null Date objects (CASSANDRA-4830)
 * fix possible stackoverflow when compacting 1000s of sstables
   (CASSANDRA-4765)
 * fix wrong leveled compaction progress calculation (CASSANDRA-4807)
 * add a close() method to CRAR to prevent leaking file descriptors (CASSANDRA-4820)
 * fix potential infinite loop in get_count (CASSANDRA-4833)
 * fix compositeType.{get/from}String methods (CASSANDRA-4842)
 * (CQL) fix CREATE COLUMNFAMILY permissions check (CASSANDRA-4864)
 * Fix DynamicCompositeType same type comparison (CASSANDRA-4711)
 * Fix duplicate SSTable reference when stream session failed (CASSANDRA-3306)
 * Allow static CF definition with compact storage (CASSANDRA-4910)
 * Fix endless loop/compaction of schema_* CFs due to broken timestamps (CASSANDRA-4880)
 * Fix 'wrong class type' assertion in CounterColumn (CASSANDRA-4976)


1.2-beta1
 * add atomic_batch_mutate (CASSANDRA-4542, -4635)
 * increase default max_hint_window_in_ms to 3h (CASSANDRA-4632)
 * include message initiation time to replicas so they can more
   accurately drop timed-out requests (CASSANDRA-2858)
 * fix clientutil.jar dependencies (CASSANDRA-4566)
 * optimize WriteResponse (CASSANDRA-4548)
 * new metrics (CASSANDRA-4009)
 * redesign KEYS indexes to avoid read-before-write (CASSANDRA-2897)
 * debug tracing (CASSANDRA-1123)
 * parallelize row cache loading (CASSANDRA-4282)
 * Make compaction, flush JBOD-aware (CASSANDRA-4292)
 * run local range scans on the read stage (CASSANDRA-3687)
 * clean up ioexceptions (CASSANDRA-2116)
 * add disk_failure_policy (CASSANDRA-2118)
 * Introduce new json format with row level deletion (CASSANDRA-4054)
 * remove redundant "name" column from schema_keyspaces (CASSANDRA-4433)
 * improve "nodetool ring" handling of multi-dc clusters (CASSANDRA-3047)
 * update NTS calculateNaturalEndpoints to be O(N log N) (CASSANDRA-3881)
 * split up rpc timeout by operation type (CASSANDRA-2819)
 * rewrite key cache save/load to use only sequential i/o (CASSANDRA-3762)
 * update MS protocol with a version handshake + broadcast address id
   (CASSANDRA-4311)
 * multithreaded hint replay (CASSANDRA-4189)
 * add inter-node message compression (CASSANDRA-3127)
 * remove COPP (CASSANDRA-2479)
 * Track tombstone expiration and compact when tombstone content is
   higher than a configurable threshold, default 20% (CASSANDRA-3442, 4234)
 * update MurmurHash to version 3 (CASSANDRA-2975)
 * (CLI) track elapsed time for `delete' operation (CASSANDRA-4060)
 * (CLI) jline version is bumped to 1.0 to properly  support
   'delete' key function (CASSANDRA-4132)
 * Save IndexSummary into new SSTable 'Summary' component (CASSANDRA-2392, 4289)
 * Add support for range tombstones (CASSANDRA-3708)
 * Improve MessagingService efficiency (CASSANDRA-3617)
 * Avoid ID conflicts from concurrent schema changes (CASSANDRA-3794)
 * Set thrift HSHA server thread limit to unlimited by default (CASSANDRA-4277)
 * Avoids double serialization of CF id in RowMutation messages
   (CASSANDRA-4293)
 * stream compressed sstables directly with java nio (CASSANDRA-4297)
 * Support multiple ranges in SliceQueryFilter (CASSANDRA-3885)
 * Add column metadata to system column families (CASSANDRA-4018)
 * (cql3) Always use composite types by default (CASSANDRA-4329)
 * (cql3) Add support for set, map and list (CASSANDRA-3647)
 * Validate date type correctly (CASSANDRA-4441)
 * (cql3) Allow definitions with only a PK (CASSANDRA-4361)
 * (cql3) Add support for row key composites (CASSANDRA-4179)
 * improve DynamicEndpointSnitch by using reservoir sampling (CASSANDRA-4038)
 * (cql3) Add support for 2ndary indexes (CASSANDRA-3680)
 * (cql3) fix defining more than one PK to be invalid (CASSANDRA-4477)
 * remove schema agreement checking from all external APIs (Thrift, CQL and CQL3) (CASSANDRA-4487)
 * add Murmur3Partitioner and make it default for new installations (CASSANDRA-3772, 4621)
 * (cql3) update pseudo-map syntax to use map syntax (CASSANDRA-4497)
 * Finer grained exceptions hierarchy and provides error code with exceptions (CASSANDRA-3979)
 * Adds events push to binary protocol (CASSANDRA-4480)
 * Rewrite nodetool help (CASSANDRA-2293)
 * Make CQL3 the default for CQL (CASSANDRA-4640)
 * update stress tool to be able to use CQL3 (CASSANDRA-4406)
 * Accept all thrift update on CQL3 cf but don't expose their metadata (CASSANDRA-4377)
 * Replace Throttle with Guava's RateLimiter for HintedHandOff (CASSANDRA-4541)
 * fix counter add/get using CQL2 and CQL3 in stress tool (CASSANDRA-4633)
 * Add sstable count per level to cfstats (CASSANDRA-4537)
 * (cql3) Add ALTER KEYSPACE statement (CASSANDRA-4611)
 * (cql3) Allow defining default consistency levels (CASSANDRA-4448)
 * (cql3) Fix queries using LIMIT missing results (CASSANDRA-4579)
 * fix cross-version gossip messaging (CASSANDRA-4576)
 * added inet data type (CASSANDRA-4627)


1.1.6
 * Wait for writes on synchronous read digest mismatch (CASSANDRA-4792)
 * fix commitlog replay for nanotime-infected sstables (CASSANDRA-4782)
 * preflight check ttl for maximum of 20 years (CASSANDRA-4771)
 * (Pig) fix widerow input with single column rows (CASSANDRA-4789)
 * Fix HH to compact with correct gcBefore, which avoids wiping out
   undelivered hints (CASSANDRA-4772)
 * LCS will merge up to 32 L0 sstables as intended (CASSANDRA-4778)
 * NTS will default unconfigured DC replicas to zero (CASSANDRA-4675)
 * use default consistency level in counter validation if none is
   explicitly provide (CASSANDRA-4700)
 * Improve IAuthority interface by introducing fine-grained
   access permissions and grant/revoke commands (CASSANDRA-4490, 4644)
 * fix assumption error in CLI when updating/describing keyspace
   (CASSANDRA-4322)
 * Adds offline sstablescrub to debian packaging (CASSANDRA-4642)
 * Automatic fixing of overlapping leveled sstables (CASSANDRA-4644)
 * fix error when using ORDER BY with extended selections (CASSANDRA-4689)
 * (CQL3) Fix validation for IN queries for non-PK cols (CASSANDRA-4709)
 * fix re-created keyspace disappering after 1.1.5 upgrade
   (CASSANDRA-4698, 4752)
 * (CLI) display elapsed time in 2 fraction digits (CASSANDRA-3460)
 * add authentication support to sstableloader (CASSANDRA-4712)
 * Fix CQL3 'is reversed' logic (CASSANDRA-4716, 4759)
 * (CQL3) Don't return ReversedType in result set metadata (CASSANDRA-4717)
 * Backport adding AlterKeyspace statement (CASSANDRA-4611)
 * (CQL3) Correcty accept upper-case data types (CASSANDRA-4770)
 * Add binary protocol events for schema changes (CASSANDRA-4684)
Merged from 1.0:
 * Switch from NBHM to CHM in MessagingService's callback map, which
   prevents OOM in long-running instances (CASSANDRA-4708)


1.1.5
 * add SecondaryIndex.reload API (CASSANDRA-4581)
 * use millis + atomicint for commitlog segment creation instead of
   nanotime, which has issues under some hypervisors (CASSANDRA-4601)
 * fix FD leak in slice queries (CASSANDRA-4571)
 * avoid recursion in leveled compaction (CASSANDRA-4587)
 * increase stack size under Java7 to 180K
 * Log(info) schema changes (CASSANDRA-4547)
 * Change nodetool setcachecapcity to manipulate global caches (CASSANDRA-4563)
 * (cql3) fix setting compaction strategy (CASSANDRA-4597)
 * fix broken system.schema_* timestamps on system startup (CASSANDRA-4561)
 * fix wrong skip of cache saving (CASSANDRA-4533)
 * Avoid NPE when lost+found is in data dir (CASSANDRA-4572)
 * Respect five-minute flush moratorium after initial CL replay (CASSANDRA-4474)
 * Adds ntp as recommended in debian packaging (CASSANDRA-4606)
 * Configurable transport in CF Record{Reader|Writer} (CASSANDRA-4558)
 * (cql3) fix potential NPE with both equal and unequal restriction (CASSANDRA-4532)
 * (cql3) improves ORDER BY validation (CASSANDRA-4624)
 * Fix potential deadlock during counter writes (CASSANDRA-4578)
 * Fix cql error with ORDER BY when using IN (CASSANDRA-4612)
Merged from 1.0:
 * increase Xss to 160k to accomodate latest 1.6 JVMs (CASSANDRA-4602)
 * fix toString of hint destination tokens (CASSANDRA-4568)
 * Fix multiple values for CurrentLocal NodeID (CASSANDRA-4626)


1.1.4
 * fix offline scrub to catch >= out of order rows (CASSANDRA-4411)
 * fix cassandra-env.sh on RHEL and other non-dash-based systems
   (CASSANDRA-4494)
Merged from 1.0:
 * (Hadoop) fix setting key length for old-style mapred api (CASSANDRA-4534)
 * (Hadoop) fix iterating through a resultset consisting entirely
   of tombstoned rows (CASSANDRA-4466)


1.1.3
 * (cqlsh) add COPY TO (CASSANDRA-4434)
 * munmap commitlog segments before rename (CASSANDRA-4337)
 * (JMX) rename getRangeKeySample to sampleKeyRange to avoid returning
   multi-MB results as an attribute (CASSANDRA-4452)
 * flush based on data size, not throughput; overwritten columns no
   longer artificially inflate liveRatio (CASSANDRA-4399)
 * update default commitlog segment size to 32MB and total commitlog
   size to 32/1024 MB for 32/64 bit JVMs, respectively (CASSANDRA-4422)
 * avoid using global partitioner to estimate ranges in index sstables
   (CASSANDRA-4403)
 * restore pre-CASSANDRA-3862 approach to removing expired tombstones
   from row cache during compaction (CASSANDRA-4364)
 * (stress) support for CQL prepared statements (CASSANDRA-3633)
 * Correctly catch exception when Snappy cannot be loaded (CASSANDRA-4400)
 * (cql3) Support ORDER BY when IN condition is given in WHERE clause (CASSANDRA-4327)
 * (cql3) delete "component_index" column on DROP TABLE call (CASSANDRA-4420)
 * change nanoTime() to currentTimeInMillis() in schema related code (CASSANDRA-4432)
 * add a token generation tool (CASSANDRA-3709)
 * Fix LCS bug with sstable containing only 1 row (CASSANDRA-4411)
 * fix "Can't Modify Index Name" problem on CF update (CASSANDRA-4439)
 * Fix assertion error in getOverlappingSSTables during repair (CASSANDRA-4456)
 * fix nodetool's setcompactionthreshold command (CASSANDRA-4455)
 * Ensure compacted files are never used, to avoid counter overcount (CASSANDRA-4436)
Merged from 1.0:
 * Push the validation of secondary index values to the SecondaryIndexManager (CASSANDRA-4240)
 * allow dropping columns shadowed by not-yet-expired supercolumn or row
   tombstones in PrecompactedRow (CASSANDRA-4396)


1.1.2
 * Fix cleanup not deleting index entries (CASSANDRA-4379)
 * Use correct partitioner when saving + loading caches (CASSANDRA-4331)
 * Check schema before trying to export sstable (CASSANDRA-2760)
 * Raise a meaningful exception instead of NPE when PFS encounters
   an unconfigured node + no default (CASSANDRA-4349)
 * fix bug in sstable blacklisting with LCS (CASSANDRA-4343)
 * LCS no longer promotes tiny sstables out of L0 (CASSANDRA-4341)
 * skip tombstones during hint replay (CASSANDRA-4320)
 * fix NPE in compactionstats (CASSANDRA-4318)
 * enforce 1m min keycache for auto (CASSANDRA-4306)
 * Have DeletedColumn.isMFD always return true (CASSANDRA-4307)
 * (cql3) exeption message for ORDER BY constraints said primary filter can be
    an IN clause, which is misleading (CASSANDRA-4319)
 * (cql3) Reject (not yet supported) creation of 2ndardy indexes on tables with
   composite primary keys (CASSANDRA-4328)
 * Set JVM stack size to 160k for java 7 (CASSANDRA-4275)
 * cqlsh: add COPY command to load data from CSV flat files (CASSANDRA-4012)
 * CFMetaData.fromThrift to throw ConfigurationException upon error (CASSANDRA-4353)
 * Use CF comparator to sort indexed columns in SecondaryIndexManager
   (CASSANDRA-4365)
 * add strategy_options to the KSMetaData.toString() output (CASSANDRA-4248)
 * (cql3) fix range queries containing unqueried results (CASSANDRA-4372)
 * (cql3) allow updating column_alias types (CASSANDRA-4041)
 * (cql3) Fix deletion bug (CASSANDRA-4193)
 * Fix computation of overlapping sstable for leveled compaction (CASSANDRA-4321)
 * Improve scrub and allow to run it offline (CASSANDRA-4321)
 * Fix assertionError in StorageService.bulkLoad (CASSANDRA-4368)
 * (cqlsh) add option to authenticate to a keyspace at startup (CASSANDRA-4108)
 * (cqlsh) fix ASSUME functionality (CASSANDRA-4352)
 * Fix ColumnFamilyRecordReader to not return progress > 100% (CASSANDRA-3942)
Merged from 1.0:
 * Set gc_grace on index CF to 0 (CASSANDRA-4314)


1.1.1
 * add populate_io_cache_on_flush option (CASSANDRA-2635)
 * allow larger cache capacities than 2GB (CASSANDRA-4150)
 * add getsstables command to nodetool (CASSANDRA-4199)
 * apply parent CF compaction settings to secondary index CFs (CASSANDRA-4280)
 * preserve commitlog size cap when recycling segments at startup
   (CASSANDRA-4201)
 * (Hadoop) fix split generation regression (CASSANDRA-4259)
 * ignore min/max compactions settings in LCS, while preserving
   behavior that min=max=0 disables autocompaction (CASSANDRA-4233)
 * log number of rows read from saved cache (CASSANDRA-4249)
 * calculate exact size required for cleanup operations (CASSANDRA-1404)
 * avoid blocking additional writes during flush when the commitlog
   gets behind temporarily (CASSANDRA-1991)
 * enable caching on index CFs based on data CF cache setting (CASSANDRA-4197)
 * warn on invalid replication strategy creation options (CASSANDRA-4046)
 * remove [Freeable]Memory finalizers (CASSANDRA-4222)
 * include tombstone size in ColumnFamily.size, which can prevent OOM
   during sudden mass delete operations by yielding a nonzero liveRatio
   (CASSANDRA-3741)
 * Open 1 sstableScanner per level for leveled compaction (CASSANDRA-4142)
 * Optimize reads when row deletion timestamps allow us to restrict
   the set of sstables we check (CASSANDRA-4116)
 * add support for commitlog archiving and point-in-time recovery
   (CASSANDRA-3690)
 * avoid generating redundant compaction tasks during streaming
   (CASSANDRA-4174)
 * add -cf option to nodetool snapshot, and takeColumnFamilySnapshot to
   StorageService mbean (CASSANDRA-556)
 * optimize cleanup to drop entire sstables where possible (CASSANDRA-4079)
 * optimize truncate when autosnapshot is disabled (CASSANDRA-4153)
 * update caches to use byte[] keys to reduce memory overhead (CASSANDRA-3966)
 * add column limit to cli (CASSANDRA-3012, 4098)
 * clean up and optimize DataOutputBuffer, used by CQL compression and
   CompositeType (CASSANDRA-4072)
 * optimize commitlog checksumming (CASSANDRA-3610)
 * identify and blacklist corrupted SSTables from future compactions
   (CASSANDRA-2261)
 * Move CfDef and KsDef validation out of thrift (CASSANDRA-4037)
 * Expose API to repair a user provided range (CASSANDRA-3912)
 * Add way to force the cassandra-cli to refresh its schema (CASSANDRA-4052)
 * Avoid having replicate on write tasks stacking up at CL.ONE (CASSANDRA-2889)
 * (cql3) Backwards compatibility for composite comparators in non-cql3-aware
   clients (CASSANDRA-4093)
 * (cql3) Fix order by for reversed queries (CASSANDRA-4160)
 * (cql3) Add ReversedType support (CASSANDRA-4004)
 * (cql3) Add timeuuid type (CASSANDRA-4194)
 * (cql3) Minor fixes (CASSANDRA-4185)
 * (cql3) Fix prepared statement in BATCH (CASSANDRA-4202)
 * (cql3) Reduce the list of reserved keywords (CASSANDRA-4186)
 * (cql3) Move max/min compaction thresholds to compaction strategy options
   (CASSANDRA-4187)
 * Fix exception during move when localhost is the only source (CASSANDRA-4200)
 * (cql3) Allow paging through non-ordered partitioner results (CASSANDRA-3771)
 * (cql3) Fix drop index (CASSANDRA-4192)
 * (cql3) Don't return range ghosts anymore (CASSANDRA-3982)
 * fix re-creating Keyspaces/ColumnFamilies with the same name as dropped
   ones (CASSANDRA-4219)
 * fix SecondaryIndex LeveledManifest save upon snapshot (CASSANDRA-4230)
 * fix missing arrayOffset in FBUtilities.hash (CASSANDRA-4250)
 * (cql3) Add name of parameters in CqlResultSet (CASSANDRA-4242)
 * (cql3) Correctly validate order by queries (CASSANDRA-4246)
 * rename stress to cassandra-stress for saner packaging (CASSANDRA-4256)
 * Fix exception on colum metadata with non-string comparator (CASSANDRA-4269)
 * Check for unknown/invalid compression options (CASSANDRA-4266)
 * (cql3) Adds simple access to column timestamp and ttl (CASSANDRA-4217)
 * (cql3) Fix range queries with secondary indexes (CASSANDRA-4257)
 * Better error messages from improper input in cli (CASSANDRA-3865)
 * Try to stop all compaction upon Keyspace or ColumnFamily drop (CASSANDRA-4221)
 * (cql3) Allow keyspace properties to contain hyphens (CASSANDRA-4278)
 * (cql3) Correctly validate keyspace access in create table (CASSANDRA-4296)
 * Avoid deadlock in migration stage (CASSANDRA-3882)
 * Take supercolumn names and deletion info into account in memtable throughput
   (CASSANDRA-4264)
 * Add back backward compatibility for old style replication factor (CASSANDRA-4294)
 * Preserve compatibility with pre-1.1 index queries (CASSANDRA-4262)
Merged from 1.0:
 * Fix super columns bug where cache is not updated (CASSANDRA-4190)
 * fix maxTimestamp to include row tombstones (CASSANDRA-4116)
 * (CLI) properly handle quotes in create/update keyspace commands (CASSANDRA-4129)
 * Avoids possible deadlock during bootstrap (CASSANDRA-4159)
 * fix stress tool that hangs forever on timeout or error (CASSANDRA-4128)
 * stress tool to return appropriate exit code on failure (CASSANDRA-4188)
 * fix compaction NPE when out of disk space and assertions disabled
   (CASSANDRA-3985)
 * synchronize LCS getEstimatedTasks to avoid CME (CASSANDRA-4255)
 * ensure unique streaming session id's (CASSANDRA-4223)
 * kick off background compaction when min/max thresholds change
   (CASSANDRA-4279)
 * improve ability of STCS.getBuckets to deal with 100s of 1000s of
   sstables, such as when convertinb back from LCS (CASSANDRA-4287)
 * Oversize integer in CQL throws NumberFormatException (CASSANDRA-4291)
 * fix 1.0.x node join to mixed version cluster, other nodes >= 1.1 (CASSANDRA-4195)
 * Fix LCS splitting sstable base on uncompressed size (CASSANDRA-4419)
 * Push the validation of secondary index values to the SecondaryIndexManager (CASSANDRA-4240)
 * Don't purge columns during upgradesstables (CASSANDRA-4462)
 * Make cqlsh work with piping (CASSANDRA-4113)
 * Validate arguments for nodetool decommission (CASSANDRA-4061)
 * Report thrift status in nodetool info (CASSANDRA-4010)


1.1.0-final
 * average a reduced liveRatio estimate with the previous one (CASSANDRA-4065)
 * Allow KS and CF names up to 48 characters (CASSANDRA-4157)
 * fix stress build (CASSANDRA-4140)
 * add time remaining estimate to nodetool compactionstats (CASSANDRA-4167)
 * (cql) fix NPE in cql3 ALTER TABLE (CASSANDRA-4163)
 * (cql) Add support for CL.TWO and CL.THREE in CQL (CASSANDRA-4156)
 * (cql) Fix type in CQL3 ALTER TABLE preventing update (CASSANDRA-4170)
 * (cql) Throw invalid exception from CQL3 on obsolete options (CASSANDRA-4171)
 * (cqlsh) fix recognizing uppercase SELECT keyword (CASSANDRA-4161)
 * Pig: wide row support (CASSANDRA-3909)
Merged from 1.0:
 * avoid streaming empty files with bulk loader if sstablewriter errors out
   (CASSANDRA-3946)


1.1-rc1
 * Include stress tool in binary builds (CASSANDRA-4103)
 * (Hadoop) fix wide row iteration when last row read was deleted
   (CASSANDRA-4154)
 * fix read_repair_chance to really default to 0.1 in the cli (CASSANDRA-4114)
 * Adds caching and bloomFilterFpChange to CQL options (CASSANDRA-4042)
 * Adds posibility to autoconfigure size of the KeyCache (CASSANDRA-4087)
 * fix KEYS index from skipping results (CASSANDRA-3996)
 * Remove sliced_buffer_size_in_kb dead option (CASSANDRA-4076)
 * make loadNewSStable preserve sstable version (CASSANDRA-4077)
 * Respect 1.0 cache settings as much as possible when upgrading
   (CASSANDRA-4088)
 * relax path length requirement for sstable files when upgrading on
   non-Windows platforms (CASSANDRA-4110)
 * fix terminination of the stress.java when errors were encountered
   (CASSANDRA-4128)
 * Move CfDef and KsDef validation out of thrift (CASSANDRA-4037)
 * Fix get_paged_slice (CASSANDRA-4136)
 * CQL3: Support slice with exclusive start and stop (CASSANDRA-3785)
Merged from 1.0:
 * support PropertyFileSnitch in bulk loader (CASSANDRA-4145)
 * add auto_snapshot option allowing disabling snapshot before drop/truncate
   (CASSANDRA-3710)
 * allow short snitch names (CASSANDRA-4130)


1.1-beta2
 * rename loaded sstables to avoid conflicts with local snapshots
   (CASSANDRA-3967)
 * start hint replay as soon as FD notifies that the target is back up
   (CASSANDRA-3958)
 * avoid unproductive deserializing of cached rows during compaction
   (CASSANDRA-3921)
 * fix concurrency issues with CQL keyspace creation (CASSANDRA-3903)
 * Show Effective Owership via Nodetool ring <keyspace> (CASSANDRA-3412)
 * Update ORDER BY syntax for CQL3 (CASSANDRA-3925)
 * Fix BulkRecordWriter to not throw NPE if reducer gets no map data from Hadoop (CASSANDRA-3944)
 * Fix bug with counters in super columns (CASSANDRA-3821)
 * Remove deprecated merge_shard_chance (CASSANDRA-3940)
 * add a convenient way to reset a node's schema (CASSANDRA-2963)
 * fix for intermittent SchemaDisagreementException (CASSANDRA-3884)
 * CLI `list <CF>` to limit number of columns and their order (CASSANDRA-3012)
 * ignore deprecated KsDef/CfDef/ColumnDef fields in native schema (CASSANDRA-3963)
 * CLI to report when unsupported column_metadata pair was given (CASSANDRA-3959)
 * reincarnate removed and deprecated KsDef/CfDef attributes (CASSANDRA-3953)
 * Fix race between writes and read for cache (CASSANDRA-3862)
 * perform static initialization of StorageProxy on start-up (CASSANDRA-3797)
 * support trickling fsync() on writes (CASSANDRA-3950)
 * expose counters for unavailable/timeout exceptions given to thrift clients (CASSANDRA-3671)
 * avoid quadratic startup time in LeveledManifest (CASSANDRA-3952)
 * Add type information to new schema_ columnfamilies and remove thrift
   serialization for schema (CASSANDRA-3792)
 * add missing column validator options to the CLI help (CASSANDRA-3926)
 * skip reading saved key cache if CF's caching strategy is NONE or ROWS_ONLY (CASSANDRA-3954)
 * Unify migration code (CASSANDRA-4017)
Merged from 1.0:
 * cqlsh: guess correct version of Python for Arch Linux (CASSANDRA-4090)
 * (CLI) properly handle quotes in create/update keyspace commands (CASSANDRA-4129)
 * Avoids possible deadlock during bootstrap (CASSANDRA-4159)
 * fix stress tool that hangs forever on timeout or error (CASSANDRA-4128)
 * Fix super columns bug where cache is not updated (CASSANDRA-4190)
 * stress tool to return appropriate exit code on failure (CASSANDRA-4188)


1.0.9
 * improve index sampling performance (CASSANDRA-4023)
 * always compact away deleted hints immediately after handoff (CASSANDRA-3955)
 * delete hints from dropped ColumnFamilies on handoff instead of
   erroring out (CASSANDRA-3975)
 * add CompositeType ref to the CLI doc for create/update column family (CASSANDRA-3980)
 * Pig: support Counter ColumnFamilies (CASSANDRA-3973)
 * Pig: Composite column support (CASSANDRA-3684)
 * Avoid NPE during repair when a keyspace has no CFs (CASSANDRA-3988)
 * Fix division-by-zero error on get_slice (CASSANDRA-4000)
 * don't change manifest level for cleanup, scrub, and upgradesstables
   operations under LeveledCompactionStrategy (CASSANDRA-3989, 4112)
 * fix race leading to super columns assertion failure (CASSANDRA-3957)
 * fix NPE on invalid CQL delete command (CASSANDRA-3755)
 * allow custom types in CLI's assume command (CASSANDRA-4081)
 * fix totalBytes count for parallel compactions (CASSANDRA-3758)
 * fix intermittent NPE in get_slice (CASSANDRA-4095)
 * remove unnecessary asserts in native code interfaces (CASSANDRA-4096)
 * Validate blank keys in CQL to avoid assertion errors (CASSANDRA-3612)
 * cqlsh: fix bad decoding of some column names (CASSANDRA-4003)
 * cqlsh: fix incorrect padding with unicode chars (CASSANDRA-4033)
 * Fix EC2 snitch incorrectly reporting region (CASSANDRA-4026)
 * Shut down thrift during decommission (CASSANDRA-4086)
 * Expose nodetool cfhistograms for 2ndary indexes (CASSANDRA-4063)
Merged from 0.8:
 * Fix ConcurrentModificationException in gossiper (CASSANDRA-4019)


1.1-beta1
 * (cqlsh)
   + add SOURCE and CAPTURE commands, and --file option (CASSANDRA-3479)
   + add ALTER COLUMNFAMILY WITH (CASSANDRA-3523)
   + bundle Python dependencies with Cassandra (CASSANDRA-3507)
   + added to Debian package (CASSANDRA-3458)
   + display byte data instead of erroring out on decode failure
     (CASSANDRA-3874)
 * add nodetool rebuild_index (CASSANDRA-3583)
 * add nodetool rangekeysample (CASSANDRA-2917)
 * Fix streaming too much data during move operations (CASSANDRA-3639)
 * Nodetool and CLI connect to localhost by default (CASSANDRA-3568)
 * Reduce memory used by primary index sample (CASSANDRA-3743)
 * (Hadoop) separate input/output configurations (CASSANDRA-3197, 3765)
 * avoid returning internal Cassandra classes over JMX (CASSANDRA-2805)
 * add row-level isolation via SnapTree (CASSANDRA-2893)
 * Optimize key count estimation when opening sstable on startup
   (CASSANDRA-2988)
 * multi-dc replication optimization supporting CL > ONE (CASSANDRA-3577)
 * add command to stop compactions (CASSANDRA-1740, 3566, 3582)
 * multithreaded streaming (CASSANDRA-3494)
 * removed in-tree redhat spec (CASSANDRA-3567)
 * "defragment" rows for name-based queries under STCS, again (CASSANDRA-2503)
 * Recycle commitlog segments for improved performance
   (CASSANDRA-3411, 3543, 3557, 3615)
 * update size-tiered compaction to prioritize small tiers (CASSANDRA-2407)
 * add message expiration logic to OutboundTcpConnection (CASSANDRA-3005)
 * off-heap cache to use sun.misc.Unsafe instead of JNA (CASSANDRA-3271)
 * EACH_QUORUM is only supported for writes (CASSANDRA-3272)
 * replace compactionlock use in schema migration by checking CFS.isValid
   (CASSANDRA-3116)
 * recognize that "SELECT first ... *" isn't really "SELECT *" (CASSANDRA-3445)
 * Use faster bytes comparison (CASSANDRA-3434)
 * Bulk loader is no longer a fat client, (HADOOP) bulk load output format
   (CASSANDRA-3045)
 * (Hadoop) add support for KeyRange.filter
 * remove assumption that keys and token are in bijection
   (CASSANDRA-1034, 3574, 3604)
 * always remove endpoints from delevery queue in HH (CASSANDRA-3546)
 * fix race between cf flush and its 2ndary indexes flush (CASSANDRA-3547)
 * fix potential race in AES when a repair fails (CASSANDRA-3548)
 * Remove columns shadowed by a deleted container even when we cannot purge
   (CASSANDRA-3538)
 * Improve memtable slice iteration performance (CASSANDRA-3545)
 * more efficient allocation of small bloom filters (CASSANDRA-3618)
 * Use separate writer thread in SSTableSimpleUnsortedWriter (CASSANDRA-3619)
 * fsync the directory after new sstable or commitlog segment are created (CASSANDRA-3250)
 * fix minor issues reported by FindBugs (CASSANDRA-3658)
 * global key/row caches (CASSANDRA-3143, 3849)
 * optimize memtable iteration during range scan (CASSANDRA-3638)
 * introduce 'crc_check_chance' in CompressionParameters to support
   a checksum percentage checking chance similarly to read-repair (CASSANDRA-3611)
 * a way to deactivate global key/row cache on per-CF basis (CASSANDRA-3667)
 * fix LeveledCompactionStrategy broken because of generation pre-allocation
   in LeveledManifest (CASSANDRA-3691)
 * finer-grained control over data directories (CASSANDRA-2749)
 * Fix ClassCastException during hinted handoff (CASSANDRA-3694)
 * Upgrade Thrift to 0.7 (CASSANDRA-3213)
 * Make stress.java insert operation to use microseconds (CASSANDRA-3725)
 * Allows (internally) doing a range query with a limit of columns instead of
   rows (CASSANDRA-3742)
 * Allow rangeSlice queries to be start/end inclusive/exclusive (CASSANDRA-3749)
 * Fix BulkLoader to support new SSTable layout and add stream
   throttling to prevent an NPE when there is no yaml config (CASSANDRA-3752)
 * Allow concurrent schema migrations (CASSANDRA-1391, 3832)
 * Add SnapshotCommand to trigger snapshot on remote node (CASSANDRA-3721)
 * Make CFMetaData conversions to/from thrift/native schema inverses
   (CASSANDRA_3559)
 * Add initial code for CQL 3.0-beta (CASSANDRA-2474, 3781, 3753)
 * Add wide row support for ColumnFamilyInputFormat (CASSANDRA-3264)
 * Allow extending CompositeType comparator (CASSANDRA-3657)
 * Avoids over-paging during get_count (CASSANDRA-3798)
 * Add new command to rebuild a node without (repair) merkle tree calculations
   (CASSANDRA-3483, 3922)
 * respect not only row cache capacity but caching mode when
   trying to read data (CASSANDRA-3812)
 * fix system tests (CASSANDRA-3827)
 * CQL support for altering row key type in ALTER TABLE (CASSANDRA-3781)
 * turn compression on by default (CASSANDRA-3871)
 * make hexToBytes refuse invalid input (CASSANDRA-2851)
 * Make secondary indexes CF inherit compression and compaction from their
   parent CF (CASSANDRA-3877)
 * Finish cleanup up tombstone purge code (CASSANDRA-3872)
 * Avoid NPE on aboarted stream-out sessions (CASSANDRA-3904)
 * BulkRecordWriter throws NPE for counter columns (CASSANDRA-3906)
 * Support compression using BulkWriter (CASSANDRA-3907)


1.0.8
 * fix race between cleanup and flush on secondary index CFSes (CASSANDRA-3712)
 * avoid including non-queried nodes in rangeslice read repair
   (CASSANDRA-3843)
 * Only snapshot CF being compacted for snapshot_before_compaction
   (CASSANDRA-3803)
 * Log active compactions in StatusLogger (CASSANDRA-3703)
 * Compute more accurate compaction score per level (CASSANDRA-3790)
 * Return InvalidRequest when using a keyspace that doesn't exist
   (CASSANDRA-3764)
 * disallow user modification of System keyspace (CASSANDRA-3738)
 * allow using sstable2json on secondary index data (CASSANDRA-3738)
 * (cqlsh) add DESCRIBE COLUMNFAMILIES (CASSANDRA-3586)
 * (cqlsh) format blobs correctly and use colors to improve output
   readability (CASSANDRA-3726)
 * synchronize BiMap of bootstrapping tokens (CASSANDRA-3417)
 * show index options in CLI (CASSANDRA-3809)
 * add optional socket timeout for streaming (CASSANDRA-3838)
 * fix truncate not to leave behind non-CFS backed secondary indexes
   (CASSANDRA-3844)
 * make CLI `show schema` to use output stream directly instead
   of StringBuilder (CASSANDRA-3842)
 * remove the wait on hint future during write (CASSANDRA-3870)
 * (cqlsh) ignore missing CfDef opts (CASSANDRA-3933)
 * (cqlsh) look for cqlshlib relative to realpath (CASSANDRA-3767)
 * Fix short read protection (CASSANDRA-3934)
 * Make sure infered and actual schema match (CASSANDRA-3371)
 * Fix NPE during HH delivery (CASSANDRA-3677)
 * Don't put boostrapping node in 'hibernate' status (CASSANDRA-3737)
 * Fix double quotes in windows bat files (CASSANDRA-3744)
 * Fix bad validator lookup (CASSANDRA-3789)
 * Fix soft reset in EC2MultiRegionSnitch (CASSANDRA-3835)
 * Don't leave zombie connections with THSHA thrift server (CASSANDRA-3867)
 * (cqlsh) fix deserialization of data (CASSANDRA-3874)
 * Fix removetoken force causing an inconsistent state (CASSANDRA-3876)
 * Fix ahndling of some types with Pig (CASSANDRA-3886)
 * Don't allow to drop the system keyspace (CASSANDRA-3759)
 * Make Pig deletes disabled by default and configurable (CASSANDRA-3628)
Merged from 0.8:
 * (Pig) fix CassandraStorage to use correct comparator in Super ColumnFamily
   case (CASSANDRA-3251)
 * fix thread safety issues in commitlog replay, primarily affecting
   systems with many (100s) of CF definitions (CASSANDRA-3751)
 * Fix relevant tombstone ignored with super columns (CASSANDRA-3875)


1.0.7
 * fix regression in HH page size calculation (CASSANDRA-3624)
 * retry failed stream on IOException (CASSANDRA-3686)
 * allow configuring bloom_filter_fp_chance (CASSANDRA-3497)
 * attempt hint delivery every ten minutes, or when failure detector
   notifies us that a node is back up, whichever comes first.  hint
   handoff throttle delay default changed to 1ms, from 50 (CASSANDRA-3554)
 * add nodetool setstreamthroughput (CASSANDRA-3571)
 * fix assertion when dropping a columnfamily with no sstables (CASSANDRA-3614)
 * more efficient allocation of small bloom filters (CASSANDRA-3618)
 * CLibrary.createHardLinkWithExec() to check for errors (CASSANDRA-3101)
 * Avoid creating empty and non cleaned writer during compaction (CASSANDRA-3616)
 * stop thrift service in shutdown hook so we can quiesce MessagingService
   (CASSANDRA-3335)
 * (CQL) compaction_strategy_options and compression_parameters for
   CREATE COLUMNFAMILY statement (CASSANDRA-3374)
 * Reset min/max compaction threshold when creating size tiered compaction
   strategy (CASSANDRA-3666)
 * Don't ignore IOException during compaction (CASSANDRA-3655)
 * Fix assertion error for CF with gc_grace=0 (CASSANDRA-3579)
 * Shutdown ParallelCompaction reducer executor after use (CASSANDRA-3711)
 * Avoid < 0 value for pending tasks in leveled compaction (CASSANDRA-3693)
 * (Hadoop) Support TimeUUID in Pig CassandraStorage (CASSANDRA-3327)
 * Check schema is ready before continuing boostrapping (CASSANDRA-3629)
 * Catch overflows during parsing of chunk_length_kb (CASSANDRA-3644)
 * Improve stream protocol mismatch errors (CASSANDRA-3652)
 * Avoid multiple thread doing HH to the same target (CASSANDRA-3681)
 * Add JMX property for rp_timeout_in_ms (CASSANDRA-2940)
 * Allow DynamicCompositeType to compare component of different types
   (CASSANDRA-3625)
 * Flush non-cfs backed secondary indexes (CASSANDRA-3659)
 * Secondary Indexes should report memory consumption (CASSANDRA-3155)
 * fix for SelectStatement start/end key are not set correctly
   when a key alias is involved (CASSANDRA-3700)
 * fix CLI `show schema` command insert of an extra comma in
   column_metadata (CASSANDRA-3714)
Merged from 0.8:
 * avoid logging (harmless) exception when GC takes < 1ms (CASSANDRA-3656)
 * prevent new nodes from thinking down nodes are up forever (CASSANDRA-3626)
 * use correct list of replicas for LOCAL_QUORUM reads when read repair
   is disabled (CASSANDRA-3696)
 * block on flush before compacting hints (may prevent OOM) (CASSANDRA-3733)


1.0.6
 * (CQL) fix cqlsh support for replicate_on_write (CASSANDRA-3596)
 * fix adding to leveled manifest after streaming (CASSANDRA-3536)
 * filter out unavailable cipher suites when using encryption (CASSANDRA-3178)
 * (HADOOP) add old-style api support for CFIF and CFRR (CASSANDRA-2799)
 * Support TimeUUIDType column names in Stress.java tool (CASSANDRA-3541)
 * (CQL) INSERT/UPDATE/DELETE/TRUNCATE commands should allow CF names to
   be qualified by keyspace (CASSANDRA-3419)
 * always remove endpoints from delevery queue in HH (CASSANDRA-3546)
 * fix race between cf flush and its 2ndary indexes flush (CASSANDRA-3547)
 * fix potential race in AES when a repair fails (CASSANDRA-3548)
 * fix default value validation usage in CLI SET command (CASSANDRA-3553)
 * Optimize componentsFor method for compaction and startup time
   (CASSANDRA-3532)
 * (CQL) Proper ColumnFamily metadata validation on CREATE COLUMNFAMILY
   (CASSANDRA-3565)
 * fix compression "chunk_length_kb" option to set correct kb value for
   thrift/avro (CASSANDRA-3558)
 * fix missing response during range slice repair (CASSANDRA-3551)
 * 'describe ring' moved from CLI to nodetool and available through JMX (CASSANDRA-3220)
 * add back partitioner to sstable metadata (CASSANDRA-3540)
 * fix NPE in get_count for counters (CASSANDRA-3601)
Merged from 0.8:
 * remove invalid assertion that table was opened before dropping it
   (CASSANDRA-3580)
 * range and index scans now only send requests to enough replicas to
   satisfy requested CL + RR (CASSANDRA-3598)
 * use cannonical host for local node in nodetool info (CASSANDRA-3556)
 * remove nonlocal DC write optimization since it only worked with
   CL.ONE or CL.LOCAL_QUORUM (CASSANDRA-3577, 3585)
 * detect misuses of CounterColumnType (CASSANDRA-3422)
 * turn off string interning in json2sstable, take 2 (CASSANDRA-2189)
 * validate compression parameters on add/update of the ColumnFamily
   (CASSANDRA-3573)
 * Check for 0.0.0.0 is incorrect in CFIF (CASSANDRA-3584)
 * Increase vm.max_map_count in debian packaging (CASSANDRA-3563)
 * gossiper will never add itself to saved endpoints (CASSANDRA-3485)


1.0.5
 * revert CASSANDRA-3407 (see CASSANDRA-3540)
 * fix assertion error while forwarding writes to local nodes (CASSANDRA-3539)


1.0.4
 * fix self-hinting of timed out read repair updates and make hinted handoff
   less prone to OOMing a coordinator (CASSANDRA-3440)
 * expose bloom filter sizes via JMX (CASSANDRA-3495)
 * enforce RP tokens 0..2**127 (CASSANDRA-3501)
 * canonicalize paths exposed through JMX (CASSANDRA-3504)
 * fix "liveSize" stat when sstables are removed (CASSANDRA-3496)
 * add bloom filter FP rates to nodetool cfstats (CASSANDRA-3347)
 * record partitioner in sstable metadata component (CASSANDRA-3407)
 * add new upgradesstables nodetool command (CASSANDRA-3406)
 * skip --debug requirement to see common exceptions in CLI (CASSANDRA-3508)
 * fix incorrect query results due to invalid max timestamp (CASSANDRA-3510)
 * make sstableloader recognize compressed sstables (CASSANDRA-3521)
 * avoids race in OutboundTcpConnection in multi-DC setups (CASSANDRA-3530)
 * use SETLOCAL in cassandra.bat (CASSANDRA-3506)
 * fix ConcurrentModificationException in Table.all() (CASSANDRA-3529)
Merged from 0.8:
 * fix concurrence issue in the FailureDetector (CASSANDRA-3519)
 * fix array out of bounds error in counter shard removal (CASSANDRA-3514)
 * avoid dropping tombstones when they might still be needed to shadow
   data in a different sstable (CASSANDRA-2786)


1.0.3
 * revert name-based query defragmentation aka CASSANDRA-2503 (CASSANDRA-3491)
 * fix invalidate-related test failures (CASSANDRA-3437)
 * add next-gen cqlsh to bin/ (CASSANDRA-3188, 3131, 3493)
 * (CQL) fix handling of rows with no columns (CASSANDRA-3424, 3473)
 * fix querying supercolumns by name returning only a subset of
   subcolumns or old subcolumn versions (CASSANDRA-3446)
 * automatically compute sha1 sum for uncompressed data files (CASSANDRA-3456)
 * fix reading metadata/statistics component for version < h (CASSANDRA-3474)
 * add sstable forward-compatibility (CASSANDRA-3478)
 * report compression ratio in CFSMBean (CASSANDRA-3393)
 * fix incorrect size exception during streaming of counters (CASSANDRA-3481)
 * (CQL) fix for counter decrement syntax (CASSANDRA-3418)
 * Fix race introduced by CASSANDRA-2503 (CASSANDRA-3482)
 * Fix incomplete deletion of delivered hints (CASSANDRA-3466)
 * Avoid rescheduling compactions when no compaction was executed
   (CASSANDRA-3484)
 * fix handling of the chunk_length_kb compression options (CASSANDRA-3492)
Merged from 0.8:
 * fix updating CF row_cache_provider (CASSANDRA-3414)
 * CFMetaData.convertToThrift method to set RowCacheProvider (CASSANDRA-3405)
 * acquire compactionlock during truncate (CASSANDRA-3399)
 * fix displaying cfdef entries for super columnfamilies (CASSANDRA-3415)
 * Make counter shard merging thread safe (CASSANDRA-3178)
 * Revert CASSANDRA-2855
 * Fix bug preventing the use of efficient cross-DC writes (CASSANDRA-3472)
 * `describe ring` command for CLI (CASSANDRA-3220)
 * (Hadoop) skip empty rows when entire row is requested, redux (CASSANDRA-2855)


1.0.2
 * "defragment" rows for name-based queries under STCS (CASSANDRA-2503)
 * Add timing information to cassandra-cli GET/SET/LIST queries (CASSANDRA-3326)
 * Only create one CompressionMetadata object per sstable (CASSANDRA-3427)
 * cleanup usage of StorageService.setMode() (CASSANDRA-3388)
 * Avoid large array allocation for compressed chunk offsets (CASSANDRA-3432)
 * fix DecimalType bytebuffer marshalling (CASSANDRA-3421)
 * fix bug that caused first column in per row indexes to be ignored
   (CASSANDRA-3441)
 * add JMX call to clean (failed) repair sessions (CASSANDRA-3316)
 * fix sstableloader reference acquisition bug (CASSANDRA-3438)
 * fix estimated row size regression (CASSANDRA-3451)
 * make sure we don't return more columns than asked (CASSANDRA-3303, 3395)
Merged from 0.8:
 * acquire compactionlock during truncate (CASSANDRA-3399)
 * fix displaying cfdef entries for super columnfamilies (CASSANDRA-3415)


1.0.1
 * acquire references during index build to prevent delete problems
   on Windows (CASSANDRA-3314)
 * describe_ring should include datacenter/topology information (CASSANDRA-2882)
 * Thrift sockets are not properly buffered (CASSANDRA-3261)
 * performance improvement for bytebufferutil compare function (CASSANDRA-3286)
 * add system.versions ColumnFamily (CASSANDRA-3140)
 * reduce network copies (CASSANDRA-3333, 3373)
 * limit nodetool to 32MB of heap (CASSANDRA-3124)
 * (CQL) update parser to accept "timestamp" instead of "date" (CASSANDRA-3149)
 * Fix CLI `show schema` to include "compression_options" (CASSANDRA-3368)
 * Snapshot to include manifest under LeveledCompactionStrategy (CASSANDRA-3359)
 * (CQL) SELECT query should allow CF name to be qualified by keyspace (CASSANDRA-3130)
 * (CQL) Fix internal application error specifying 'using consistency ...'
   in lower case (CASSANDRA-3366)
 * fix Deflate compression when compression actually makes the data bigger
   (CASSANDRA-3370)
 * optimize UUIDGen to avoid lock contention on InetAddress.getLocalHost
   (CASSANDRA-3387)
 * tolerate index being dropped mid-mutation (CASSANDRA-3334, 3313)
 * CompactionManager is now responsible for checking for new candidates
   post-task execution, enabling more consistent leveled compaction
   (CASSANDRA-3391)
 * Cache HSHA threads (CASSANDRA-3372)
 * use CF/KS names as snapshot prefix for drop + truncate operations
   (CASSANDRA-2997)
 * Break bloom filters up to avoid heap fragmentation (CASSANDRA-2466)
 * fix cassandra hanging on jsvc stop (CASSANDRA-3302)
 * Avoid leveled compaction getting blocked on errors (CASSANDRA-3408)
 * Make reloading the compaction strategy safe (CASSANDRA-3409)
 * ignore 0.8 hints even if compaction begins before we try to purge
   them (CASSANDRA-3385)
 * remove procrun (bin\daemon) from Cassandra source tree and
   artifacts (CASSANDRA-3331)
 * make cassandra compile under JDK7 (CASSANDRA-3275)
 * remove dependency of clientutil.jar to FBUtilities (CASSANDRA-3299)
 * avoid truncation errors by using long math on long values (CASSANDRA-3364)
 * avoid clock drift on some Windows machine (CASSANDRA-3375)
 * display cache provider in cli 'describe keyspace' command (CASSANDRA-3384)
 * fix incomplete topology information in describe_ring (CASSANDRA-3403)
 * expire dead gossip states based on time (CASSANDRA-2961)
 * improve CompactionTask extensibility (CASSANDRA-3330)
 * Allow one leveled compaction task to kick off another (CASSANDRA-3363)
 * allow encryption only between datacenters (CASSANDRA-2802)
Merged from 0.8:
 * fix truncate allowing data to be replayed post-restart (CASSANDRA-3297)
 * make iwriter final in IndexWriter to avoid NPE (CASSANDRA-2863)
 * (CQL) update grammar to require key clause in DELETE statement
   (CASSANDRA-3349)
 * (CQL) allow numeric keyspace names in USE statement (CASSANDRA-3350)
 * (Hadoop) skip empty rows when slicing the entire row (CASSANDRA-2855)
 * Fix handling of tombstone by SSTableExport/Import (CASSANDRA-3357)
 * fix ColumnIndexer to use long offsets (CASSANDRA-3358)
 * Improved CLI exceptions (CASSANDRA-3312)
 * Fix handling of tombstone by SSTableExport/Import (CASSANDRA-3357)
 * Only count compaction as active (for throttling) when they have
   successfully acquired the compaction lock (CASSANDRA-3344)
 * Display CLI version string on startup (CASSANDRA-3196)
 * (Hadoop) make CFIF try rpc_address or fallback to listen_address
   (CASSANDRA-3214)
 * (Hadoop) accept comma delimited lists of initial thrift connections
   (CASSANDRA-3185)
 * ColumnFamily min_compaction_threshold should be >= 2 (CASSANDRA-3342)
 * (Pig) add 0.8+ types and key validation type in schema (CASSANDRA-3280)
 * Fix completely removing column metadata using CLI (CASSANDRA-3126)
 * CLI `describe cluster;` output should be on separate lines for separate versions
   (CASSANDRA-3170)
 * fix changing durable_writes keyspace option during CF creation
   (CASSANDRA-3292)
 * avoid locking on update when no indexes are involved (CASSANDRA-3386)
 * fix assertionError during repair with ordered partitioners (CASSANDRA-3369)
 * correctly serialize key_validation_class for avro (CASSANDRA-3391)
 * don't expire counter tombstone after streaming (CASSANDRA-3394)
 * prevent nodes that failed to join from hanging around forever
   (CASSANDRA-3351)
 * remove incorrect optimization from slice read path (CASSANDRA-3390)
 * Fix race in AntiEntropyService (CASSANDRA-3400)


1.0.0-final
 * close scrubbed sstable fd before deleting it (CASSANDRA-3318)
 * fix bug preventing obsolete commitlog segments from being removed
   (CASSANDRA-3269)
 * tolerate whitespace in seed CDL (CASSANDRA-3263)
 * Change default heap thresholds to max(min(1/2 ram, 1G), min(1/4 ram, 8GB))
   (CASSANDRA-3295)
 * Fix broken CompressedRandomAccessReaderTest (CASSANDRA-3298)
 * (CQL) fix type information returned for wildcard queries (CASSANDRA-3311)
 * add estimated tasks to LeveledCompactionStrategy (CASSANDRA-3322)
 * avoid including compaction cache-warming in keycache stats (CASSANDRA-3325)
 * run compaction and hinted handoff threads at MIN_PRIORITY (CASSANDRA-3308)
 * default hsha thrift server to cpu core count in rpc pool (CASSANDRA-3329)
 * add bin\daemon to binary tarball for Windows service (CASSANDRA-3331)
 * Fix places where uncompressed size of sstables was use in place of the
   compressed one (CASSANDRA-3338)
 * Fix hsha thrift server (CASSANDRA-3346)
 * Make sure repair only stream needed sstables (CASSANDRA-3345)


1.0.0-rc2
 * Log a meaningful warning when a node receives a message for a repair session
   that doesn't exist anymore (CASSANDRA-3256)
 * test for NUMA policy support as well as numactl presence (CASSANDRA-3245)
 * Fix FD leak when internode encryption is enabled (CASSANDRA-3257)
 * Remove incorrect assertion in mergeIterator (CASSANDRA-3260)
 * FBUtilities.hexToBytes(String) to throw NumberFormatException when string
   contains non-hex characters (CASSANDRA-3231)
 * Keep SimpleSnitch proximity ordering unchanged from what the Strategy
   generates, as intended (CASSANDRA-3262)
 * remove Scrub from compactionstats when finished (CASSANDRA-3255)
 * fix counter entry in jdbc TypesMap (CASSANDRA-3268)
 * fix full queue scenario for ParallelCompactionIterator (CASSANDRA-3270)
 * fix bootstrap process (CASSANDRA-3285)
 * don't try delivering hints if when there isn't any (CASSANDRA-3176)
 * CLI documentation change for ColumnFamily `compression_options` (CASSANDRA-3282)
 * ignore any CF ids sent by client for adding CF/KS (CASSANDRA-3288)
 * remove obsolete hints on first startup (CASSANDRA-3291)
 * use correct ISortedColumns for time-optimized reads (CASSANDRA-3289)
 * Evict gossip state immediately when a token is taken over by a new IP
   (CASSANDRA-3259)


1.0.0-rc1
 * Update CQL to generate microsecond timestamps by default (CASSANDRA-3227)
 * Fix counting CFMetadata towards Memtable liveRatio (CASSANDRA-3023)
 * Kill server on wrapped OOME such as from FileChannel.map (CASSANDRA-3201)
 * remove unnecessary copy when adding to row cache (CASSANDRA-3223)
 * Log message when a full repair operation completes (CASSANDRA-3207)
 * Fix streamOutSession keeping sstables references forever if the remote end
   dies (CASSANDRA-3216)
 * Remove dynamic_snitch boolean from example configuration (defaulting to
   true) and set default badness threshold to 0.1 (CASSANDRA-3229)
 * Base choice of random or "balanced" token on bootstrap on whether
   schema definitions were found (CASSANDRA-3219)
 * Fixes for LeveledCompactionStrategy score computation, prioritization,
   scheduling, and performance (CASSANDRA-3224, 3234)
 * parallelize sstable open at server startup (CASSANDRA-2988)
 * fix handling of exceptions writing to OutboundTcpConnection (CASSANDRA-3235)
 * Allow using quotes in "USE <keyspace>;" CLI command (CASSANDRA-3208)
 * Don't allow any cache loading exceptions to halt startup (CASSANDRA-3218)
 * Fix sstableloader --ignores option (CASSANDRA-3247)
 * File descriptor limit increased in packaging (CASSANDRA-3206)
 * Fix deadlock in commit log during flush (CASSANDRA-3253)


1.0.0-beta1
 * removed binarymemtable (CASSANDRA-2692)
 * add commitlog_total_space_in_mb to prevent fragmented logs (CASSANDRA-2427)
 * removed commitlog_rotation_threshold_in_mb configuration (CASSANDRA-2771)
 * make AbstractBounds.normalize de-overlapp overlapping ranges (CASSANDRA-2641)
 * replace CollatingIterator, ReducingIterator with MergeIterator
   (CASSANDRA-2062)
 * Fixed the ability to set compaction strategy in cli using create column
   family command (CASSANDRA-2778)
 * clean up tmp files after failed compaction (CASSANDRA-2468)
 * restrict repair streaming to specific columnfamilies (CASSANDRA-2280)
 * don't bother persisting columns shadowed by a row tombstone (CASSANDRA-2589)
 * reset CF and SC deletion times after gc_grace (CASSANDRA-2317)
 * optimize away seek when compacting wide rows (CASSANDRA-2879)
 * single-pass streaming (CASSANDRA-2677, 2906, 2916, 3003)
 * use reference counting for deleting sstables instead of relying on GC
   (CASSANDRA-2521, 3179)
 * store hints as serialized mutations instead of pointers to data row
   (CASSANDRA-2045)
 * store hints in the coordinator node instead of in the closest replica
   (CASSANDRA-2914)
 * add row_cache_keys_to_save CF option (CASSANDRA-1966)
 * check column family validity in nodetool repair (CASSANDRA-2933)
 * use lazy initialization instead of class initialization in NodeId
   (CASSANDRA-2953)
 * add paging to get_count (CASSANDRA-2894)
 * fix "short reads" in [multi]get (CASSANDRA-2643, 3157, 3192)
 * add optional compression for sstables (CASSANDRA-47, 2994, 3001, 3128)
 * add scheduler JMX metrics (CASSANDRA-2962)
 * add block level checksum for compressed data (CASSANDRA-1717)
 * make column family backed column map pluggable and introduce unsynchronized
   ArrayList backed one to speedup reads (CASSANDRA-2843, 3165, 3205)
 * refactoring of the secondary index api (CASSANDRA-2982)
 * make CL > ONE reads wait for digest reconciliation before returning
   (CASSANDRA-2494)
 * fix missing logging for some exceptions (CASSANDRA-2061)
 * refactor and optimize ColumnFamilyStore.files(...) and Descriptor.fromFilename(String)
   and few other places responsible for work with SSTable files (CASSANDRA-3040)
 * Stop reading from sstables once we know we have the most recent columns,
   for query-by-name requests (CASSANDRA-2498)
 * Add query-by-column mode to stress.java (CASSANDRA-3064)
 * Add "install" command to cassandra.bat (CASSANDRA-292)
 * clean up KSMetadata, CFMetadata from unnecessary
   Thrift<->Avro conversion methods (CASSANDRA-3032)
 * Add timeouts to client request schedulers (CASSANDRA-3079, 3096)
 * Cli to use hashes rather than array of hashes for strategy options (CASSANDRA-3081)
 * LeveledCompactionStrategy (CASSANDRA-1608, 3085, 3110, 3087, 3145, 3154, 3182)
 * Improvements of the CLI `describe` command (CASSANDRA-2630)
 * reduce window where dropped CF sstables may not be deleted (CASSANDRA-2942)
 * Expose gossip/FD info to JMX (CASSANDRA-2806)
 * Fix streaming over SSL when compressed SSTable involved (CASSANDRA-3051)
 * Add support for pluggable secondary index implementations (CASSANDRA-3078)
 * remove compaction_thread_priority setting (CASSANDRA-3104)
 * generate hints for replicas that timeout, not just replicas that are known
   to be down before starting (CASSANDRA-2034)
 * Add throttling for internode streaming (CASSANDRA-3080)
 * make the repair of a range repair all replica (CASSANDRA-2610, 3194)
 * expose the ability to repair the first range (as returned by the
   partitioner) of a node (CASSANDRA-2606)
 * Streams Compression (CASSANDRA-3015)
 * add ability to use multiple threads during a single compaction
   (CASSANDRA-2901)
 * make AbstractBounds.normalize support overlapping ranges (CASSANDRA-2641)
 * fix of the CQL count() behavior (CASSANDRA-3068)
 * use TreeMap backed column families for the SSTable simple writers
   (CASSANDRA-3148)
 * fix inconsistency of the CLI syntax when {} should be used instead of [{}]
   (CASSANDRA-3119)
 * rename CQL type names to match expected SQL behavior (CASSANDRA-3149, 3031)
 * Arena-based allocation for memtables (CASSANDRA-2252, 3162, 3163, 3168)
 * Default RR chance to 0.1 (CASSANDRA-3169)
 * Add RowLevel support to secondary index API (CASSANDRA-3147)
 * Make SerializingCacheProvider the default if JNA is available (CASSANDRA-3183)
 * Fix backwards compatibilty for CQL memtable properties (CASSANDRA-3190)
 * Add five-minute delay before starting compactions on a restarted server
   (CASSANDRA-3181)
 * Reduce copies done for intra-host messages (CASSANDRA-1788, 3144)
 * support of compaction strategy option for stress.java (CASSANDRA-3204)
 * make memtable throughput and column count thresholds no-ops (CASSANDRA-2449)
 * Return schema information along with the resultSet in CQL (CASSANDRA-2734)
 * Add new DecimalType (CASSANDRA-2883)
 * Fix assertion error in RowRepairResolver (CASSANDRA-3156)
 * Reduce unnecessary high buffer sizes (CASSANDRA-3171)
 * Pluggable compaction strategy (CASSANDRA-1610)
 * Add new broadcast_address config option (CASSANDRA-2491)


0.8.7
 * Kill server on wrapped OOME such as from FileChannel.map (CASSANDRA-3201)
 * Allow using quotes in "USE <keyspace>;" CLI command (CASSANDRA-3208)
 * Log message when a full repair operation completes (CASSANDRA-3207)
 * Don't allow any cache loading exceptions to halt startup (CASSANDRA-3218)
 * Fix sstableloader --ignores option (CASSANDRA-3247)
 * File descriptor limit increased in packaging (CASSANDRA-3206)
 * Log a meaningfull warning when a node receive a message for a repair session
   that doesn't exist anymore (CASSANDRA-3256)
 * Fix FD leak when internode encryption is enabled (CASSANDRA-3257)
 * FBUtilities.hexToBytes(String) to throw NumberFormatException when string
   contains non-hex characters (CASSANDRA-3231)
 * Keep SimpleSnitch proximity ordering unchanged from what the Strategy
   generates, as intended (CASSANDRA-3262)
 * remove Scrub from compactionstats when finished (CASSANDRA-3255)
 * Fix tool .bat files when CASSANDRA_HOME contains spaces (CASSANDRA-3258)
 * Force flush of status table when removing/updating token (CASSANDRA-3243)
 * Evict gossip state immediately when a token is taken over by a new IP (CASSANDRA-3259)
 * Fix bug where the failure detector can take too long to mark a host
   down (CASSANDRA-3273)
 * (Hadoop) allow wrapping ranges in queries (CASSANDRA-3137)
 * (Hadoop) check all interfaces for a match with split location
   before falling back to random replica (CASSANDRA-3211)
 * (Hadoop) Make Pig storage handle implements LoadMetadata (CASSANDRA-2777)
 * (Hadoop) Fix exception during PIG 'dump' (CASSANDRA-2810)
 * Fix stress COUNTER_GET option (CASSANDRA-3301)
 * Fix missing fields in CLI `show schema` output (CASSANDRA-3304)
 * Nodetool no longer leaks threads and closes JMX connections (CASSANDRA-3309)
 * fix truncate allowing data to be replayed post-restart (CASSANDRA-3297)
 * Move SimpleAuthority and SimpleAuthenticator to examples (CASSANDRA-2922)
 * Fix handling of tombstone by SSTableExport/Import (CASSANDRA-3357)
 * Fix transposition in cfHistograms (CASSANDRA-3222)
 * Allow using number as DC name when creating keyspace in CQL (CASSANDRA-3239)
 * Force flush of system table after updating/removing a token (CASSANDRA-3243)


0.8.6
 * revert CASSANDRA-2388
 * change TokenRange.endpoints back to listen/broadcast address to match
   pre-1777 behavior, and add TokenRange.rpc_endpoints instead (CASSANDRA-3187)
 * avoid trying to watch cassandra-topology.properties when loaded from jar
   (CASSANDRA-3138)
 * prevent users from creating keyspaces with LocalStrategy replication
   (CASSANDRA-3139)
 * fix CLI `show schema;` to output correct keyspace definition statement
   (CASSANDRA-3129)
 * CustomTThreadPoolServer to log TTransportException at DEBUG level
   (CASSANDRA-3142)
 * allow topology sort to work with non-unique rack names between
   datacenters (CASSANDRA-3152)
 * Improve caching of same-version Messages on digest and repair paths
   (CASSANDRA-3158)
 * Randomize choice of first replica for counter increment (CASSANDRA-2890)
 * Fix using read_repair_chance instead of merge_shard_change (CASSANDRA-3202)
 * Avoid streaming data to nodes that already have it, on move as well as
   decommission (CASSANDRA-3041)
 * Fix divide by zero error in GCInspector (CASSANDRA-3164)
 * allow quoting of the ColumnFamily name in CLI `create column family`
   statement (CASSANDRA-3195)
 * Fix rolling upgrade from 0.7 to 0.8 problem (CASSANDRA-3166)
 * Accomodate missing encryption_options in IncomingTcpConnection.stream
   (CASSANDRA-3212)


0.8.5
 * fix NPE when encryption_options is unspecified (CASSANDRA-3007)
 * include column name in validation failure exceptions (CASSANDRA-2849)
 * make sure truncate clears out the commitlog so replay won't re-
   populate with truncated data (CASSANDRA-2950)
 * fix NPE when debug logging is enabled and dropped CF is present
   in a commitlog segment (CASSANDRA-3021)
 * fix cassandra.bat when CASSANDRA_HOME contains spaces (CASSANDRA-2952)
 * fix to SSTableSimpleUnsortedWriter bufferSize calculation (CASSANDRA-3027)
 * make cleanup and normal compaction able to skip empty rows
   (rows containing nothing but expired tombstones) (CASSANDRA-3039)
 * work around native memory leak in com.sun.management.GarbageCollectorMXBean
   (CASSANDRA-2868)
 * validate that column names in column_metadata are not equal to key_alias
   on create/update of the ColumnFamily and CQL 'ALTER' statement (CASSANDRA-3036)
 * return an InvalidRequestException if an indexed column is assigned
   a value larger than 64KB (CASSANDRA-3057)
 * fix of numeric-only and string column names handling in CLI "drop index"
   (CASSANDRA-3054)
 * prune index scan resultset back to original request for lazy
   resultset expansion case (CASSANDRA-2964)
 * (Hadoop) fail jobs when Cassandra node has failed but TaskTracker
   has not (CASSANDRA-2388)
 * fix dynamic snitch ignoring nodes when read_repair_chance is zero
   (CASSANDRA-2662)
 * avoid retaining references to dropped CFS objects in
   CompactionManager.estimatedCompactions (CASSANDRA-2708)
 * expose rpc timeouts per host in MessagingServiceMBean (CASSANDRA-2941)
 * avoid including cwd in classpath for deb and rpm packages (CASSANDRA-2881)
 * remove gossip state when a new IP takes over a token (CASSANDRA-3071)
 * allow sstable2json to work on index sstable files (CASSANDRA-3059)
 * always hint counters (CASSANDRA-3099)
 * fix log4j initialization in EmbeddedCassandraService (CASSANDRA-2857)
 * remove gossip state when a new IP takes over a token (CASSANDRA-3071)
 * work around native memory leak in com.sun.management.GarbageCollectorMXBean
    (CASSANDRA-2868)
 * fix UnavailableException with writes at CL.EACH_QUORM (CASSANDRA-3084)
 * fix parsing of the Keyspace and ColumnFamily names in numeric
   and string representations in CLI (CASSANDRA-3075)
 * fix corner cases in Range.differenceToFetch (CASSANDRA-3084)
 * fix ip address String representation in the ring cache (CASSANDRA-3044)
 * fix ring cache compatibility when mixing pre-0.8.4 nodes with post-
   in the same cluster (CASSANDRA-3023)
 * make repair report failure when a node participating dies (instead of
   hanging forever) (CASSANDRA-2433)
 * fix handling of the empty byte buffer by ReversedType (CASSANDRA-3111)
 * Add validation that Keyspace names are case-insensitively unique (CASSANDRA-3066)
 * catch invalid key_validation_class before instantiating UpdateColumnFamily (CASSANDRA-3102)
 * make Range and Bounds objects client-safe (CASSANDRA-3108)
 * optionally skip log4j configuration (CASSANDRA-3061)
 * bundle sstableloader with the debian package (CASSANDRA-3113)
 * don't try to build secondary indexes when there is none (CASSANDRA-3123)
 * improve SSTableSimpleUnsortedWriter speed for large rows (CASSANDRA-3122)
 * handle keyspace arguments correctly in nodetool snapshot (CASSANDRA-3038)
 * Fix SSTableImportTest on windows (CASSANDRA-3043)
 * expose compactionThroughputMbPerSec through JMX (CASSANDRA-3117)
 * log keyspace and CF of large rows being compacted


0.8.4
 * change TokenRing.endpoints to be a list of rpc addresses instead of
   listen/broadcast addresses (CASSANDRA-1777)
 * include files-to-be-streamed in StreamInSession.getSources (CASSANDRA-2972)
 * use JAVA env var in cassandra-env.sh (CASSANDRA-2785, 2992)
 * avoid doing read for no-op replicate-on-write at CL=1 (CASSANDRA-2892)
 * refuse counter write for CL.ANY (CASSANDRA-2990)
 * switch back to only logging recent dropped messages (CASSANDRA-3004)
 * always deserialize RowMutation for counters (CASSANDRA-3006)
 * ignore saved replication_factor strategy_option for NTS (CASSANDRA-3011)
 * make sure pre-truncate CL segments are discarded (CASSANDRA-2950)


0.8.3
 * add ability to drop local reads/writes that are going to timeout
   (CASSANDRA-2943)
 * revamp token removal process, keep gossip states for 3 days (CASSANDRA-2496)
 * don't accept extra args for 0-arg nodetool commands (CASSANDRA-2740)
 * log unavailableexception details at debug level (CASSANDRA-2856)
 * expose data_dir though jmx (CASSANDRA-2770)
 * don't include tmp files as sstable when create cfs (CASSANDRA-2929)
 * log Java classpath on startup (CASSANDRA-2895)
 * keep gossipped version in sync with actual on migration coordinator
   (CASSANDRA-2946)
 * use lazy initialization instead of class initialization in NodeId
   (CASSANDRA-2953)
 * check column family validity in nodetool repair (CASSANDRA-2933)
 * speedup bytes to hex conversions dramatically (CASSANDRA-2850)
 * Flush memtables on shutdown when durable writes are disabled
   (CASSANDRA-2958)
 * improved POSIX compatibility of start scripts (CASsANDRA-2965)
 * add counter support to Hadoop InputFormat (CASSANDRA-2981)
 * fix bug where dirty commitlog segments were removed (and avoid keeping
   segments with no post-flush activity permanently dirty) (CASSANDRA-2829)
 * fix throwing exception with batch mutation of counter super columns
   (CASSANDRA-2949)
 * ignore system tables during repair (CASSANDRA-2979)
 * throw exception when NTS is given replication_factor as an option
   (CASSANDRA-2960)
 * fix assertion error during compaction of counter CFs (CASSANDRA-2968)
 * avoid trying to create index names, when no index exists (CASSANDRA-2867)
 * don't sample the system table when choosing a bootstrap token
   (CASSANDRA-2825)
 * gossiper notifies of local state changes (CASSANDRA-2948)
 * add asynchronous and half-sync/half-async (hsha) thrift servers
   (CASSANDRA-1405)
 * fix potential use of free'd native memory in SerializingCache
   (CASSANDRA-2951)
 * prune index scan resultset back to original request for lazy
   resultset expansion case (CASSANDRA-2964)
 * (Hadoop) fail jobs when Cassandra node has failed but TaskTracker
    has not (CASSANDRA-2388)


0.8.2
 * CQL:
   - include only one row per unique key for IN queries (CASSANDRA-2717)
   - respect client timestamp on full row deletions (CASSANDRA-2912)
 * improve thread-safety in StreamOutSession (CASSANDRA-2792)
 * allow deleting a row and updating indexed columns in it in the
   same mutation (CASSANDRA-2773)
 * Expose number of threads blocked on submitting memtable to flush
   in JMX (CASSANDRA-2817)
 * add ability to return "endpoints" to nodetool (CASSANDRA-2776)
 * Add support for multiple (comma-delimited) coordinator addresses
   to ColumnFamilyInputFormat (CASSANDRA-2807)
 * fix potential NPE while scheduling read repair for range slice
   (CASSANDRA-2823)
 * Fix race in SystemTable.getCurrentLocalNodeId (CASSANDRA-2824)
 * Correctly set default for replicate_on_write (CASSANDRA-2835)
 * improve nodetool compactionstats formatting (CASSANDRA-2844)
 * fix index-building status display (CASSANDRA-2853)
 * fix CLI perpetuating obsolete KsDef.replication_factor (CASSANDRA-2846)
 * improve cli treatment of multiline comments (CASSANDRA-2852)
 * handle row tombstones correctly in EchoedRow (CASSANDRA-2786)
 * add MessagingService.get[Recently]DroppedMessages and
   StorageService.getExceptionCount (CASSANDRA-2804)
 * fix possibility of spurious UnavailableException for LOCAL_QUORUM
   reads with dynamic snitch + read repair disabled (CASSANDRA-2870)
 * add ant-optional as dependence for the debian package (CASSANDRA-2164)
 * add option to specify limit for get_slice in the CLI (CASSANDRA-2646)
 * decrease HH page size (CASSANDRA-2832)
 * reset cli keyspace after dropping the current one (CASSANDRA-2763)
 * add KeyRange option to Hadoop inputformat (CASSANDRA-1125)
 * fix protocol versioning (CASSANDRA-2818, 2860)
 * support spaces in path to log4j configuration (CASSANDRA-2383)
 * avoid including inferred types in CF update (CASSANDRA-2809)
 * fix JMX bulkload call (CASSANDRA-2908)
 * fix updating KS with durable_writes=false (CASSANDRA-2907)
 * add simplified facade to SSTableWriter for bulk loading use
   (CASSANDRA-2911)
 * fix re-using index CF sstable names after drop/recreate (CASSANDRA-2872)
 * prepend CF to default index names (CASSANDRA-2903)
 * fix hint replay (CASSANDRA-2928)
 * Properly synchronize repair's merkle tree computation (CASSANDRA-2816)


0.8.1
 * CQL:
   - support for insert, delete in BATCH (CASSANDRA-2537)
   - support for IN to SELECT, UPDATE (CASSANDRA-2553)
   - timestamp support for INSERT, UPDATE, and BATCH (CASSANDRA-2555)
   - TTL support (CASSANDRA-2476)
   - counter support (CASSANDRA-2473)
   - ALTER COLUMNFAMILY (CASSANDRA-1709)
   - DROP INDEX (CASSANDRA-2617)
   - add SCHEMA/TABLE as aliases for KS/CF (CASSANDRA-2743)
   - server handles wait-for-schema-agreement (CASSANDRA-2756)
   - key alias support (CASSANDRA-2480)
 * add support for comparator parameters and a generic ReverseType
   (CASSANDRA-2355)
 * add CompositeType and DynamicCompositeType (CASSANDRA-2231)
 * optimize batches containing multiple updates to the same row
   (CASSANDRA-2583)
 * adjust hinted handoff page size to avoid OOM with large columns
   (CASSANDRA-2652)
 * mark BRAF buffer invalid post-flush so we don't re-flush partial
   buffers again, especially on CL writes (CASSANDRA-2660)
 * add DROP INDEX support to CLI (CASSANDRA-2616)
 * don't perform HH to client-mode [storageproxy] nodes (CASSANDRA-2668)
 * Improve forceDeserialize/getCompactedRow encapsulation (CASSANDRA-2659)
 * Don't write CounterUpdateColumn to disk in tests (CASSANDRA-2650)
 * Add sstable bulk loading utility (CASSANDRA-1278)
 * avoid replaying hints to dropped columnfamilies (CASSANDRA-2685)
 * add placeholders for missing rows in range query pseudo-RR (CASSANDRA-2680)
 * remove no-op HHOM.renameHints (CASSANDRA-2693)
 * clone super columns to avoid modifying them during flush (CASSANDRA-2675)
 * allow writes to bypass the commitlog for certain keyspaces (CASSANDRA-2683)
 * avoid NPE when bypassing commitlog during memtable flush (CASSANDRA-2781)
 * Added support for making bootstrap retry if nodes flap (CASSANDRA-2644)
 * Added statusthrift to nodetool to report if thrift server is running (CASSANDRA-2722)
 * Fixed rows being cached if they do not exist (CASSANDRA-2723)
 * Support passing tableName and cfName to RowCacheProviders (CASSANDRA-2702)
 * close scrub file handles (CASSANDRA-2669)
 * throttle migration replay (CASSANDRA-2714)
 * optimize column serializer creation (CASSANDRA-2716)
 * Added support for making bootstrap retry if nodes flap (CASSANDRA-2644)
 * Added statusthrift to nodetool to report if thrift server is running
   (CASSANDRA-2722)
 * Fixed rows being cached if they do not exist (CASSANDRA-2723)
 * fix truncate/compaction race (CASSANDRA-2673)
 * workaround large resultsets causing large allocation retention
   by nio sockets (CASSANDRA-2654)
 * fix nodetool ring use with Ec2Snitch (CASSANDRA-2733)
 * fix removing columns and subcolumns that are supressed by a row or
   supercolumn tombstone during replica resolution (CASSANDRA-2590)
 * support sstable2json against snapshot sstables (CASSANDRA-2386)
 * remove active-pull schema requests (CASSANDRA-2715)
 * avoid marking entire list of sstables as actively being compacted
   in multithreaded compaction (CASSANDRA-2765)
 * seek back after deserializing a row to update cache with (CASSANDRA-2752)
 * avoid skipping rows in scrub for counter column family (CASSANDRA-2759)
 * fix ConcurrentModificationException in repair when dealing with 0.7 node
   (CASSANDRA-2767)
 * use threadsafe collections for StreamInSession (CASSANDRA-2766)
 * avoid infinite loop when creating merkle tree (CASSANDRA-2758)
 * avoids unmarking compacting sstable prematurely in cleanup (CASSANDRA-2769)
 * fix NPE when the commit log is bypassed (CASSANDRA-2718)
 * don't throw an exception in SS.isRPCServerRunning (CASSANDRA-2721)
 * make stress.jar executable (CASSANDRA-2744)
 * add daemon mode to java stress (CASSANDRA-2267)
 * expose the DC and rack of a node through JMX and nodetool ring (CASSANDRA-2531)
 * fix cache mbean getSize (CASSANDRA-2781)
 * Add Date, Float, Double, and Boolean types (CASSANDRA-2530)
 * Add startup flag to renew counter node id (CASSANDRA-2788)
 * add jamm agent to cassandra.bat (CASSANDRA-2787)
 * fix repair hanging if a neighbor has nothing to send (CASSANDRA-2797)
 * purge tombstone even if row is in only one sstable (CASSANDRA-2801)
 * Fix wrong purge of deleted cf during compaction (CASSANDRA-2786)
 * fix race that could result in Hadoop writer failing to throw an
   exception encountered after close() (CASSANDRA-2755)
 * fix scan wrongly throwing assertion error (CASSANDRA-2653)
 * Always use even distribution for merkle tree with RandomPartitionner
   (CASSANDRA-2841)
 * fix describeOwnership for OPP (CASSANDRA-2800)
 * ensure that string tokens do not contain commas (CASSANDRA-2762)


0.8.0-final
 * fix CQL grammar warning and cqlsh regression from CASSANDRA-2622
 * add ant generate-cql-html target (CASSANDRA-2526)
 * update CQL consistency levels (CASSANDRA-2566)
 * debian packaging fixes (CASSANDRA-2481, 2647)
 * fix UUIDType, IntegerType for direct buffers (CASSANDRA-2682, 2684)
 * switch to native Thrift for Hadoop map/reduce (CASSANDRA-2667)
 * fix StackOverflowError when building from eclipse (CASSANDRA-2687)
 * only provide replication_factor to strategy_options "help" for
   SimpleStrategy, OldNetworkTopologyStrategy (CASSANDRA-2678, 2713)
 * fix exception adding validators to non-string columns (CASSANDRA-2696)
 * avoid instantiating DatabaseDescriptor in JDBC (CASSANDRA-2694)
 * fix potential stack overflow during compaction (CASSANDRA-2626)
 * clone super columns to avoid modifying them during flush (CASSANDRA-2675)
 * reset underlying iterator in EchoedRow constructor (CASSANDRA-2653)


0.8.0-rc1
 * faster flushes and compaction from fixing excessively pessimistic
   rebuffering in BRAF (CASSANDRA-2581)
 * fix returning null column values in the python cql driver (CASSANDRA-2593)
 * fix merkle tree splitting exiting early (CASSANDRA-2605)
 * snapshot_before_compaction directory name fix (CASSANDRA-2598)
 * Disable compaction throttling during bootstrap (CASSANDRA-2612)
 * fix CQL treatment of > and < operators in range slices (CASSANDRA-2592)
 * fix potential double-application of counter updates on commitlog replay
   by moving replay position from header to sstable metadata (CASSANDRA-2419)
 * JDBC CQL driver exposes getColumn for access to timestamp
 * JDBC ResultSetMetadata properties added to AbstractType
 * r/m clustertool (CASSANDRA-2607)
 * add support for presenting row key as a column in CQL result sets
   (CASSANDRA-2622)
 * Don't allow {LOCAL|EACH}_QUORUM unless strategy is NTS (CASSANDRA-2627)
 * validate keyspace strategy_options during CQL create (CASSANDRA-2624)
 * fix empty Result with secondary index when limit=1 (CASSANDRA-2628)
 * Fix regression where bootstrapping a node with no schema fails
   (CASSANDRA-2625)
 * Allow removing LocationInfo sstables (CASSANDRA-2632)
 * avoid attempting to replay mutations from dropped keyspaces (CASSANDRA-2631)
 * avoid using cached position of a key when GT is requested (CASSANDRA-2633)
 * fix counting bloom filter true positives (CASSANDRA-2637)
 * initialize local ep state prior to gossip startup if needed (CASSANDRA-2638)
 * fix counter increment lost after restart (CASSANDRA-2642)
 * add quote-escaping via backslash to CLI (CASSANDRA-2623)
 * fix pig example script (CASSANDRA-2487)
 * fix dynamic snitch race in adding latencies (CASSANDRA-2618)
 * Start/stop cassandra after more important services such as mdadm in
   debian packaging (CASSANDRA-2481)


0.8.0-beta2
 * fix NPE compacting index CFs (CASSANDRA-2528)
 * Remove checking all column families on startup for compaction candidates
   (CASSANDRA-2444)
 * validate CQL create keyspace options (CASSANDRA-2525)
 * fix nodetool setcompactionthroughput (CASSANDRA-2550)
 * move	gossip heartbeat back to its own thread (CASSANDRA-2554)
 * validate cql TRUNCATE columnfamily before truncating (CASSANDRA-2570)
 * fix batch_mutate for mixed standard-counter mutations (CASSANDRA-2457)
 * disallow making schema changes to system keyspace (CASSANDRA-2563)
 * fix sending mutation messages multiple times (CASSANDRA-2557)
 * fix incorrect use of NBHM.size in ReadCallback that could cause
   reads to time out even when responses were received (CASSANDRA-2552)
 * trigger read repair correctly for LOCAL_QUORUM reads (CASSANDRA-2556)
 * Allow configuring the number of compaction thread (CASSANDRA-2558)
 * forceUserDefinedCompaction will attempt to compact what it is given
   even if the pessimistic estimate is that there is not enough disk space;
   automatic compactions will only compact 2 or more sstables (CASSANDRA-2575)
 * refuse to apply migrations with older timestamps than the current
   schema (CASSANDRA-2536)
 * remove unframed Thrift transport option
 * include indexes in snapshots (CASSANDRA-2596)
 * improve ignoring of obsolete mutations in index maintenance (CASSANDRA-2401)
 * recognize attempt to drop just the index while leaving the column
   definition alone (CASSANDRA-2619)


0.8.0-beta1
 * remove Avro RPC support (CASSANDRA-926)
 * support for columns that act as incr/decr counters
   (CASSANDRA-1072, 1937, 1944, 1936, 2101, 2093, 2288, 2105, 2384, 2236, 2342,
   2454)
 * CQL (CASSANDRA-1703, 1704, 1705, 1706, 1707, 1708, 1710, 1711, 1940,
   2124, 2302, 2277, 2493)
 * avoid double RowMutation serialization on write path (CASSANDRA-1800)
 * make NetworkTopologyStrategy the default (CASSANDRA-1960)
 * configurable internode encryption (CASSANDRA-1567, 2152)
 * human readable column names in sstable2json output (CASSANDRA-1933)
 * change default JMX port to 7199 (CASSANDRA-2027)
 * backwards compatible internal messaging (CASSANDRA-1015)
 * atomic switch of memtables and sstables (CASSANDRA-2284)
 * add pluggable SeedProvider (CASSANDRA-1669)
 * Fix clustertool to not throw exception when calling get_endpoints (CASSANDRA-2437)
 * upgrade to thrift 0.6 (CASSANDRA-2412)
 * repair works on a token range instead of full ring (CASSANDRA-2324)
 * purge tombstones from row cache (CASSANDRA-2305)
 * push replication_factor into strategy_options (CASSANDRA-1263)
 * give snapshots the same name on each node (CASSANDRA-1791)
 * remove "nodetool loadbalance" (CASSANDRA-2448)
 * multithreaded compaction (CASSANDRA-2191)
 * compaction throttling (CASSANDRA-2156)
 * add key type information and alias (CASSANDRA-2311, 2396)
 * cli no longer divides read_repair_chance by 100 (CASSANDRA-2458)
 * made CompactionInfo.getTaskType return an enum (CASSANDRA-2482)
 * add a server-wide cap on measured memtable memory usage and aggressively
   flush to keep under that threshold (CASSANDRA-2006)
 * add unified UUIDType (CASSANDRA-2233)
 * add off-heap row cache support (CASSANDRA-1969)


0.7.5
 * improvements/fixes to PIG driver (CASSANDRA-1618, CASSANDRA-2387,
   CASSANDRA-2465, CASSANDRA-2484)
 * validate index names (CASSANDRA-1761)
 * reduce contention on Table.flusherLock (CASSANDRA-1954)
 * try harder to detect failures during streaming, cleaning up temporary
   files more reliably (CASSANDRA-2088)
 * shut down server for OOM on a Thrift thread (CASSANDRA-2269)
 * fix tombstone handling in repair and sstable2json (CASSANDRA-2279)
 * preserve version when streaming data from old sstables (CASSANDRA-2283)
 * don't start repair if a neighboring node is marked as dead (CASSANDRA-2290)
 * purge tombstones from row cache (CASSANDRA-2305)
 * Avoid seeking when sstable2json exports the entire file (CASSANDRA-2318)
 * clear Built flag in system table when dropping an index (CASSANDRA-2320)
 * don't allow arbitrary argument for stress.java (CASSANDRA-2323)
 * validate values for index predicates in get_indexed_slice (CASSANDRA-2328)
 * queue secondary indexes for flush before the parent (CASSANDRA-2330)
 * allow job configuration to set the CL used in Hadoop jobs (CASSANDRA-2331)
 * add memtable_flush_queue_size defaulting to 4 (CASSANDRA-2333)
 * Allow overriding of initial_token, storage_port and rpc_port from system
   properties (CASSANDRA-2343)
 * fix comparator used for non-indexed secondary expressions in index scan
   (CASSANDRA-2347)
 * ensure size calculation and write phase of large-row compaction use
   the same threshold for TTL expiration (CASSANDRA-2349)
 * fix race when iterating CFs during add/drop (CASSANDRA-2350)
 * add ConsistencyLevel command to CLI (CASSANDRA-2354)
 * allow negative numbers in the cli (CASSANDRA-2358)
 * hard code serialVersionUID for tokens class (CASSANDRA-2361)
 * fix potential infinite loop in ByteBufferUtil.inputStream (CASSANDRA-2365)
 * fix encoding bugs in HintedHandoffManager, SystemTable when default
   charset is not UTF8 (CASSANDRA-2367)
 * avoids having removed node reappearing in Gossip (CASSANDRA-2371)
 * fix incorrect truncation of long to int when reading columns via block
   index (CASSANDRA-2376)
 * fix NPE during stream session (CASSANDRA-2377)
 * fix race condition that could leave orphaned data files when dropping CF or
   KS (CASSANDRA-2381)
 * fsync statistics component on write (CASSANDRA-2382)
 * fix duplicate results from CFS.scan (CASSANDRA-2406)
 * add IntegerType to CLI help (CASSANDRA-2414)
 * avoid caching token-only decoratedkeys (CASSANDRA-2416)
 * convert mmap assertion to if/throw so scrub can catch it (CASSANDRA-2417)
 * don't overwrite gc log (CASSANDR-2418)
 * invalidate row cache for streamed row to avoid inconsitencies
   (CASSANDRA-2420)
 * avoid copies in range/index scans (CASSANDRA-2425)
 * make sure we don't wipe data during cleanup if the node has not join
   the ring (CASSANDRA-2428)
 * Try harder to close files after compaction (CASSANDRA-2431)
 * re-set bootstrapped flag after move finishes (CASSANDRA-2435)
 * display validation_class in CLI 'describe keyspace' (CASSANDRA-2442)
 * make cleanup compactions cleanup the row cache (CASSANDRA-2451)
 * add column fields validation to scrub (CASSANDRA-2460)
 * use 64KB flush buffer instead of in_memory_compaction_limit (CASSANDRA-2463)
 * fix backslash substitutions in CLI (CASSANDRA-2492)
 * disable cache saving for system CFS (CASSANDRA-2502)
 * fixes for verifying destination availability under hinted conditions
   so UE can be thrown intead of timing out (CASSANDRA-2514)
 * fix update of validation class in column metadata (CASSANDRA-2512)
 * support LOCAL_QUORUM, EACH_QUORUM CLs outside of NTS (CASSANDRA-2516)
 * preserve version when streaming data from old sstables (CASSANDRA-2283)
 * fix backslash substitutions in CLI (CASSANDRA-2492)
 * count a row deletion as one operation towards memtable threshold
   (CASSANDRA-2519)
 * support LOCAL_QUORUM, EACH_QUORUM CLs outside of NTS (CASSANDRA-2516)


0.7.4
 * add nodetool join command (CASSANDRA-2160)
 * fix secondary indexes on pre-existing or streamed data (CASSANDRA-2244)
 * initialize endpoint in gossiper earlier (CASSANDRA-2228)
 * add ability to write to Cassandra from Pig (CASSANDRA-1828)
 * add rpc_[min|max]_threads (CASSANDRA-2176)
 * add CL.TWO, CL.THREE (CASSANDRA-2013)
 * avoid exporting an un-requested row in sstable2json, when exporting
   a key that does not exist (CASSANDRA-2168)
 * add incremental_backups option (CASSANDRA-1872)
 * add configurable row limit to Pig loadfunc (CASSANDRA-2276)
 * validate column values in batches as well as single-Column inserts
   (CASSANDRA-2259)
 * move sample schema from cassandra.yaml to schema-sample.txt,
   a cli scripts (CASSANDRA-2007)
 * avoid writing empty rows when scrubbing tombstoned rows (CASSANDRA-2296)
 * fix assertion error in range and index scans for CL < ALL
   (CASSANDRA-2282)
 * fix commitlog replay when flush position refers to data that didn't
   get synced before server died (CASSANDRA-2285)
 * fix fd leak in sstable2json with non-mmap'd i/o (CASSANDRA-2304)
 * reduce memory use during streaming of multiple sstables (CASSANDRA-2301)
 * purge tombstoned rows from cache after GCGraceSeconds (CASSANDRA-2305)
 * allow zero replicas in a NTS datacenter (CASSANDRA-1924)
 * make range queries respect snitch for local replicas (CASSANDRA-2286)
 * fix HH delivery when column index is larger than 2GB (CASSANDRA-2297)
 * make 2ary indexes use parent CF flush thresholds during initial build
   (CASSANDRA-2294)
 * update memtable_throughput to be a long (CASSANDRA-2158)


0.7.3
 * Keep endpoint state until aVeryLongTime (CASSANDRA-2115)
 * lower-latency read repair (CASSANDRA-2069)
 * add hinted_handoff_throttle_delay_in_ms option (CASSANDRA-2161)
 * fixes for cache save/load (CASSANDRA-2172, -2174)
 * Handle whole-row deletions in CFOutputFormat (CASSANDRA-2014)
 * Make memtable_flush_writers flush in parallel (CASSANDRA-2178)
 * Add compaction_preheat_key_cache option (CASSANDRA-2175)
 * refactor stress.py to have only one copy of the format string
   used for creating row keys (CASSANDRA-2108)
 * validate index names for \w+ (CASSANDRA-2196)
 * Fix Cassandra cli to respect timeout if schema does not settle
   (CASSANDRA-2187)
 * fix for compaction and cleanup writing old-format data into new-version
   sstable (CASSANDRA-2211, -2216)
 * add nodetool scrub (CASSANDRA-2217, -2240)
 * fix sstable2json large-row pagination (CASSANDRA-2188)
 * fix EOFing on requests for the last bytes in a file (CASSANDRA-2213)
 * fix BufferedRandomAccessFile bugs (CASSANDRA-2218, -2241)
 * check for memtable flush_after_mins exceeded every 10s (CASSANDRA-2183)
 * fix cache saving on Windows (CASSANDRA-2207)
 * add validateSchemaAgreement call + synchronization to schema
   modification operations (CASSANDRA-2222)
 * fix for reversed slice queries on large rows (CASSANDRA-2212)
 * fat clients were writing local data (CASSANDRA-2223)
 * set DEFAULT_MEMTABLE_LIFETIME_IN_MINS to 24h
 * improve detection and cleanup of partially-written sstables
   (CASSANDRA-2206)
 * fix supercolumn de/serialization when subcolumn comparator is different
   from supercolumn's (CASSANDRA-2104)
 * fix starting up on Windows when CASSANDRA_HOME contains whitespace
   (CASSANDRA-2237)
 * add [get|set][row|key]cacheSavePeriod to JMX (CASSANDRA-2100)
 * fix Hadoop ColumnFamilyOutputFormat dropping of mutations
   when batch fills up (CASSANDRA-2255)
 * move file deletions off of scheduledtasks executor (CASSANDRA-2253)


0.7.2
 * copy DecoratedKey.key when inserting into caches to avoid retaining
   a reference to the underlying buffer (CASSANDRA-2102)
 * format subcolumn names with subcomparator (CASSANDRA-2136)
 * fix column bloom filter deserialization (CASSANDRA-2165)


0.7.1
 * refactor MessageDigest creation code. (CASSANDRA-2107)
 * buffer network stack to avoid inefficient small TCP messages while avoiding
   the nagle/delayed ack problem (CASSANDRA-1896)
 * check log4j configuration for changes every 10s (CASSANDRA-1525, 1907)
 * more-efficient cross-DC replication (CASSANDRA-1530, -2051, -2138)
 * avoid polluting page cache with commitlog or sstable writes
   and seq scan operations (CASSANDRA-1470)
 * add RMI authentication options to nodetool (CASSANDRA-1921)
 * make snitches configurable at runtime (CASSANDRA-1374)
 * retry hadoop split requests on connection failure (CASSANDRA-1927)
 * implement describeOwnership for BOP, COPP (CASSANDRA-1928)
 * make read repair behave as expected for ConsistencyLevel > ONE
   (CASSANDRA-982, 2038)
 * distributed test harness (CASSANDRA-1859, 1964)
 * reduce flush lock contention (CASSANDRA-1930)
 * optimize supercolumn deserialization (CASSANDRA-1891)
 * fix CFMetaData.apply to only compare objects of the same class
   (CASSANDRA-1962)
 * allow specifying specific SSTables to compact from JMX (CASSANDRA-1963)
 * fix race condition in MessagingService.targets (CASSANDRA-1959, 2094, 2081)
 * refuse to open sstables from a future version (CASSANDRA-1935)
 * zero-copy reads (CASSANDRA-1714)
 * fix copy bounds for word Text in wordcount demo (CASSANDRA-1993)
 * fixes for contrib/javautils (CASSANDRA-1979)
 * check more frequently for memtable expiration (CASSANDRA-2000)
 * fix writing SSTable column count statistics (CASSANDRA-1976)
 * fix streaming of multiple CFs during bootstrap (CASSANDRA-1992)
 * explicitly set JVM GC new generation size with -Xmn (CASSANDRA-1968)
 * add short options for CLI flags (CASSANDRA-1565)
 * make keyspace argument to "describe keyspace" in CLI optional
   when authenticated to keyspace already (CASSANDRA-2029)
 * added option to specify -Dcassandra.join_ring=false on startup
   to allow "warm spare" nodes or performing JMX maintenance before
   joining the ring (CASSANDRA-526)
 * log migrations at INFO (CASSANDRA-2028)
 * add CLI verbose option in file mode (CASSANDRA-2030)
 * add single-line "--" comments to CLI (CASSANDRA-2032)
 * message serialization tests (CASSANDRA-1923)
 * switch from ivy to maven-ant-tasks (CASSANDRA-2017)
 * CLI attempts to block for new schema to propagate (CASSANDRA-2044)
 * fix potential overflow in nodetool cfstats (CASSANDRA-2057)
 * add JVM shutdownhook to sync commitlog (CASSANDRA-1919)
 * allow nodes to be up without being part of  normal traffic (CASSANDRA-1951)
 * fix CLI "show keyspaces" with null options on NTS (CASSANDRA-2049)
 * fix possible ByteBuffer race conditions (CASSANDRA-2066)
 * reduce garbage generated by MessagingService to prevent load spikes
   (CASSANDRA-2058)
 * fix math in RandomPartitioner.describeOwnership (CASSANDRA-2071)
 * fix deletion of sstable non-data components (CASSANDRA-2059)
 * avoid blocking gossip while deleting handoff hints (CASSANDRA-2073)
 * ignore messages from newer versions, keep track of nodes in gossip
   regardless of version (CASSANDRA-1970)
 * cache writing moved to CompactionManager to reduce i/o contention and
   updated to use non-cache-polluting writes (CASSANDRA-2053)
 * page through large rows when exporting to JSON (CASSANDRA-2041)
 * add flush_largest_memtables_at and reduce_cache_sizes_at options
   (CASSANDRA-2142)
 * add cli 'describe cluster' command (CASSANDRA-2127)
 * add cli support for setting username/password at 'connect' command
   (CASSANDRA-2111)
 * add -D option to Stress.java to allow reading hosts from a file
   (CASSANDRA-2149)
 * bound hints CF throughput between 32M and 256M (CASSANDRA-2148)
 * continue starting when invalid saved cache entries are encountered
   (CASSANDRA-2076)
 * add max_hint_window_in_ms option (CASSANDRA-1459)


0.7.0-final
 * fix offsets to ByteBuffer.get (CASSANDRA-1939)


0.7.0-rc4
 * fix cli crash after backgrounding (CASSANDRA-1875)
 * count timeouts in storageproxy latencies, and include latency
   histograms in StorageProxyMBean (CASSANDRA-1893)
 * fix CLI get recognition of supercolumns (CASSANDRA-1899)
 * enable keepalive on intra-cluster sockets (CASSANDRA-1766)
 * count timeouts towards dynamicsnitch latencies (CASSANDRA-1905)
 * Expose index-building status in JMX + cli schema description
   (CASSANDRA-1871)
 * allow [LOCAL|EACH]_QUORUM to be used with non-NetworkTopology
   replication Strategies
 * increased amount of index locks for faster commitlog replay
 * collect secondary index tombstones immediately (CASSANDRA-1914)
 * revert commitlog changes from #1780 (CASSANDRA-1917)
 * change RandomPartitioner min token to -1 to avoid collision w/
   tokens on actual nodes (CASSANDRA-1901)
 * examine the right nibble when validating TimeUUID (CASSANDRA-1910)
 * include secondary indexes in cleanup (CASSANDRA-1916)
 * CFS.scrubDataDirectories should also cleanup invalid secondary indexes
   (CASSANDRA-1904)
 * ability to disable/enable gossip on nodes to force them down
   (CASSANDRA-1108)


0.7.0-rc3
 * expose getNaturalEndpoints in StorageServiceMBean taking byte[]
   key; RMI cannot serialize ByteBuffer (CASSANDRA-1833)
 * infer org.apache.cassandra.locator for replication strategy classes
   when not otherwise specified
 * validation that generates less garbage (CASSANDRA-1814)
 * add TTL support to CLI (CASSANDRA-1838)
 * cli defaults to bytestype for subcomparator when creating
   column families (CASSANDRA-1835)
 * unregister index MBeans when index is dropped (CASSANDRA-1843)
 * make ByteBufferUtil.clone thread-safe (CASSANDRA-1847)
 * change exception for read requests during bootstrap from
   InvalidRequest to Unavailable (CASSANDRA-1862)
 * respect row-level tombstones post-flush in range scans
   (CASSANDRA-1837)
 * ReadResponseResolver check digests against each other (CASSANDRA-1830)
 * return InvalidRequest when remove of subcolumn without supercolumn
   is requested (CASSANDRA-1866)
 * flush before repair (CASSANDRA-1748)
 * SSTableExport validates key order (CASSANDRA-1884)
 * large row support for SSTableExport (CASSANDRA-1867)
 * Re-cache hot keys post-compaction without hitting disk (CASSANDRA-1878)
 * manage read repair in coordinator instead of data source, to
   provide latency information to dynamic snitch (CASSANDRA-1873)


0.7.0-rc2
 * fix live-column-count of slice ranges including tombstoned supercolumn
   with live subcolumn (CASSANDRA-1591)
 * rename o.a.c.internal.AntientropyStage -> AntiEntropyStage,
   o.a.c.request.Request_responseStage -> RequestResponseStage,
   o.a.c.internal.Internal_responseStage -> InternalResponseStage
 * add AbstractType.fromString (CASSANDRA-1767)
 * require index_type to be present when specifying index_name
   on ColumnDef (CASSANDRA-1759)
 * fix add/remove index bugs in CFMetadata (CASSANDRA-1768)
 * rebuild Strategy during system_update_keyspace (CASSANDRA-1762)
 * cli updates prompt to ... in continuation lines (CASSANDRA-1770)
 * support multiple Mutations per key in hadoop ColumnFamilyOutputFormat
   (CASSANDRA-1774)
 * improvements to Debian init script (CASSANDRA-1772)
 * use local classloader to check for version.properties (CASSANDRA-1778)
 * Validate that column names in column_metadata are valid for the
   defined comparator, and decode properly in cli (CASSANDRA-1773)
 * use cross-platform newlines in cli (CASSANDRA-1786)
 * add ExpiringColumn support to sstable import/export (CASSANDRA-1754)
 * add flush for each append to periodic commitlog mode; added
   periodic_without_flush option to disable this (CASSANDRA-1780)
 * close file handle used for post-flush truncate (CASSANDRA-1790)
 * various code cleanup (CASSANDRA-1793, -1794, -1795)
 * fix range queries against wrapped range (CASSANDRA-1781)
 * fix consistencylevel calculations for NetworkTopologyStrategy
   (CASSANDRA-1804)
 * cli support index type enum names (CASSANDRA-1810)
 * improved validation of column_metadata (CASSANDRA-1813)
 * reads at ConsistencyLevel > 1 throw UnavailableException
   immediately if insufficient live nodes exist (CASSANDRA-1803)
 * copy bytebuffers for local writes to avoid retaining the entire
   Thrift frame (CASSANDRA-1801)
 * fix NPE adding index to column w/o prior metadata (CASSANDRA-1764)
 * reduce fat client timeout (CASSANDRA-1730)
 * fix botched merge of CASSANDRA-1316


0.7.0-rc1
 * fix compaction and flush races with schema updates (CASSANDRA-1715)
 * add clustertool, config-converter, sstablekeys, and schematool
   Windows .bat files (CASSANDRA-1723)
 * reject range queries received during bootstrap (CASSANDRA-1739)
 * fix wrapping-range queries on non-minimum token (CASSANDRA-1700)
 * add nodetool cfhistogram (CASSANDRA-1698)
 * limit repaired ranges to what the nodes have in common (CASSANDRA-1674)
 * index scan treats missing columns as not matching secondary
   expressions (CASSANDRA-1745)
 * Fix misuse of DataOutputBuffer.getData in AntiEntropyService
   (CASSANDRA-1729)
 * detect and warn when obsolete version of JNA is present (CASSANDRA-1760)
 * reduce fat client timeout (CASSANDRA-1730)
 * cleanup smallest CFs first to increase free temp space for larger ones
   (CASSANDRA-1811)
 * Update windows .bat files to work outside of main Cassandra
   directory (CASSANDRA-1713)
 * fix read repair regression from 0.6.7 (CASSANDRA-1727)
 * more-efficient read repair (CASSANDRA-1719)
 * fix hinted handoff replay (CASSANDRA-1656)
 * log type of dropped messages (CASSANDRA-1677)
 * upgrade to SLF4J 1.6.1
 * fix ByteBuffer bug in ExpiringColumn.updateDigest (CASSANDRA-1679)
 * fix IntegerType.getString (CASSANDRA-1681)
 * make -Djava.net.preferIPv4Stack=true the default (CASSANDRA-628)
 * add INTERNAL_RESPONSE verb to differentiate from responses related
   to client requests (CASSANDRA-1685)
 * log tpstats when dropping messages (CASSANDRA-1660)
 * include unreachable nodes in describeSchemaVersions (CASSANDRA-1678)
 * Avoid dropping messages off the client request path (CASSANDRA-1676)
 * fix jna errno reporting (CASSANDRA-1694)
 * add friendlier error for UnknownHostException on startup (CASSANDRA-1697)
 * include jna dependency in RPM package (CASSANDRA-1690)
 * add --skip-keys option to stress.py (CASSANDRA-1696)
 * improve cli handling of non-string keys and column names
   (CASSANDRA-1701, -1693)
 * r/m extra subcomparator line in cli keyspaces output (CASSANDRA-1712)
 * add read repair chance to cli "show keyspaces"
 * upgrade to ConcurrentLinkedHashMap 1.1 (CASSANDRA-975)
 * fix index scan routing (CASSANDRA-1722)
 * fix tombstoning of supercolumns in range queries (CASSANDRA-1734)
 * clear endpoint cache after updating keyspace metadata (CASSANDRA-1741)
 * fix wrapping-range queries on non-minimum token (CASSANDRA-1700)
 * truncate includes secondary indexes (CASSANDRA-1747)
 * retain reference to PendingFile sstables (CASSANDRA-1749)
 * fix sstableimport regression (CASSANDRA-1753)
 * fix for bootstrap when no non-system tables are defined (CASSANDRA-1732)
 * handle replica unavailability in index scan (CASSANDRA-1755)
 * fix service initialization order deadlock (CASSANDRA-1756)
 * multi-line cli commands (CASSANDRA-1742)
 * fix race between snapshot and compaction (CASSANDRA-1736)
 * add listEndpointsPendingHints, deleteHintsForEndpoint JMX methods
   (CASSANDRA-1551)


0.7.0-beta3
 * add strategy options to describe_keyspace output (CASSANDRA-1560)
 * log warning when using randomly generated token (CASSANDRA-1552)
 * re-organize JMX into .db, .net, .internal, .request (CASSANDRA-1217)
 * allow nodes to change IPs between restarts (CASSANDRA-1518)
 * remember ring state between restarts by default (CASSANDRA-1518)
 * flush index built flag so we can read it before log replay (CASSANDRA-1541)
 * lock row cache updates to prevent race condition (CASSANDRA-1293)
 * remove assertion causing rare (and harmless) error messages in
   commitlog (CASSANDRA-1330)
 * fix moving nodes with no keyspaces defined (CASSANDRA-1574)
 * fix unbootstrap when no data is present in a transfer range (CASSANDRA-1573)
 * take advantage of AVRO-495 to simplify our avro IDL (CASSANDRA-1436)
 * extend authorization hierarchy to column family (CASSANDRA-1554)
 * deletion support in secondary indexes (CASSANDRA-1571)
 * meaningful error message for invalid replication strategy class
   (CASSANDRA-1566)
 * allow keyspace creation with RF > N (CASSANDRA-1428)
 * improve cli error handling (CASSANDRA-1580)
 * add cache save/load ability (CASSANDRA-1417, 1606, 1647)
 * add StorageService.getDrainProgress (CASSANDRA-1588)
 * Disallow bootstrap to an in-use token (CASSANDRA-1561)
 * Allow dynamic secondary index creation and destruction (CASSANDRA-1532)
 * log auto-guessed memtable thresholds (CASSANDRA-1595)
 * add ColumnDef support to cli (CASSANDRA-1583)
 * reduce index sample time by 75% (CASSANDRA-1572)
 * add cli support for column, strategy metadata (CASSANDRA-1578, 1612)
 * add cli support for schema modification (CASSANDRA-1584)
 * delete temp files on failed compactions (CASSANDRA-1596)
 * avoid blocking for dead nodes during removetoken (CASSANDRA-1605)
 * remove ConsistencyLevel.ZERO (CASSANDRA-1607)
 * expose in-progress compaction type in jmx (CASSANDRA-1586)
 * removed IClock & related classes from internals (CASSANDRA-1502)
 * fix removing tokens from SystemTable on decommission and removetoken
   (CASSANDRA-1609)
 * include CF metadata in cli 'show keyspaces' (CASSANDRA-1613)
 * switch from Properties to HashMap in PropertyFileSnitch to
   avoid synchronization bottleneck (CASSANDRA-1481)
 * PropertyFileSnitch configuration file renamed to
   cassandra-topology.properties
 * add cli support for get_range_slices (CASSANDRA-1088, CASSANDRA-1619)
 * Make memtable flush thresholds per-CF instead of global
   (CASSANDRA-1007, 1637)
 * add cli support for binary data without CfDef hints (CASSANDRA-1603)
 * fix building SSTable statistics post-stream (CASSANDRA-1620)
 * fix potential infinite loop in 2ary index queries (CASSANDRA-1623)
 * allow creating NTS keyspaces with no replicas configured (CASSANDRA-1626)
 * add jmx histogram of sstables accessed per read (CASSANDRA-1624)
 * remove system_rename_column_family and system_rename_keyspace from the
   client API until races can be fixed (CASSANDRA-1630, CASSANDRA-1585)
 * add cli sanity tests (CASSANDRA-1582)
 * update GC settings in cassandra.bat (CASSANDRA-1636)
 * cli support for index queries (CASSANDRA-1635)
 * cli support for updating schema memtable settings (CASSANDRA-1634)
 * cli --file option (CASSANDRA-1616)
 * reduce automatically chosen memtable sizes by 50% (CASSANDRA-1641)
 * move endpoint cache from snitch to strategy (CASSANDRA-1643)
 * fix commitlog recovery deleting the newly-created segment as well as
   the old ones (CASSANDRA-1644)
 * upgrade to Thrift 0.5 (CASSANDRA-1367)
 * renamed CL.DCQUORUM to LOCAL_QUORUM and DCQUORUMSYNC to EACH_QUORUM
 * cli truncate support (CASSANDRA-1653)
 * update GC settings in cassandra.bat (CASSANDRA-1636)
 * avoid logging when a node's ip/token is gossipped back to it (CASSANDRA-1666)


0.7-beta2
 * always use UTF-8 for hint keys (CASSANDRA-1439)
 * remove cassandra.yaml dependency from Hadoop and Pig (CASSADRA-1322)
 * expose CfDef metadata in describe_keyspaces (CASSANDRA-1363)
 * restore use of mmap_index_only option (CASSANDRA-1241)
 * dropping a keyspace with no column families generated an error
   (CASSANDRA-1378)
 * rename RackAwareStrategy to OldNetworkTopologyStrategy, RackUnawareStrategy
   to SimpleStrategy, DatacenterShardStrategy to NetworkTopologyStrategy,
   AbstractRackAwareSnitch to AbstractNetworkTopologySnitch (CASSANDRA-1392)
 * merge StorageProxy.mutate, mutateBlocking (CASSANDRA-1396)
 * faster UUIDType, LongType comparisons (CASSANDRA-1386, 1393)
 * fix setting read_repair_chance from CLI addColumnFamily (CASSANDRA-1399)
 * fix updates to indexed columns (CASSANDRA-1373)
 * fix race condition leaving to FileNotFoundException (CASSANDRA-1382)
 * fix sharded lock hash on index write path (CASSANDRA-1402)
 * add support for GT/E, LT/E in subordinate index clauses (CASSANDRA-1401)
 * cfId counter got out of sync when CFs were added (CASSANDRA-1403)
 * less chatty schema updates (CASSANDRA-1389)
 * rename column family mbeans. 'type' will now include either
   'IndexColumnFamilies' or 'ColumnFamilies' depending on the CFS type.
   (CASSANDRA-1385)
 * disallow invalid keyspace and column family names. This includes name that
   matches a '^\w+' regex. (CASSANDRA-1377)
 * use JNA, if present, to take snapshots (CASSANDRA-1371)
 * truncate hints if starting 0.7 for the first time (CASSANDRA-1414)
 * fix FD leak in single-row slicepredicate queries (CASSANDRA-1416)
 * allow index expressions against columns that are not part of the
   SlicePredicate (CASSANDRA-1410)
 * config-converter properly handles snitches and framed support
   (CASSANDRA-1420)
 * remove keyspace argument from multiget_count (CASSANDRA-1422)
 * allow specifying cassandra.yaml location as (local or remote) URL
   (CASSANDRA-1126)
 * fix using DynamicEndpointSnitch with NetworkTopologyStrategy
   (CASSANDRA-1429)
 * Add CfDef.default_validation_class (CASSANDRA-891)
 * fix EstimatedHistogram.max (CASSANDRA-1413)
 * quorum read optimization (CASSANDRA-1622)
 * handle zero-length (or missing) rows during HH paging (CASSANDRA-1432)
 * include secondary indexes during schema migrations (CASSANDRA-1406)
 * fix commitlog header race during schema change (CASSANDRA-1435)
 * fix ColumnFamilyStoreMBeanIterator to use new type name (CASSANDRA-1433)
 * correct filename generated by xml->yaml converter (CASSANDRA-1419)
 * add CMSInitiatingOccupancyFraction=75 and UseCMSInitiatingOccupancyOnly
   to default JVM options
 * decrease jvm heap for cassandra-cli (CASSANDRA-1446)
 * ability to modify keyspaces and column family definitions on a live cluster
   (CASSANDRA-1285)
 * support for Hadoop Streaming [non-jvm map/reduce via stdin/out]
   (CASSANDRA-1368)
 * Move persistent sstable stats from the system table to an sstable component
   (CASSANDRA-1430)
 * remove failed bootstrap attempt from pending ranges when gossip times
   it out after 1h (CASSANDRA-1463)
 * eager-create tcp connections to other cluster members (CASSANDRA-1465)
 * enumerate stages and derive stage from message type instead of
   transmitting separately (CASSANDRA-1465)
 * apply reversed flag during collation from different data sources
   (CASSANDRA-1450)
 * make failure to remove commitlog segment non-fatal (CASSANDRA-1348)
 * correct ordering of drain operations so CL.recover is no longer
   necessary (CASSANDRA-1408)
 * removed keyspace from describe_splits method (CASSANDRA-1425)
 * rename check_schema_agreement to describe_schema_versions
   (CASSANDRA-1478)
 * fix QUORUM calculation for RF > 3 (CASSANDRA-1487)
 * remove tombstones during non-major compactions when bloom filter
   verifies that row does not exist in other sstables (CASSANDRA-1074)
 * nodes that coordinated a loadbalance in the past could not be seen by
   newly added nodes (CASSANDRA-1467)
 * exposed endpoint states (gossip details) via jmx (CASSANDRA-1467)
 * ensure that compacted sstables are not included when new readers are
   instantiated (CASSANDRA-1477)
 * by default, calculate heap size and memtable thresholds at runtime (CASSANDRA-1469)
 * fix races dealing with adding/dropping keyspaces and column families in
   rapid succession (CASSANDRA-1477)
 * clean up of Streaming system (CASSANDRA-1503, 1504, 1506)
 * add options to configure Thrift socket keepalive and buffer sizes (CASSANDRA-1426)
 * make contrib CassandraServiceDataCleaner recursive (CASSANDRA-1509)
 * min, max compaction threshold are configurable and persistent
   per-ColumnFamily (CASSANDRA-1468)
 * fix replaying the last mutation in a commitlog unnecessarily
   (CASSANDRA-1512)
 * invoke getDefaultUncaughtExceptionHandler from DTPE with the original
   exception rather than the ExecutionException wrapper (CASSANDRA-1226)
 * remove Clock from the Thrift (and Avro) API (CASSANDRA-1501)
 * Close intra-node sockets when connection is broken (CASSANDRA-1528)
 * RPM packaging spec file (CASSANDRA-786)
 * weighted request scheduler (CASSANDRA-1485)
 * treat expired columns as deleted (CASSANDRA-1539)
 * make IndexInterval configurable (CASSANDRA-1488)
 * add describe_snitch to Thrift API (CASSANDRA-1490)
 * MD5 authenticator compares plain text submitted password with MD5'd
   saved property, instead of vice versa (CASSANDRA-1447)
 * JMX MessagingService pending and completed counts (CASSANDRA-1533)
 * fix race condition processing repair responses (CASSANDRA-1511)
 * make repair blocking (CASSANDRA-1511)
 * create EndpointSnitchInfo and MBean to expose rack and DC (CASSANDRA-1491)
 * added option to contrib/word_count to output results back to Cassandra
   (CASSANDRA-1342)
 * rewrite Hadoop ColumnFamilyRecordWriter to pool connections, retry to
   multiple Cassandra nodes, and smooth impact on the Cassandra cluster
   by using smaller batch sizes (CASSANDRA-1434)
 * fix setting gc_grace_seconds via CLI (CASSANDRA-1549)
 * support TTL'd index values (CASSANDRA-1536)
 * make removetoken work like decommission (CASSANDRA-1216)
 * make cli comparator-aware and improve quote rules (CASSANDRA-1523,-1524)
 * make nodetool compact and cleanup blocking (CASSANDRA-1449)
 * add memtable, cache information to GCInspector logs (CASSANDRA-1558)
 * enable/disable HintedHandoff via JMX (CASSANDRA-1550)
 * Ignore stray files in the commit log directory (CASSANDRA-1547)
 * Disallow bootstrap to an in-use token (CASSANDRA-1561)


0.7-beta1
 * sstable versioning (CASSANDRA-389)
 * switched to slf4j logging (CASSANDRA-625)
 * add (optional) expiration time for column (CASSANDRA-699)
 * access levels for authentication/authorization (CASSANDRA-900)
 * add ReadRepairChance to CF definition (CASSANDRA-930)
 * fix heisenbug in system tests, especially common on OS X (CASSANDRA-944)
 * convert to byte[] keys internally and all public APIs (CASSANDRA-767)
 * ability to alter schema definitions on a live cluster (CASSANDRA-44)
 * renamed configuration file to cassandra.xml, and log4j.properties to
   log4j-server.properties, which must now be loaded from
   the classpath (which is how our scripts in bin/ have always done it)
   (CASSANDRA-971)
 * change get_count to require a SlicePredicate. create multi_get_count
   (CASSANDRA-744)
 * re-organized endpointsnitch implementations and added SimpleSnitch
   (CASSANDRA-994)
 * Added preload_row_cache option (CASSANDRA-946)
 * add CRC to commitlog header (CASSANDRA-999)
 * removed deprecated batch_insert and get_range_slice methods (CASSANDRA-1065)
 * add truncate thrift method (CASSANDRA-531)
 * http mini-interface using mx4j (CASSANDRA-1068)
 * optimize away copy of sliced row on memtable read path (CASSANDRA-1046)
 * replace constant-size 2GB mmaped segments and special casing for index
   entries spanning segment boundaries, with SegmentedFile that computes
   segments that always contain entire entries/rows (CASSANDRA-1117)
 * avoid reading large rows into memory during compaction (CASSANDRA-16)
 * added hadoop OutputFormat (CASSANDRA-1101)
 * efficient Streaming (no more anticompaction) (CASSANDRA-579)
 * split commitlog header into separate file and add size checksum to
   mutations (CASSANDRA-1179)
 * avoid allocating a new byte[] for each mutation on replay (CASSANDRA-1219)
 * revise HH schema to be per-endpoint (CASSANDRA-1142)
 * add joining/leaving status to nodetool ring (CASSANDRA-1115)
 * allow multiple repair sessions per node (CASSANDRA-1190)
 * optimize away MessagingService for local range queries (CASSANDRA-1261)
 * make framed transport the default so malformed requests can't OOM the
   server (CASSANDRA-475)
 * significantly faster reads from row cache (CASSANDRA-1267)
 * take advantage of row cache during range queries (CASSANDRA-1302)
 * make GCGraceSeconds a per-ColumnFamily value (CASSANDRA-1276)
 * keep persistent row size and column count statistics (CASSANDRA-1155)
 * add IntegerType (CASSANDRA-1282)
 * page within a single row during hinted handoff (CASSANDRA-1327)
 * push DatacenterShardStrategy configuration into keyspace definition,
   eliminating datacenter.properties. (CASSANDRA-1066)
 * optimize forward slices starting with '' and single-index-block name
   queries by skipping the column index (CASSANDRA-1338)
 * streaming refactor (CASSANDRA-1189)
 * faster comparison for UUID types (CASSANDRA-1043)
 * secondary index support (CASSANDRA-749 and subtasks)
 * make compaction buckets deterministic (CASSANDRA-1265)


0.6.6
 * Allow using DynamicEndpointSnitch with RackAwareStrategy (CASSANDRA-1429)
 * remove the remaining vestiges of the unfinished DatacenterShardStrategy
   (replaced by NetworkTopologyStrategy in 0.7)


0.6.5
 * fix key ordering in range query results with RandomPartitioner
   and ConsistencyLevel > ONE (CASSANDRA-1145)
 * fix for range query starting with the wrong token range (CASSANDRA-1042)
 * page within a single row during hinted handoff (CASSANDRA-1327)
 * fix compilation on non-sun JDKs (CASSANDRA-1061)
 * remove String.trim() call on row keys in batch mutations (CASSANDRA-1235)
 * Log summary of dropped messages instead of spamming log (CASSANDRA-1284)
 * add dynamic endpoint snitch (CASSANDRA-981)
 * fix streaming for keyspaces with hyphens in their name (CASSANDRA-1377)
 * fix errors in hard-coded bloom filter optKPerBucket by computing it
   algorithmically (CASSANDRA-1220
 * remove message deserialization stage, and uncap read/write stages
   so slow reads/writes don't block gossip processing (CASSANDRA-1358)
 * add jmx port configuration to Debian package (CASSANDRA-1202)
 * use mlockall via JNA, if present, to prevent Linux from swapping
   out parts of the JVM (CASSANDRA-1214)


0.6.4
 * avoid queuing multiple hint deliveries for the same endpoint
   (CASSANDRA-1229)
 * better performance for and stricter checking of UTF8 column names
   (CASSANDRA-1232)
 * extend option to lower compaction priority to hinted handoff
   as well (CASSANDRA-1260)
 * log errors in gossip instead of re-throwing (CASSANDRA-1289)
 * avoid aborting commitlog replay prematurely if a flushed-but-
   not-removed commitlog segment is encountered (CASSANDRA-1297)
 * fix duplicate rows being read during mapreduce (CASSANDRA-1142)
 * failure detection wasn't closing command sockets (CASSANDRA-1221)
 * cassandra-cli.bat works on windows (CASSANDRA-1236)
 * pre-emptively drop requests that cannot be processed within RPCTimeout
   (CASSANDRA-685)
 * add ack to Binary write verb and update CassandraBulkLoader
   to wait for acks for each row (CASSANDRA-1093)
 * added describe_partitioner Thrift method (CASSANDRA-1047)
 * Hadoop jobs no longer require the Cassandra storage-conf.xml
   (CASSANDRA-1280, CASSANDRA-1047)
 * log thread pool stats when GC is excessive (CASSANDRA-1275)
 * remove gossip message size limit (CASSANDRA-1138)
 * parallelize local and remote reads during multiget, and respect snitch
   when determining whether to do local read for CL.ONE (CASSANDRA-1317)
 * fix read repair to use requested consistency level on digest mismatch,
   rather than assuming QUORUM (CASSANDRA-1316)
 * process digest mismatch re-reads in parallel (CASSANDRA-1323)
 * switch hints CF comparator to BytesType (CASSANDRA-1274)


0.6.3
 * retry to make streaming connections up to 8 times. (CASSANDRA-1019)
 * reject describe_ring() calls on invalid keyspaces (CASSANDRA-1111)
 * fix cache size calculation for size of 100% (CASSANDRA-1129)
 * fix cache capacity only being recalculated once (CASSANDRA-1129)
 * remove hourly scan of all hints on the off chance that the gossiper
   missed a status change; instead, expose deliverHintsToEndpoint to JMX
   so it can be done manually, if necessary (CASSANDRA-1141)
 * don't reject reads at CL.ALL (CASSANDRA-1152)
 * reject deletions to supercolumns in CFs containing only standard
   columns (CASSANDRA-1139)
 * avoid preserving login information after client disconnects
   (CASSANDRA-1057)
 * prefer sun jdk to openjdk in debian init script (CASSANDRA-1174)
 * detect partioner config changes between restarts and fail fast
   (CASSANDRA-1146)
 * use generation time to resolve node token reassignment disagreements
   (CASSANDRA-1118)
 * restructure the startup ordering of Gossiper and MessageService to avoid
   timing anomalies (CASSANDRA-1160)
 * detect incomplete commit log hearders (CASSANDRA-1119)
 * force anti-entropy service to stream files on the stream stage to avoid
   sending streams out of order (CASSANDRA-1169)
 * remove inactive stream managers after AES streams files (CASSANDRA-1169)
 * allow removing entire row through batch_mutate Deletion (CASSANDRA-1027)
 * add JMX metrics for row-level bloom filter false positives (CASSANDRA-1212)
 * added a redhat init script to contrib (CASSANDRA-1201)
 * use midpoint when bootstrapping a new machine into range with not
   much data yet instead of random token (CASSANDRA-1112)
 * kill server on OOM in executor stage as well as Thrift (CASSANDRA-1226)
 * remove opportunistic repairs, when two machines with overlapping replica
   responsibilities happen to finish major compactions of the same CF near
   the same time.  repairs are now fully manual (CASSANDRA-1190)
 * add ability to lower compaction priority (default is no change from 0.6.2)
   (CASSANDRA-1181)


0.6.2
 * fix contrib/word_count build. (CASSANDRA-992)
 * split CommitLogExecutorService into BatchCommitLogExecutorService and
   PeriodicCommitLogExecutorService (CASSANDRA-1014)
 * add latency histograms to CFSMBean (CASSANDRA-1024)
 * make resolving timestamp ties deterministic by using value bytes
   as a tiebreaker (CASSANDRA-1039)
 * Add option to turn off Hinted Handoff (CASSANDRA-894)
 * fix windows startup (CASSANDRA-948)
 * make concurrent_reads, concurrent_writes configurable at runtime via JMX
   (CASSANDRA-1060)
 * disable GCInspector on non-Sun JVMs (CASSANDRA-1061)
 * fix tombstone handling in sstable rows with no other data (CASSANDRA-1063)
 * fix size of row in spanned index entries (CASSANDRA-1056)
 * install json2sstable, sstable2json, and sstablekeys to Debian package
 * StreamingService.StreamDestinations wouldn't empty itself after streaming
   finished (CASSANDRA-1076)
 * added Collections.shuffle(splits) before returning the splits in
   ColumnFamilyInputFormat (CASSANDRA-1096)
 * do not recalculate cache capacity post-compaction if it's been manually
   modified (CASSANDRA-1079)
 * better defaults for flush sorter + writer executor queue sizes
   (CASSANDRA-1100)
 * windows scripts for SSTableImport/Export (CASSANDRA-1051)
 * windows script for nodetool (CASSANDRA-1113)
 * expose PhiConvictThreshold (CASSANDRA-1053)
 * make repair of RF==1 a no-op (CASSANDRA-1090)
 * improve default JVM GC options (CASSANDRA-1014)
 * fix SlicePredicate serialization inside Hadoop jobs (CASSANDRA-1049)
 * close Thrift sockets in Hadoop ColumnFamilyRecordReader (CASSANDRA-1081)


0.6.1
 * fix NPE in sstable2json when no excluded keys are given (CASSANDRA-934)
 * keep the replica set constant throughout the read repair process
   (CASSANDRA-937)
 * allow querying getAllRanges with empty token list (CASSANDRA-933)
 * fix command line arguments inversion in clustertool (CASSANDRA-942)
 * fix race condition that could trigger a false-positive assertion
   during post-flush discard of old commitlog segments (CASSANDRA-936)
 * fix neighbor calculation for anti-entropy repair (CASSANDRA-924)
 * perform repair even for small entropy differences (CASSANDRA-924)
 * Use hostnames in CFInputFormat to allow Hadoop's naive string-based
   locality comparisons to work (CASSANDRA-955)
 * cache read-only BufferedRandomAccessFile length to avoid
   3 system calls per invocation (CASSANDRA-950)
 * nodes with IPv6 (and no IPv4) addresses could not join cluster
   (CASSANDRA-969)
 * Retrieve the correct number of undeleted columns, if any, from
   a supercolumn in a row that had been deleted previously (CASSANDRA-920)
 * fix index scans that cross the 2GB mmap boundaries for both mmap
   and standard i/o modes (CASSANDRA-866)
 * expose drain via nodetool (CASSANDRA-978)


0.6.0-RC1
 * JMX drain to flush memtables and run through commit log (CASSANDRA-880)
 * Bootstrapping can skip ranges under the right conditions (CASSANDRA-902)
 * fix merging row versions in range_slice for CL > ONE (CASSANDRA-884)
 * default write ConsistencyLeven chaned from ZERO to ONE
 * fix for index entries spanning mmap buffer boundaries (CASSANDRA-857)
 * use lexical comparison if time part of TimeUUIDs are the same
   (CASSANDRA-907)
 * bound read, mutation, and response stages to fix possible OOM
   during log replay (CASSANDRA-885)
 * Use microseconds-since-epoch (UTC) in cli, instead of milliseconds
 * Treat batch_mutate Deletion with null supercolumn as "apply this predicate
   to top level supercolumns" (CASSANDRA-834)
 * Streaming destination nodes do not update their JMX status (CASSANDRA-916)
 * Fix internal RPC timeout calculation (CASSANDRA-911)
 * Added Pig loadfunc to contrib/pig (CASSANDRA-910)


0.6.0-beta3
 * fix compaction bucketing bug (CASSANDRA-814)
 * update windows batch file (CASSANDRA-824)
 * deprecate KeysCachedFraction configuration directive in favor
   of KeysCached; move to unified-per-CF key cache (CASSANDRA-801)
 * add invalidateRowCache to ColumnFamilyStoreMBean (CASSANDRA-761)
 * send Handoff hints to natural locations to reduce load on
   remaining nodes in a failure scenario (CASSANDRA-822)
 * Add RowWarningThresholdInMB configuration option to warn before very
   large rows get big enough to threaten node stability, and -x option to
   be able to remove them with sstable2json if the warning is unheeded
   until it's too late (CASSANDRA-843)
 * Add logging of GC activity (CASSANDRA-813)
 * fix ConcurrentModificationException in commitlog discard (CASSANDRA-853)
 * Fix hardcoded row count in Hadoop RecordReader (CASSANDRA-837)
 * Add a jmx status to the streaming service and change several DEBUG
   messages to INFO (CASSANDRA-845)
 * fix classpath in cassandra-cli.bat for Windows (CASSANDRA-858)
 * allow re-specifying host, port to cassandra-cli if invalid ones
   are first tried (CASSANDRA-867)
 * fix race condition handling rpc timeout in the coordinator
   (CASSANDRA-864)
 * Remove CalloutLocation and StagingFileDirectory from storage-conf files
   since those settings are no longer used (CASSANDRA-878)
 * Parse a long from RowWarningThresholdInMB instead of an int (CASSANDRA-882)
 * Remove obsolete ControlPort code from DatabaseDescriptor (CASSANDRA-886)
 * move skipBytes side effect out of assert (CASSANDRA-899)
 * add "double getLoad" to StorageServiceMBean (CASSANDRA-898)
 * track row stats per CF at compaction time (CASSANDRA-870)
 * disallow CommitLogDirectory matching a DataFileDirectory (CASSANDRA-888)
 * default key cache size is 200k entries, changed from 10% (CASSANDRA-863)
 * add -Dcassandra-foreground=yes to cassandra.bat
 * exit if cluster name is changed unexpectedly (CASSANDRA-769)


0.6.0-beta1/beta2
 * add batch_mutate thrift command, deprecating batch_insert (CASSANDRA-336)
 * remove get_key_range Thrift API, deprecated in 0.5 (CASSANDRA-710)
 * add optional login() Thrift call for authentication (CASSANDRA-547)
 * support fat clients using gossiper and StorageProxy to perform
   replication in-process [jvm-only] (CASSANDRA-535)
 * support mmapped I/O for reads, on by default on 64bit JVMs
   (CASSANDRA-408, CASSANDRA-669)
 * improve insert concurrency, particularly during Hinted Handoff
   (CASSANDRA-658)
 * faster network code (CASSANDRA-675)
 * stress.py moved to contrib (CASSANDRA-635)
 * row caching [must be explicitly enabled per-CF in config] (CASSANDRA-678)
 * present a useful measure of compaction progress in JMX (CASSANDRA-599)
 * add bin/sstablekeys (CASSNADRA-679)
 * add ConsistencyLevel.ANY (CASSANDRA-687)
 * make removetoken remove nodes from gossip entirely (CASSANDRA-644)
 * add ability to set cache sizes at runtime (CASSANDRA-708)
 * report latency and cache hit rate statistics with lifetime totals
   instead of average over the last minute (CASSANDRA-702)
 * support get_range_slice for RandomPartitioner (CASSANDRA-745)
 * per-keyspace replication factory and replication strategy (CASSANDRA-620)
 * track latency in microseconds (CASSANDRA-733)
 * add describe_ Thrift methods, deprecating get_string_property and
   get_string_list_property
 * jmx interface for tracking operation mode and streams in general.
   (CASSANDRA-709)
 * keep memtables in sorted order to improve range query performance
   (CASSANDRA-799)
 * use while loop instead of recursion when trimming sstables compaction list
   to avoid blowing stack in pathological cases (CASSANDRA-804)
 * basic Hadoop map/reduce support (CASSANDRA-342)


0.5.1
 * ensure all files for an sstable are streamed to the same directory.
   (CASSANDRA-716)
 * more accurate load estimate for bootstrapping (CASSANDRA-762)
 * tolerate dead or unavailable bootstrap target on write (CASSANDRA-731)
 * allow larger numbers of keys (> 140M) in a sstable bloom filter
   (CASSANDRA-790)
 * include jvm argument improvements from CASSANDRA-504 in debian package
 * change streaming chunk size to 32MB to accomodate Windows XP limitations
   (was 64MB) (CASSANDRA-795)
 * fix get_range_slice returning results in the wrong order (CASSANDRA-781)


0.5.0 final
 * avoid attempting to delete temporary bootstrap files twice (CASSANDRA-681)
 * fix bogus NaN in nodeprobe cfstats output (CASSANDRA-646)
 * provide a policy for dealing with single thread executors w/ a full queue
   (CASSANDRA-694)
 * optimize inner read in MessagingService, vastly improving multiple-node
   performance (CASSANDRA-675)
 * wait for table flush before streaming data back to a bootstrapping node.
   (CASSANDRA-696)
 * keep track of bootstrapping sources by table so that bootstrapping doesn't
   give the indication of finishing early (CASSANDRA-673)


0.5.0 RC3
 * commit the correct version of the patch for CASSANDRA-663


0.5.0 RC2 (unreleased)
 * fix bugs in converting get_range_slice results to Thrift
   (CASSANDRA-647, CASSANDRA-649)
 * expose java.util.concurrent.TimeoutException in StorageProxy methods
   (CASSANDRA-600)
 * TcpConnectionManager was holding on to disconnected connections,
   giving the false indication they were being used. (CASSANDRA-651)
 * Remove duplicated write. (CASSANDRA-662)
 * Abort bootstrap if IP is already in the token ring (CASSANDRA-663)
 * increase default commitlog sync period, and wait for last sync to
   finish before submitting another (CASSANDRA-668)


0.5.0 RC1
 * Fix potential NPE in get_range_slice (CASSANDRA-623)
 * add CRC32 to commitlog entries (CASSANDRA-605)
 * fix data streaming on windows (CASSANDRA-630)
 * GC compacted sstables after cleanup and compaction (CASSANDRA-621)
 * Speed up anti-entropy validation (CASSANDRA-629)
 * Fix anti-entropy assertion error (CASSANDRA-639)
 * Fix pending range conflicts when bootstapping or moving
   multiple nodes at once (CASSANDRA-603)
 * Handle obsolete gossip related to node movement in the case where
   one or more nodes is down when the movement occurs (CASSANDRA-572)
 * Include dead nodes in gossip to avoid a variety of problems
   and fix HH to removed nodes (CASSANDRA-634)
 * return an InvalidRequestException for mal-formed SlicePredicates
   (CASSANDRA-643)
 * fix bug determining closest neighbor for use in multiple datacenters
   (CASSANDRA-648)
 * Vast improvements in anticompaction speed (CASSANDRA-607)
 * Speed up log replay and writes by avoiding redundant serializations
   (CASSANDRA-652)


0.5.0 beta 2
 * Bootstrap improvements (several tickets)
 * add nodeprobe repair anti-entropy feature (CASSANDRA-193, CASSANDRA-520)
 * fix possibility of partition when many nodes restart at once
   in clusters with multiple seeds (CASSANDRA-150)
 * fix NPE in get_range_slice when no data is found (CASSANDRA-578)
 * fix potential NPE in hinted handoff (CASSANDRA-585)
 * fix cleanup of local "system" keyspace (CASSANDRA-576)
 * improve computation of cluster load balance (CASSANDRA-554)
 * added super column read/write, column count, and column/row delete to
   cassandra-cli (CASSANDRA-567, CASSANDRA-594)
 * fix returning live subcolumns of deleted supercolumns (CASSANDRA-583)
 * respect JAVA_HOME in bin/ scripts (several tickets)
 * add StorageService.initClient for fat clients on the JVM (CASSANDRA-535)
   (see contrib/client_only for an example of use)
 * make consistency_level functional in get_range_slice (CASSANDRA-568)
 * optimize key deserialization for RandomPartitioner (CASSANDRA-581)
 * avoid GCing tombstones except on major compaction (CASSANDRA-604)
 * increase failure conviction threshold, resulting in less nodes
   incorrectly (and temporarily) marked as down (CASSANDRA-610)
 * respect memtable thresholds during log replay (CASSANDRA-609)
 * support ConsistencyLevel.ALL on read (CASSANDRA-584)
 * add nodeprobe removetoken command (CASSANDRA-564)


0.5.0 beta
 * Allow multiple simultaneous flushes, improving flush throughput
   on multicore systems (CASSANDRA-401)
 * Split up locks to improve write and read throughput on multicore systems
   (CASSANDRA-444, CASSANDRA-414)
 * More efficient use of memory during compaction (CASSANDRA-436)
 * autobootstrap option: when enabled, all non-seed nodes will attempt
   to bootstrap when started, until bootstrap successfully
   completes. -b option is removed.  (CASSANDRA-438)
 * Unless a token is manually specified in the configuration xml,
   a bootstraping node will use a token that gives it half the
   keys from the most-heavily-loaded node in the cluster,
   instead of generating a random token.
   (CASSANDRA-385, CASSANDRA-517)
 * Miscellaneous bootstrap fixes (several tickets)
 * Ability to change a node's token even after it has data on it
   (CASSANDRA-541)
 * Ability to decommission a live node from the ring (CASSANDRA-435)
 * Semi-automatic loadbalancing via nodeprobe (CASSANDRA-192)
 * Add ability to set compaction thresholds at runtime via
   JMX / nodeprobe.  (CASSANDRA-465)
 * Add "comment" field to ColumnFamily definition. (CASSANDRA-481)
 * Additional JMX metrics (CASSANDRA-482)
 * JSON based export and import tools (several tickets)
 * Hinted Handoff fixes (several tickets)
 * Add key cache to improve read performance (CASSANDRA-423)
 * Simplified construction of custom ReplicationStrategy classes
   (CASSANDRA-497)
 * Graphical application (Swing) for ring integrity verification and
   visualization was added to contrib (CASSANDRA-252)
 * Add DCQUORUM, DCQUORUMSYNC consistency levels and corresponding
   ReplicationStrategy / EndpointSnitch classes.  Experimental.
   (CASSANDRA-492)
 * Web client interface added to contrib (CASSANDRA-457)
 * More-efficient flush for Random, CollatedOPP partitioners
   for normal writes (CASSANDRA-446) and bulk load (CASSANDRA-420)
 * Add MemtableFlushAfterMinutes, a global replacement for the old
   per-CF FlushPeriodInMinutes setting (CASSANDRA-463)
 * optimizations to slice reading (CASSANDRA-350) and supercolumn
   queries (CASSANDRA-510)
 * force binding to given listenaddress for nodes with multiple
   interfaces (CASSANDRA-546)
 * stress.py benchmarking tool improvements (several tickets)
 * optimized replica placement code (CASSANDRA-525)
 * faster log replay on restart (CASSANDRA-539, CASSANDRA-540)
 * optimized local-node writes (CASSANDRA-558)
 * added get_range_slice, deprecating get_key_range (CASSANDRA-344)
 * expose TimedOutException to thrift (CASSANDRA-563)


0.4.2
 * Add validation disallowing null keys (CASSANDRA-486)
 * Fix race conditions in TCPConnectionManager (CASSANDRA-487)
 * Fix using non-utf8-aware comparison as a sanity check.
   (CASSANDRA-493)
 * Improve default garbage collector options (CASSANDRA-504)
 * Add "nodeprobe flush" (CASSANDRA-505)
 * remove NotFoundException from get_slice throws list (CASSANDRA-518)
 * fix get (not get_slice) of entire supercolumn (CASSANDRA-508)
 * fix null token during bootstrap (CASSANDRA-501)


0.4.1
 * Fix FlushPeriod columnfamily configuration regression
   (CASSANDRA-455)
 * Fix long column name support (CASSANDRA-460)
 * Fix for serializing a row that only contains tombstones
   (CASSANDRA-458)
 * Fix for discarding unneeded commitlog segments (CASSANDRA-459)
 * Add SnapshotBeforeCompaction configuration option (CASSANDRA-426)
 * Fix compaction abort under insufficient disk space (CASSANDRA-473)
 * Fix reading subcolumn slice from tombstoned CF (CASSANDRA-484)
 * Fix race condition in RVH causing occasional NPE (CASSANDRA-478)


0.4.0
 * fix get_key_range problems when a node is down (CASSANDRA-440)
   and add UnavailableException to more Thrift methods
 * Add example EndPointSnitch contrib code (several tickets)


0.4.0 RC2
 * fix SSTable generation clash during compaction (CASSANDRA-418)
 * reject method calls with null parameters (CASSANDRA-308)
 * properly order ranges in nodeprobe output (CASSANDRA-421)
 * fix logging of certain errors on executor threads (CASSANDRA-425)


0.4.0 RC1
 * Bootstrap feature is live; use -b on startup (several tickets)
 * Added multiget api (CASSANDRA-70)
 * fix Deadlock with SelectorManager.doProcess and TcpConnection.write
   (CASSANDRA-392)
 * remove key cache b/c of concurrency bugs in third-party
   CLHM library (CASSANDRA-405)
 * update non-major compaction logic to use two threshold values
   (CASSANDRA-407)
 * add periodic / batch commitlog sync modes (several tickets)
 * inline BatchMutation into batch_insert params (CASSANDRA-403)
 * allow setting the logging level at runtime via mbean (CASSANDRA-402)
 * change default comparator to BytesType (CASSANDRA-400)
 * add forwards-compatible ConsistencyLevel parameter to get_key_range
   (CASSANDRA-322)
 * r/m special case of blocking for local destination when writing with
   ConsistencyLevel.ZERO (CASSANDRA-399)
 * Fixes to make BinaryMemtable [bulk load interface] useful (CASSANDRA-337);
   see contrib/bmt_example for an example of using it.
 * More JMX properties added (several tickets)
 * Thrift changes (several tickets)
    - Merged _super get methods with the normal ones; return values
      are now of ColumnOrSuperColumn.
    - Similarly, merged batch_insert_super into batch_insert.



0.4.0 beta
 * On-disk data format has changed to allow billions of keys/rows per
   node instead of only millions
 * Multi-keyspace support
 * Scan all sstables for all queries to avoid situations where
   different types of operation on the same ColumnFamily could
   disagree on what data was present
 * Snapshot support via JMX
 * Thrift API has changed a _lot_:
    - removed time-sorted CFs; instead, user-defined comparators
      may be defined on the column names, which are now byte arrays.
      Default comparators are provided for UTF8, Bytes, Ascii, Long (i64),
      and UUID types.
    - removed colon-delimited strings in thrift api in favor of explicit
      structs such as ColumnPath, ColumnParent, etc.  Also normalized
      thrift struct and argument naming.
    - Added columnFamily argument to get_key_range.
    - Change signature of get_slice to accept starting and ending
      columns as well as an offset.  (This allows use of indexes.)
      Added "ascending" flag to allow reasonably-efficient reverse
      scans as well.  Removed get_slice_by_range as redundant.
    - get_key_range operates on one CF at a time
    - changed `block` boolean on insert methods to ConsistencyLevel enum,
      with options of NONE, ONE, QUORUM, and ALL.
    - added similar consistency_level parameter to read methods
    - column-name-set slice with no names given now returns zero columns
      instead of all of them.  ("all" can run your server out of memory.
      use a range-based slice with a high max column count instead.)
 * Removed the web interface. Node information can now be obtained by
   using the newly introduced nodeprobe utility.
 * More JMX stats
 * Remove magic values from internals (e.g. special key to indicate
   when to flush memtables)
 * Rename configuration "table" to "keyspace"
 * Moved to crash-only design; no more shutdown (just kill the process)
 * Lots of bug fixes

Full list of issues resolved in 0.4 is at https://issues.apache.org/jira/secure/IssueNavigator.jspa?reset=true&&pid=12310865&fixfor=12313862&resolution=1&sorter/field=issuekey&sorter/order=DESC


0.3.0 RC3
 * Fix potential deadlock under load in TCPConnection.
   (CASSANDRA-220)


0.3.0 RC2
 * Fix possible data loss when server is stopped after replaying
   log but before new inserts force memtable flush.
   (CASSANDRA-204)
 * Added BUGS file


0.3.0 RC1
 * Range queries on keys, including user-defined key collation
 * Remove support
 * Workarounds for a weird bug in JDK select/register that seems
   particularly common on VM environments. Cassandra should deploy
   fine on EC2 now
 * Much improved infrastructure: the beginnings of a decent test suite
   ("ant test" for unit tests; "nosetests" for system tests), code
   coverage reporting, etc.
 * Expanded node status reporting via JMX
 * Improved error reporting/logging on both server and client
 * Reduced memory footprint in default configuration
 * Combined blocking and non-blocking versions of insert APIs
 * Added FlushPeriodInMinutes configuration parameter to force
   flushing of infrequently-updated ColumnFamilies<|MERGE_RESOLUTION|>--- conflicted
+++ resolved
@@ -1,13 +1,9 @@
-<<<<<<< HEAD
 3.11.10
-=======
-3.0.24:
- * Fix skipping on pre-3.0 created compact storage sstables due to missing primary key liveness (CASSANDRA-16226)
->>>>>>> f8500ee9
  * Fix DecimalDeserializer#toString OOM (CASSANDRA-14925)
  * Rate limit validation compactions using compaction_throughput_mb_per_sec (CASSANDRA-16161)
  * SASI's `max_compaction_flush_memory_in_mb` settings over 100GB revert to default of 1GB (CASSANDRA-16071)
 Merged from 3.0:
+ * Fix skipping on pre-3.0 created compact storage sstables due to missing primary key liveness (CASSANDRA-16226)
  * Extend the exclusion of replica filtering protection to other indices instead of just SASI (CASSANDRA-16311)
  * Synchronize transaction logs for JBOD (CASSANDRA-16225)
  * Fix the counting of cells per partition (CASSANDRA-16259)
