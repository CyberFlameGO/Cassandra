--- conflicted
+++ resolved
@@ -1,4 +1,3 @@
-<<<<<<< HEAD
 3.0.14
  * Avoid name clashes in CassandraIndexTest (CASSANDRA-13427)
  * Handling partially written hint files (CASSANDRA-12728) 
@@ -26,10 +25,7 @@
  * Nodetool upgradesstables/scrub/compact ignores system tables (CASSANDRA-13410)
  * Fix NPE issue in StorageService (CASSANDRA-13060)
 Merged from 2.2:
-=======
-2.2.10
  * Avoid starting gossiper in RemoveTest (CASSANDRA-13407)
->>>>>>> 31590f5d
  * Fix weightedSize() for row-cache reported by JMX and NodeTool (CASSANDRA-13393)
  * Honor truststore-password parameter in cassandra-stress (CASSANDRA-12773)
  * Discard in-flight shadow round responses (CASSANDRA-12653)
