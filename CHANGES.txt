--- conflicted
+++ resolved
@@ -1,4 +1,3 @@
-<<<<<<< HEAD
 2.2.10
  * nodetool upgradesstables should upgrade system tables (CASSANDRA-13119)
  * Avoid starting gossiper in RemoveTest (CASSANDRA-13407)
@@ -20,10 +19,7 @@
  * Exceptions encountered calling getSeeds() breaks OTC thread (CASSANDRA-13018)
  * Commitlog replay may fail if last mutation is within 4 bytes of end of segment (CASSANDRA-13282)
 Merged from 2.1:
-=======
-2.1.18
  * Fix 2ndary indexes on primary key columns to don't create expiring entries (CASSANDRA-13412)
->>>>>>> b0db519b
  * Set javac encoding to utf-8 (CASSANDRA-13466)
  * Fix 2ndary index queries on partition keys for tables with static columns (CASSANDRA-13147)
  * Fix ParseError unhashable type list in cqlsh copy from (CASSANDRA-13364)
