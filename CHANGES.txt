2.1.1
 * Avoid IOOBE when building SyntaxError message snippet (CASSANDRA-7569)
 * SSTableExport uses correct validator to create string representation of partition
   keys (CASSANDRA-7498)
 * Avoid NPEs when receiving type changes for an unknown keyspace (CASSANDRA-7689)
 * Add support for custom 2i validation (CASSANDRA-7575)
 * Pig support for hadoop CqlInputFormat (CASSANDRA-6454)
 * Add listen_interface and rpc_interface options (CASSANDRA-7417)
 * Improve schema merge performance (CASSANDRA-7444)
 * Adjust MT depth based on # of partition validating (CASSANDRA-5263)
 * Optimise NativeCell comparisons (CASSANDRA-6755)
 * Configurable client timeout for cqlsh (CASSANDRA-7516)
 * Include snippet of CQL query near syntax error in messages (CASSANDRA-7111)
Merged from 2.0:
 * Fix IncompatibleClassChangeError from hadoop2 (CASSANDRA-7229)
 * Add 'nodetool sethintedhandoffthrottlekb' (CASSANDRA-7635)
 * (cqlsh) Add tab-completion for CREATE/DROP USER IF [NOT] EXISTS (CASSANDRA-7611)
 * Catch errors when the JVM pulls the rug out from GCInspector (CASSANDRA-5345)
 * cqlsh fails when version number parts are not int (CASSANDRA-7524)


2.1.0-final
 * cqlsh DESC CLUSTER fails retrieving ring information (CASSANDRA-7687)
 * Fix binding null values inside UDT (CASSANDRA-7685)
 * Fix UDT field selection with empty fields (CASSANDRA-7670)
 * Bogus deserialization of static cells from sstable (CASSANDRA-7684)
<<<<<<< HEAD
Merged from 2.0:
 * Remove CqlPagingRecordReader/CqlPagingInputFormat (CASSANDRA-7570)
=======
 * cqlsh DESC CLUSTER fails retrieving ring information (CASSANDRA-7687)
 * Fix binding null values inside UDT (CASSANDRA-7685)
 * Fix UDT field selection with empty fields (CASSANDRA-7670)
 * Bogus deserialization of static cells from sstable (CASSANDRA-7684)
>>>>>>> 1993702a
 * Add stop method to EmbeddedCassandraService (CASSANDRA-7595)
Merged from 2.0:
 * Update java driver (for hadoop) (CASSANDRA-7618)
 * Remove CqlPagingRecordReader/CqlPagingInputFormat (CASSANDRA-7570)
 * Support connecting to ipv6 jmx with nodetool (CASSANDRA-7669)


2.1.0-rc5
 * Reject counters inside user types (CASSANDRA-7672)
 * Switch to notification-based GCInspector (CASSANDRA-7638)
 * (cqlsh) Handle nulls in UDTs and tuples correctly (CASSANDRA-7656)
 * Don't use strict consistency when replacing (CASSANDRA-7568)
 * Fix min/max cell name collection on 2.0 SSTables with range
   tombstones (CASSANDRA-7593)
 * Tolerate min/max cell names of different lengths (CASSANDRA-7651)
 * Filter cached results correctly (CASSANDRA-7636)
 * Fix tracing on the new SEPExecutor (CASSANDRA-7644)
 * Remove shuffle and taketoken (CASSANDRA-7601)
 * Clean up Windows batch scripts (CASSANDRA-7619)
 * Fix native protocol drop user type notification (CASSANDRA-7571)
 * Give read access to system.schema_usertypes to all authenticated users
   (CASSANDRA-7578)
 * (cqlsh) Fix cqlsh display when zero rows are returned (CASSANDRA-7580)
 * Get java version correctly when JAVA_TOOL_OPTIONS is set (CASSANDRA-7572)
 * Fix NPE when dropping index from non-existent keyspace, AssertionError when
   dropping non-existent index with IF EXISTS (CASSANDRA-7590)
 * Fix sstablelevelresetter hang (CASSANDRA-7614)
 * (cqlsh) Fix deserialization of blobs (CASSANDRA-7603)
 * Use "keyspace updated" schema change message for UDT changes in v1 and
   v2 protocols (CASSANDRA-7617)
 * Fix tracing of range slices and secondary index lookups that are local
   to the coordinator (CASSANDRA-7599)
 * Set -Dcassandra.storagedir for all tool shell scripts (CASSANDRA-7587)
 * Don't swap max/min col names when mutating sstable metadata (CASSANDRA-7596)
 * (cqlsh) Correctly handle paged result sets (CASSANDRA-7625)
 * (cqlsh) Improve waiting for a trace to complete (CASSANDRA-7626)
 * Fix tracing of concurrent range slices and 2ary index queries (CASSANDRA-7626)
 * Fix scrub against collection type (CASSANDRA-7665)
Merged from 2.0:
 * Set gc_grace_seconds to seven days for system schema tables (CASSANDRA-7668)
 * SimpleSeedProvider no longer caches seeds forever (CASSANDRA-7663)
 * Always flush on truncate (CASSANDRA-7511)
 * Fix ReversedType(DateType) mapping to native protocol (CASSANDRA-7576)
 * Always merge ranges owned by a single node (CASSANDRA-6930)
 * Track max/min timestamps for range tombstones (CASSANDRA-7647)
 * Fix NPE when listing saved caches dir (CASSANDRA-7632)


2.1.0-rc4
 * Fix word count hadoop example (CASSANDRA-7200)
 * Updated memtable_cleanup_threshold and memtable_flush_writers defaults 
   (CASSANDRA-7551)
 * (Windows) fix startup when WMI memory query fails (CASSANDRA-7505)
 * Anti-compaction proceeds if any part of the repair failed (CASANDRA-7521)
 * Add missing table name to DROP INDEX responses and notifications (CASSANDRA-7539)
 * Bump CQL version to 3.2.0 and update CQL documentation (CASSANDRA-7527)
 * Fix configuration error message when running nodetool ring (CASSANDRA-7508)
 * Support conditional updates, tuple type, and the v3 protocol in cqlsh (CASSANDRA-7509)
 * Handle queries on multiple secondary index types (CASSANDRA-7525)
 * Fix cqlsh authentication with v3 native protocol (CASSANDRA-7564)
 * Fix NPE when unknown prepared statement ID is used (CASSANDRA-7454)
Merged from 2.0:
 * (Windows) force range-based repair to non-sequential mode (CASSANDRA-7541)
 * Fix range merging when DES scores are zero (CASSANDRA-7535)
 * Warn when SSL certificates have expired (CASSANDRA-7528)
 * Fix error when doing reversed queries with static columns (CASSANDRA-7490)
Merged from 1.2:
 * Set correct stream ID on responses when non-Exception Throwables
   are thrown while handling native protocol messages (CASSANDRA-7470)


2.1.0-rc3
 * Consider expiry when reconciling otherwise equal cells (CASSANDRA-7403)
 * Introduce CQL support for stress tool (CASSANDRA-6146)
 * Fix ClassCastException processing expired messages (CASSANDRA-7496)
 * Fix prepared marker for collections inside UDT (CASSANDRA-7472)
 * Remove left-over populate_io_cache_on_flush and replicate_on_write
   uses (CASSANDRA-7493)
 * (Windows) handle spaces in path names (CASSANDRA-7451)
 * Ensure writes have completed after dropping a table, before recycling
   commit log segments (CASSANDRA-7437)
 * Remove left-over rows_per_partition_to_cache (CASSANDRA-7493)
 * Fix error when CONTAINS is used with a bind marker (CASSANDRA-7502)
 * Properly reject unknown UDT field (CASSANDRA-7484)
Merged from 2.0:
 * Fix CC#collectTimeOrderedData() tombstone optimisations (CASSANDRA-7394)
 * Support DISTINCT for static columns and fix behaviour when DISTINC is
   not use (CASSANDRA-7305).
 * Workaround JVM NPE on JMX bind failure (CASSANDRA-7254)
 * Fix race in FileCacheService RemovalListener (CASSANDRA-7278)
 * Fix inconsistent use of consistencyForCommit that allowed LOCAL_QUORUM
   operations to incorrect become full QUORUM (CASSANDRA-7345)
 * Properly handle unrecognized opcodes and flags (CASSANDRA-7440)
 * (Hadoop) close CqlRecordWriter clients when finished (CASSANDRA-7459)
 * Commit disk failure policy (CASSANDRA-7429)
 * Make sure high level sstables get compacted (CASSANDRA-7414)
 * Fix AssertionError when using empty clustering columns and static columns
   (CASSANDRA-7455)
 * Add option to disable STCS in L0 (CASSANDRA-6621)
 * Upgrade to snappy-java 1.0.5.2 (CASSANDRA-7476)


2.1.0-rc2
 * Fix heap size calculation for CompoundSparseCellName and 
   CompoundSparseCellName.WithCollection (CASSANDRA-7421)
 * Allow counter mutations in UNLOGGED batches (CASSANDRA-7351)
 * Modify reconcile logic to always pick a tombstone over a counter cell
   (CASSANDRA-7346)
 * Avoid incremental compaction on Windows (CASSANDRA-7365)
 * Fix exception when querying a composite-keyed table with a collection index
   (CASSANDRA-7372)
 * Use node's host id in place of counter ids (CASSANDRA-7366)
 * Fix error when doing reversed queries with static columns (CASSANDRA-7490)
 * Backport CASSANDRA-6747 (CASSANDRA-7560)
 * Track max/min timestamps for range tombstones (CASSANDRA-7647)
 * Fix NPE when listing saved caches dir (CASSANDRA-7632)


2.0.9
 * Fix CC#collectTimeOrderedData() tombstone optimisations (CASSANDRA-7394)
 * Fix assertion error in CL.ANY timeout handling (CASSANDRA-7364)
 * Handle empty CFs in Memtable#maybeUpdateLiveRatio() (CASSANDRA-7401)
 * Fix native protocol CAS batches (CASSANDRA-7337)
 * Reduce likelihood of contention on local paxos locking (CASSANDRA-7359)
 * Upgrade to Pig 0.12.1 (CASSANDRA-6556)
 * Make sure we clear out repair sessions from netstats (CASSANDRA-7329)
 * Don't fail streams on failure detector downs (CASSANDRA-3569)
 * Add optional keyspace to DROP INDEX statement (CASSANDRA-7314)
 * Reduce run time for CQL tests (CASSANDRA-7327)
 * Fix heap size calculation on Windows (CASSANDRA-7352, 7353)
 * RefCount native frames from netty (CASSANDRA-7245)
 * Use tarball dir instead of /var for default paths (CASSANDRA-7136)
 * Remove rows_per_partition_to_cache keyword (CASSANDRA-7193)
 * Fix schema change response in native protocol v3 (CASSANDRA-7413)
Merged from 2.0:
 * Fix assertion error in CL.ANY timeout handling (CASSANDRA-7364)
 * Add per-CF range read request latency metrics (CASSANDRA-7338)
 * Fix NPE in StreamTransferTask.createMessageForRetry() (CASSANDRA-7323)
 * Make StreamSession#closeSession() idempotent (CASSANDRA-7262)
 * Fix infinite loop on exception while streaming (CASSANDRA-7330)
 * Account for range tombstones in min/max column names (CASSANDRA-7235)
 * Improve sub range repair validation (CASSANDRA-7317)
 * Accept subtypes for function results, type casts (CASSANDRA-6766)
 * Support DISTINCT for static columns and fix behaviour when DISTINC is
   not use (CASSANDRA-7305).
 * Refuse range queries with strict bounds on compact tables since they
   are broken (CASSANDRA-7059)
Merged from 1.2:
 * Expose global ColumnFamily metrics (CASSANDRA-7273)
 * cqlsh: Fix CompositeType columns in DESCRIBE TABLE output (CASSANDRA-7399)
 * Expose global ColumnFamily metrics (CASSANDRA-7273)
 * Handle possible integer overflow in FastByteArrayOutputStream (CASSANDRA-7373)
 * cqlsh: 'ascii' values weren't formatted as text (CASSANDRA-7407)
 * cqlsh: ignore .cassandra permission errors (CASSANDRA-7266)
 * reduce failure detector initial value to 2s (CASSANDRA-7307)
 * Fix problem truncating on a node that was previously in a dead state (CASSANDRA-7318)
 * Don't insert tombstones that hide indexed values into 2i (CASSANDRA-7268)
 * Track metrics at a keyspace level (CASSANDRA-6539)
 * Add replace_address_first_boot flag to only replace if not bootstrapped
   (CASSANDRA-7356)
 * Enable keepalive for native protocol (CASSANDRA-7380)
 * Check internal addresses for seeds (CASSANDRA-6523)
 * Fix potential / by 0 in HHOM page size calculation (CASSANDRA-7354)
 * Use LOCAL_ONE for non-superuser auth queries (CASSANDRA-7328)
 * Fix RangeTombstone copy bug (CASSANDRA-7371)


2.1.0-rc1
 * Revert flush directory (CASSANDRA-6357)
 * More efficient executor service for fast operations (CASSANDRA-4718)
 * Move less common tools into a new cassandra-tools package (CASSANDRA-7160)
 * Support more concurrent requests in native protocol (CASSANDRA-7231)
 * Add tab-completion to debian nodetool packaging (CASSANDRA-6421)
 * Change concurrent_compactors defaults (CASSANDRA-7139)
 * Add PowerShell Windows launch scripts (CASSANDRA-7001)
 * Make commitlog archive+restore more robust (CASSANDRA-6974)
 * Fix marking commitlogsegments clean (CASSANDRA-6959)
 * Add snapshot "manifest" describing files included (CASSANDRA-6326)
 * Parallel streaming for sstableloader (CASSANDRA-3668)
 * Fix bugs in supercolumns handling (CASSANDRA-7138)
 * Fix ClassClassException on composite dense tables (CASSANDRA-7112)
 * Cleanup and optimize collation and slice iterators (CASSANDRA-7107)
 * Upgrade NBHM lib (CASSANDRA-7128)
 * Optimize netty server (CASSANDRA-6861)
 * Fix repair hang when given CF does not exist (CASSANDRA-7189)
 * Allow c* to be shutdown in an embedded mode (CASSANDRA-5635)
 * Add server side batching to native transport (CASSANDRA-5663)
 * Make batchlog replay asynchronous (CASSANDRA-6134)
 * remove unused classes (CASSANDRA-7197)
 * Limit user types to the keyspace they are defined in (CASSANDRA-6643)
 * Add validate method to CollectionType (CASSANDRA-7208)
 * New serialization format for UDT values (CASSANDRA-7209, CASSANDRA-7261)
 * Fix nodetool netstats (CASSANDRA-7270)
 * Fix potential ClassCastException in HintedHandoffManager (CASSANDRA-7284)
 * Use prepared statements internally (CASSANDRA-6975)
 * Fix broken paging state with prepared statement (CASSANDRA-7120)
 * Fix IllegalArgumentException in CqlStorage (CASSANDRA-7287)
 * Allow nulls/non-existant fields in UDT (CASSANDRA-7206)
 * Backport Thrift MultiSliceRequest (CASSANDRA-7027)
 * Handle overlapping MultiSlices (CASSANDRA-7279)
 * Fix DataOutputTest on Windows (CASSANDRA-7265)
 * Embedded sets in user defined data-types are not updating (CASSANDRA-7267)
 * Add tuple type to CQL/native protocol (CASSANDRA-7248)
 * Fix CqlPagingRecordReader on tables with few rows (CASSANDRA-7322)
Merged from 2.0:
 * Copy compaction options to make sure they are reloaded (CASSANDRA-7290)
 * Add option to do more aggressive tombstone compactions (CASSANDRA-6563)
 * Don't try to compact already-compacting files in HHOM (CASSANDRA-7288)
 * Always reallocate buffers in HSHA (CASSANDRA-6285)
 * (Hadoop) support authentication in CqlRecordReader (CASSANDRA-7221)
 * (Hadoop) Close java driver Cluster in CQLRR.close (CASSANDRA-7228)
 * Warn when 'USING TIMESTAMP' is used on a CAS BATCH (CASSANDRA-7067)
 * return all cpu values from BackgroundActivityMonitor.readAndCompute (CASSANDRA-7183)
 * Correctly delete scheduled range xfers (CASSANDRA-7143)
 * return all cpu values from BackgroundActivityMonitor.readAndCompute (CASSANDRA-7183)  
 * reduce garbage creation in calculatePendingRanges (CASSANDRA-7191)
 * fix c* launch issues on Russian os's due to output of linux 'free' cmd (CASSANDRA-6162)
 * Fix disabling autocompaction (CASSANDRA-7187)
 * Fix potential NumberFormatException when deserializing IntegerType (CASSANDRA-7088)
 * cqlsh can't tab-complete disabling compaction (CASSANDRA-7185)
 * cqlsh: Accept and execute CQL statement(s) from command-line parameter (CASSANDRA-7172)
 * Fix IllegalStateException in CqlPagingRecordReader (CASSANDRA-7198)
 * Fix the InvertedIndex trigger example (CASSANDRA-7211)
 * Add --resolve-ip option to 'nodetool ring' (CASSANDRA-7210)
 * reduce garbage on codec flag deserialization (CASSANDRA-7244) 
 * Fix duplicated error messages on directory creation error at startup (CASSANDRA-5818)
 * Proper null handle for IF with map element access (CASSANDRA-7155)
 * Improve compaction visibility (CASSANDRA-7242)
 * Correctly delete scheduled range xfers (CASSANDRA-7143)
 * Make batchlog replica selection rack-aware (CASSANDRA-6551)
 * Fix CFMetaData#getColumnDefinitionFromColumnName() (CASSANDRA-7074)
 * Fix writetime/ttl functions for static columns (CASSANDRA-7081)
 * Suggest CTRL-C or semicolon after three blank lines in cqlsh (CASSANDRA-7142)
 * Fix 2ndary index queries with DESC clustering order (CASSANDRA-6950)
 * Invalid key cache entries on DROP (CASSANDRA-6525)
 * Fix flapping RecoveryManagerTest (CASSANDRA-7084)
 * Add missing iso8601 patterns for date strings (CASSANDRA-6973)
 * Support selecting multiple rows in a partition using IN (CASSANDRA-6875)
 * Add authentication support to shuffle (CASSANDRA-6484)
 * Swap local and global default read repair chances (CASSANDRA-7320)
 * Add conditional CREATE/DROP USER support (CASSANDRA-7264)
 * Cqlsh counts non-empty lines for "Blank lines" warning (CASSANDRA-7325)
Merged from 1.2:
 * Add Cloudstack snitch (CASSANDRA-7147)
 * Update system.peers correctly when relocating tokens (CASSANDRA-7126)
 * Add Google Compute Engine snitch (CASSANDRA-7132)
 * remove duplicate query for local tokens (CASSANDRA-7182)
 * exit CQLSH with error status code if script fails (CASSANDRA-6344)
 * Fix bug with some IN queries missig results (CASSANDRA-7105)
 * Fix availability validation for LOCAL_ONE CL (CASSANDRA-7319)
 * Hint streaming can cause decommission to fail (CASSANDRA-7219)


2.1.0-beta2
 * Increase default CL space to 8GB (CASSANDRA-7031)
 * Add range tombstones to read repair digests (CASSANDRA-6863)
 * Fix BTree.clear for large updates (CASSANDRA-6943)
 * Fail write instead of logging a warning when unable to append to CL
   (CASSANDRA-6764)
 * Eliminate possibility of CL segment appearing twice in active list 
   (CASSANDRA-6557)
 * Apply DONTNEED fadvise to commitlog segments (CASSANDRA-6759)
 * Switch CRC component to Adler and include it for compressed sstables 
   (CASSANDRA-4165)
 * Allow cassandra-stress to set compaction strategy options (CASSANDRA-6451)
 * Add broadcast_rpc_address option to cassandra.yaml (CASSANDRA-5899)
 * Auto reload GossipingPropertyFileSnitch config (CASSANDRA-5897)
 * Fix overflow of memtable_total_space_in_mb (CASSANDRA-6573)
 * Fix ABTC NPE and apply update function correctly (CASSANDRA-6692)
 * Allow nodetool to use a file or prompt for password (CASSANDRA-6660)
 * Fix AIOOBE when concurrently accessing ABSC (CASSANDRA-6742)
 * Fix assertion error in ALTER TYPE RENAME (CASSANDRA-6705)
 * Scrub should not always clear out repaired status (CASSANDRA-5351)
 * Improve handling of range tombstone for wide partitions (CASSANDRA-6446)
 * Fix ClassCastException for compact table with composites (CASSANDRA-6738)
 * Fix potentially repairing with wrong nodes (CASSANDRA-6808)
 * Change caching option syntax (CASSANDRA-6745)
 * Fix stress to do proper counter reads (CASSANDRA-6835)
 * Fix help message for stress counter_write (CASSANDRA-6824)
 * Fix stress smart Thrift client to pick servers correctly (CASSANDRA-6848)
 * Add logging levels (minimal, normal or verbose) to stress tool (CASSANDRA-6849)
 * Fix race condition in Batch CLE (CASSANDRA-6860)
 * Improve cleanup/scrub/upgradesstables failure handling (CASSANDRA-6774)
 * ByteBuffer write() methods for serializing sstables (CASSANDRA-6781)
 * Proper compare function for CollectionType (CASSANDRA-6783)
 * Update native server to Netty 4 (CASSANDRA-6236)
 * Fix off-by-one error in stress (CASSANDRA-6883)
 * Make OpOrder AutoCloseable (CASSANDRA-6901)
 * Remove sync repair JMX interface (CASSANDRA-6900)
 * Add multiple memory allocation options for memtables (CASSANDRA-6689, 6694)
 * Remove adjusted op rate from stress output (CASSANDRA-6921)
 * Add optimized CF.hasColumns() implementations (CASSANDRA-6941)
 * Serialize batchlog mutations with the version of the target node
   (CASSANDRA-6931)
 * Optimize CounterColumn#reconcile() (CASSANDRA-6953)
 * Properly remove 1.2 sstable support in 2.1 (CASSANDRA-6869)
 * Lock counter cells, not partitions (CASSANDRA-6880)
 * Track presence of legacy counter shards in sstables (CASSANDRA-6888)
 * Ensure safe resource cleanup when replacing sstables (CASSANDRA-6912)
 * Add failure handler to async callback (CASSANDRA-6747)
 * Fix AE when closing SSTable without releasing reference (CASSANDRA-7000)
 * Clean up IndexInfo on keyspace/table drops (CASSANDRA-6924)
 * Only snapshot relative SSTables when sequential repair (CASSANDRA-7024)
 * Require nodetool rebuild_index to specify index names (CASSANDRA-7038)
 * fix cassandra stress errors on reads with native protocol (CASSANDRA-7033)
 * Use OpOrder to guard sstable references for reads (CASSANDRA-6919)
 * Preemptive opening of compaction result (CASSANDRA-6916)
 * Multi-threaded scrub/cleanup/upgradesstables (CASSANDRA-5547)
 * Optimize cellname comparison (CASSANDRA-6934)
 * Native protocol v3 (CASSANDRA-6855)
 * Optimize Cell liveness checks and clean up Cell (CASSANDRA-7119)
 * Support consistent range movements (CASSANDRA-2434)
Merged from 2.0:
 * Avoid race-prone second "scrub" of system keyspace (CASSANDRA-6797)
 * Pool CqlRecordWriter clients by inetaddress rather than Range
   (CASSANDRA-6665)
 * Fix compaction_history timestamps (CASSANDRA-6784)
 * Compare scores of full replica ordering in DES (CASSANDRA-6683)
 * fix CME in SessionInfo updateProgress affecting netstats (CASSANDRA-6577)
 * Allow repairing between specific replicas (CASSANDRA-6440)
 * Allow per-dc enabling of hints (CASSANDRA-6157)
 * Add compatibility for Hadoop 0.2.x (CASSANDRA-5201)
 * Fix EstimatedHistogram races (CASSANDRA-6682)
 * Failure detector correctly converts initial value to nanos (CASSANDRA-6658)
 * Add nodetool taketoken to relocate vnodes (CASSANDRA-4445)
 * Expose bulk loading progress over JMX (CASSANDRA-4757)
 * Correctly handle null with IF conditions and TTL (CASSANDRA-6623)
 * Account for range/row tombstones in tombstone drop
   time histogram (CASSANDRA-6522)
 * Stop CommitLogSegment.close() from calling sync() (CASSANDRA-6652)
 * Make commitlog failure handling configurable (CASSANDRA-6364)
 * Avoid overlaps in LCS (CASSANDRA-6688)
 * Improve support for paginating over composites (CASSANDRA-4851)
 * Fix count(*) queries in a mixed cluster (CASSANDRA-6707)
 * Improve repair tasks(snapshot, differencing) concurrency (CASSANDRA-6566)
 * Fix replaying pre-2.0 commit logs (CASSANDRA-6714)
 * Add static columns to CQL3 (CASSANDRA-6561)
 * Optimize single partition batch statements (CASSANDRA-6737)
 * Disallow post-query re-ordering when paging (CASSANDRA-6722)
 * Fix potential paging bug with deleted columns (CASSANDRA-6748)
 * Fix NPE on BulkLoader caused by losing StreamEvent (CASSANDRA-6636)
 * Fix truncating compression metadata (CASSANDRA-6791)
 * Add CMSClassUnloadingEnabled JVM option (CASSANDRA-6541)
 * Catch memtable flush exceptions during shutdown (CASSANDRA-6735)
 * Fix upgradesstables NPE for non-CF-based indexes (CASSANDRA-6645)
 * Fix UPDATE updating PRIMARY KEY columns implicitly (CASSANDRA-6782)
 * Fix IllegalArgumentException when updating from 1.2 with SuperColumns
   (CASSANDRA-6733)
 * FBUtilities.singleton() should use the CF comparator (CASSANDRA-6778)
 * Fix CQLSStableWriter.addRow(Map<String, Object>) (CASSANDRA-6526)
 * Fix HSHA server introducing corrupt data (CASSANDRA-6285)
 * Fix CAS conditions for COMPACT STORAGE tables (CASSANDRA-6813)
 * Starting threads in OutboundTcpConnectionPool constructor causes race conditions (CASSANDRA-7177)
 * Allow overriding cassandra-rackdc.properties file (CASSANDRA-7072)
 * Set JMX RMI port to 7199 (CASSANDRA-7087)
 * Use LOCAL_QUORUM for data reads at LOCAL_SERIAL (CASSANDRA-6939)
 * Log a warning for large batches (CASSANDRA-6487)
 * Put nodes in hibernate when join_ring is false (CASSANDRA-6961)
 * Avoid early loading of non-system keyspaces before compaction-leftovers 
   cleanup at startup (CASSANDRA-6913)
 * Restrict Windows to parallel repairs (CASSANDRA-6907)
 * (Hadoop) Allow manually specifying start/end tokens in CFIF (CASSANDRA-6436)
 * Fix NPE in MeteredFlusher (CASSANDRA-6820)
 * Fix race processing range scan responses (CASSANDRA-6820)
 * Allow deleting snapshots from dropped keyspaces (CASSANDRA-6821)
 * Add uuid() function (CASSANDRA-6473)
 * Omit tombstones from schema digests (CASSANDRA-6862)
 * Include correct consistencyLevel in LWT timeout (CASSANDRA-6884)
 * Lower chances for losing new SSTables during nodetool refresh and
   ColumnFamilyStore.loadNewSSTables (CASSANDRA-6514)
 * Add support for DELETE ... IF EXISTS to CQL3 (CASSANDRA-5708)
 * Update hadoop_cql3_word_count example (CASSANDRA-6793)
 * Fix handling of RejectedExecution in sync Thrift server (CASSANDRA-6788)
 * Log more information when exceeding tombstone_warn_threshold (CASSANDRA-6865)
 * Fix truncate to not abort due to unreachable fat clients (CASSANDRA-6864)
 * Fix schema concurrency exceptions (CASSANDRA-6841)
 * Fix leaking validator FH in StreamWriter (CASSANDRA-6832)
 * Fix saving triggers to schema (CASSANDRA-6789)
 * Fix trigger mutations when base mutation list is immutable (CASSANDRA-6790)
 * Fix accounting in FileCacheService to allow re-using RAR (CASSANDRA-6838)
 * Fix static counter columns (CASSANDRA-6827)
 * Restore expiring->deleted (cell) compaction optimization (CASSANDRA-6844)
 * Fix CompactionManager.needsCleanup (CASSANDRA-6845)
 * Correctly compare BooleanType values other than 0 and 1 (CASSANDRA-6779)
 * Read message id as string from earlier versions (CASSANDRA-6840)
 * Properly use the Paxos consistency for (non-protocol) batch (CASSANDRA-6837)
 * Add paranoid disk failure option (CASSANDRA-6646)
 * Improve PerRowSecondaryIndex performance (CASSANDRA-6876)
 * Extend triggers to support CAS updates (CASSANDRA-6882)
 * Static columns with IF NOT EXISTS don't always work as expected (CASSANDRA-6873)
 * Fix paging with SELECT DISTINCT (CASSANDRA-6857)
 * Fix UnsupportedOperationException on CAS timeout (CASSANDRA-6923)
 * Improve MeteredFlusher handling of MF-unaffected column families
   (CASSANDRA-6867)
 * Add CqlRecordReader using native pagination (CASSANDRA-6311)
 * Add QueryHandler interface (CASSANDRA-6659)
 * Track liveRatio per-memtable, not per-CF (CASSANDRA-6945)
 * Make sure upgradesstables keeps sstable level (CASSANDRA-6958)
 * Fix LIMIT with static columns (CASSANDRA-6956)
 * Fix clash with CQL column name in thrift validation (CASSANDRA-6892)
 * Fix error with super columns in mixed 1.2-2.0 clusters (CASSANDRA-6966)
 * Fix bad skip of sstables on slice query with composite start/finish (CASSANDRA-6825)
 * Fix unintended update with conditional statement (CASSANDRA-6893)
 * Fix map element access in IF (CASSANDRA-6914)
 * Avoid costly range calculations for range queries on system keyspaces
   (CASSANDRA-6906)
 * Fix SSTable not released if stream session fails (CASSANDRA-6818)
 * Avoid build failure due to ANTLR timeout (CASSANDRA-6991)
 * Queries on compact tables can return more rows that requested (CASSANDRA-7052)
 * USING TIMESTAMP for batches does not work (CASSANDRA-7053)
 * Fix performance regression from CASSANDRA-5614 (CASSANDRA-6949)
 * Ensure that batchlog and hint timeouts do not produce hints (CASSANDRA-7058)
 * Merge groupable mutations in TriggerExecutor#execute() (CASSANDRA-7047)
 * Plug holes in resource release when wiring up StreamSession (CASSANDRA-7073)
 * Re-add parameter columns to tracing session (CASSANDRA-6942)
 * Preserves CQL metadata when updating table from thrift (CASSANDRA-6831)
Merged from 1.2:
 * Fix nodetool display with vnodes (CASSANDRA-7082)
 * Add UNLOGGED, COUNTER options to BATCH documentation (CASSANDRA-6816)
 * add extra SSL cipher suites (CASSANDRA-6613)
 * fix nodetool getsstables for blob PK (CASSANDRA-6803)
 * Fix BatchlogManager#deleteBatch() use of millisecond timestamps
   (CASSANDRA-6822)
 * Continue assassinating even if the endpoint vanishes (CASSANDRA-6787)
 * Schedule schema pulls on change (CASSANDRA-6971)
 * Non-droppable verbs shouldn't be dropped from OTC (CASSANDRA-6980)
 * Shutdown batchlog executor in SS#drain() (CASSANDRA-7025)
 * Fix batchlog to account for CF truncation records (CASSANDRA-6999)
 * Fix CQLSH parsing of functions and BLOB literals (CASSANDRA-7018)
 * Properly load trustore in the native protocol (CASSANDRA-6847)
 * Always clean up references in SerializingCache (CASSANDRA-6994)
 * Don't shut MessagingService down when replacing a node (CASSANDRA-6476)
 * fix npe when doing -Dcassandra.fd_initial_value_ms (CASSANDRA-6751)


2.1.0-beta1
 * Add flush directory distinct from compaction directories (CASSANDRA-6357)
 * Require JNA by default (CASSANDRA-6575)
 * add listsnapshots command to nodetool (CASSANDRA-5742)
 * Introduce AtomicBTreeColumns (CASSANDRA-6271, 6692)
 * Multithreaded commitlog (CASSANDRA-3578)
 * allocate fixed index summary memory pool and resample cold index summaries 
   to use less memory (CASSANDRA-5519)
 * Removed multithreaded compaction (CASSANDRA-6142)
 * Parallelize fetching rows for low-cardinality indexes (CASSANDRA-1337)
 * change logging from log4j to logback (CASSANDRA-5883)
 * switch to LZ4 compression for internode communication (CASSANDRA-5887)
 * Stop using Thrift-generated Index* classes internally (CASSANDRA-5971)
 * Remove 1.2 network compatibility code (CASSANDRA-5960)
 * Remove leveled json manifest migration code (CASSANDRA-5996)
 * Remove CFDefinition (CASSANDRA-6253)
 * Use AtomicIntegerFieldUpdater in RefCountedMemory (CASSANDRA-6278)
 * User-defined types for CQL3 (CASSANDRA-5590)
 * Use of o.a.c.metrics in nodetool (CASSANDRA-5871, 6406)
 * Batch read from OTC's queue and cleanup (CASSANDRA-1632)
 * Secondary index support for collections (CASSANDRA-4511, 6383)
 * SSTable metadata(Stats.db) format change (CASSANDRA-6356)
 * Push composites support in the storage engine
   (CASSANDRA-5417, CASSANDRA-6520)
 * Add snapshot space used to cfstats (CASSANDRA-6231)
 * Add cardinality estimator for key count estimation (CASSANDRA-5906)
 * CF id is changed to be non-deterministic. Data dir/key cache are created
   uniquely for CF id (CASSANDRA-5202)
 * New counters implementation (CASSANDRA-6504)
 * Replace UnsortedColumns, EmptyColumns, TreeMapBackedSortedColumns with new
   ArrayBackedSortedColumns (CASSANDRA-6630, CASSANDRA-6662, CASSANDRA-6690)
 * Add option to use row cache with a given amount of rows (CASSANDRA-5357)
 * Avoid repairing already repaired data (CASSANDRA-5351)
 * Reject counter updates with USING TTL/TIMESTAMP (CASSANDRA-6649)
 * Replace index_interval with min/max_index_interval (CASSANDRA-6379)
 * Lift limitation that order by columns must be selected for IN queries (CASSANDRA-4911)


2.0.5
 * Reduce garbage generated by bloom filter lookups (CASSANDRA-6609)
 * Add ks.cf names to tombstone logging (CASSANDRA-6597)
 * Use LOCAL_QUORUM for LWT operations at LOCAL_SERIAL (CASSANDRA-6495)
 * Wait for gossip to settle before accepting client connections (CASSANDRA-4288)
 * Delete unfinished compaction incrementally (CASSANDRA-6086)
 * Allow specifying custom secondary index options in CQL3 (CASSANDRA-6480)
 * Improve replica pinning for cache efficiency in DES (CASSANDRA-6485)
 * Fix LOCAL_SERIAL from thrift (CASSANDRA-6584)
 * Don't special case received counts in CAS timeout exceptions (CASSANDRA-6595)
 * Add support for 2.1 global counter shards (CASSANDRA-6505)
 * Fix NPE when streaming connection is not yet established (CASSANDRA-6210)
 * Avoid rare duplicate read repair triggering (CASSANDRA-6606)
 * Fix paging discardFirst (CASSANDRA-6555)
 * Fix ArrayIndexOutOfBoundsException in 2ndary index query (CASSANDRA-6470)
 * Release sstables upon rebuilding 2i (CASSANDRA-6635)
 * Add AbstractCompactionStrategy.startup() method (CASSANDRA-6637)
 * SSTableScanner may skip rows during cleanup (CASSANDRA-6638)
 * sstables from stalled repair sessions can resurrect deleted data (CASSANDRA-6503)
 * Switch stress to use ITransportFactory (CASSANDRA-6641)
 * Fix IllegalArgumentException during prepare (CASSANDRA-6592)
 * Fix possible loss of 2ndary index entries during compaction (CASSANDRA-6517)
 * Fix direct Memory on architectures that do not support unaligned long access
   (CASSANDRA-6628)
 * Let scrub optionally skip broken counter partitions (CASSANDRA-5930)
Merged from 1.2:
 * fsync compression metadata (CASSANDRA-6531)
 * Validate CF existence on execution for prepared statement (CASSANDRA-6535)
 * Add ability to throttle batchlog replay (CASSANDRA-6550)
 * Fix executing LOCAL_QUORUM with SimpleStrategy (CASSANDRA-6545)
 * Avoid StackOverflow when using large IN queries (CASSANDRA-6567)
 * Nodetool upgradesstables includes secondary indexes (CASSANDRA-6598)
 * Paginate batchlog replay (CASSANDRA-6569)
 * skip blocking on streaming during drain (CASSANDRA-6603)
 * Improve error message when schema doesn't match loaded sstable (CASSANDRA-6262)
 * Add properties to adjust FD initial value and max interval (CASSANDRA-4375)
 * Fix preparing with batch and delete from collection (CASSANDRA-6607)
 * Fix ABSC reverse iterator's remove() method (CASSANDRA-6629)
 * Handle host ID conflicts properly (CASSANDRA-6615)
 * Move handling of migration event source to solve bootstrap race. (CASSANDRA-6648)
 * Make sure compaction throughput value doesn't overflow with int math (CASSANDRA-6647)


2.0.4
 * Allow removing snapshots of no-longer-existing CFs (CASSANDRA-6418)
 * add StorageService.stopDaemon() (CASSANDRA-4268)
 * add IRE for invalid CF supplied to get_count (CASSANDRA-5701)
 * add client encryption support to sstableloader (CASSANDRA-6378)
 * Fix accept() loop for SSL sockets post-shutdown (CASSANDRA-6468)
 * Fix size-tiered compaction in LCS L0 (CASSANDRA-6496)
 * Fix assertion failure in filterColdSSTables (CASSANDRA-6483)
 * Fix row tombstones in larger-than-memory compactions (CASSANDRA-6008)
 * Fix cleanup ClassCastException (CASSANDRA-6462)
 * Reduce gossip memory use by interning VersionedValue strings (CASSANDRA-6410)
 * Allow specifying datacenters to participate in a repair (CASSANDRA-6218)
 * Fix divide-by-zero in PCI (CASSANDRA-6403)
 * Fix setting last compacted key in the wrong level for LCS (CASSANDRA-6284)
 * Add millisecond precision formats to the timestamp parser (CASSANDRA-6395)
 * Expose a total memtable size metric for a CF (CASSANDRA-6391)
 * cqlsh: handle symlinks properly (CASSANDRA-6425)
 * Fix potential infinite loop when paging query with IN (CASSANDRA-6464)
 * Fix assertion error in AbstractQueryPager.discardFirst (CASSANDRA-6447)
 * Fix streaming older SSTable yields unnecessary tombstones (CASSANDRA-6527)
Merged from 1.2:
 * Improved error message on bad properties in DDL queries (CASSANDRA-6453)
 * Randomize batchlog candidates selection (CASSANDRA-6481)
 * Fix thundering herd on endpoint cache invalidation (CASSANDRA-6345, 6485)
 * Improve batchlog write performance with vnodes (CASSANDRA-6488)
 * cqlsh: quote single quotes in strings inside collections (CASSANDRA-6172)
 * Improve gossip performance for typical messages (CASSANDRA-6409)
 * Throw IRE if a prepared statement has more markers than supported 
   (CASSANDRA-5598)
 * Expose Thread metrics for the native protocol server (CASSANDRA-6234)
 * Change snapshot response message verb to INTERNAL to avoid dropping it 
   (CASSANDRA-6415)
 * Warn when collection read has > 65K elements (CASSANDRA-5428)
 * Fix cache persistence when both row and key cache are enabled 
   (CASSANDRA-6413)
 * (Hadoop) add describe_local_ring (CASSANDRA-6268)
 * Fix handling of concurrent directory creation failure (CASSANDRA-6459)
 * Allow executing CREATE statements multiple times (CASSANDRA-6471)
 * Don't send confusing info with timeouts (CASSANDRA-6491)
 * Don't resubmit counter mutation runnables internally (CASSANDRA-6427)
 * Don't drop local mutations without a hint (CASSANDRA-6510)
 * Don't allow null max_hint_window_in_ms (CASSANDRA-6419)
 * Validate SliceRange start and finish lengths (CASSANDRA-6521)


2.0.3
 * Fix FD leak on slice read path (CASSANDRA-6275)
 * Cancel read meter task when closing SSTR (CASSANDRA-6358)
 * free off-heap IndexSummary during bulk (CASSANDRA-6359)
 * Recover from IOException in accept() thread (CASSANDRA-6349)
 * Improve Gossip tolerance of abnormally slow tasks (CASSANDRA-6338)
 * Fix trying to hint timed out counter writes (CASSANDRA-6322)
 * Allow restoring specific columnfamilies from archived CL (CASSANDRA-4809)
 * Avoid flushing compaction_history after each operation (CASSANDRA-6287)
 * Fix repair assertion error when tombstones expire (CASSANDRA-6277)
 * Skip loading corrupt key cache (CASSANDRA-6260)
 * Fixes for compacting larger-than-memory rows (CASSANDRA-6274)
 * Compact hottest sstables first and optionally omit coldest from
   compaction entirely (CASSANDRA-6109)
 * Fix modifying column_metadata from thrift (CASSANDRA-6182)
 * cqlsh: fix LIST USERS output (CASSANDRA-6242)
 * Add IRequestSink interface (CASSANDRA-6248)
 * Update memtable size while flushing (CASSANDRA-6249)
 * Provide hooks around CQL2/CQL3 statement execution (CASSANDRA-6252)
 * Require Permission.SELECT for CAS updates (CASSANDRA-6247)
 * New CQL-aware SSTableWriter (CASSANDRA-5894)
 * Reject CAS operation when the protocol v1 is used (CASSANDRA-6270)
 * Correctly throw error when frame too large (CASSANDRA-5981)
 * Fix serialization bug in PagedRange with 2ndary indexes (CASSANDRA-6299)
 * Fix CQL3 table validation in Thrift (CASSANDRA-6140)
 * Fix bug missing results with IN clauses (CASSANDRA-6327)
 * Fix paging with reversed slices (CASSANDRA-6343)
 * Set minTimestamp correctly to be able to drop expired sstables (CASSANDRA-6337)
 * Support NaN and Infinity as float literals (CASSANDRA-6003)
 * Remove RF from nodetool ring output (CASSANDRA-6289)
 * Fix attempting to flush empty rows (CASSANDRA-6374)
 * Fix potential out of bounds exception when paging (CASSANDRA-6333)
Merged from 1.2:
 * Optimize FD phi calculation (CASSANDRA-6386)
 * Improve initial FD phi estimate when starting up (CASSANDRA-6385)
 * Don't list CQL3 table in CLI describe even if named explicitely 
   (CASSANDRA-5750)
 * Invalidate row cache when dropping CF (CASSANDRA-6351)
 * add non-jamm path for cached statements (CASSANDRA-6293)
 * add windows bat files for shell commands (CASSANDRA-6145)
 * Require logging in for Thrift CQL2/3 statement preparation (CASSANDRA-6254)
 * restrict max_num_tokens to 1536 (CASSANDRA-6267)
 * Nodetool gets default JMX port from cassandra-env.sh (CASSANDRA-6273)
 * make calculatePendingRanges asynchronous (CASSANDRA-6244)
 * Remove blocking flushes in gossip thread (CASSANDRA-6297)
 * Fix potential socket leak in connectionpool creation (CASSANDRA-6308)
 * Allow LOCAL_ONE/LOCAL_QUORUM to work with SimpleStrategy (CASSANDRA-6238)
 * cqlsh: handle 'null' as session duration (CASSANDRA-6317)
 * Fix json2sstable handling of range tombstones (CASSANDRA-6316)
 * Fix missing one row in reverse query (CASSANDRA-6330)
 * Fix reading expired row value from row cache (CASSANDRA-6325)
 * Fix AssertionError when doing set element deletion (CASSANDRA-6341)
 * Make CL code for the native protocol match the one in C* 2.0
   (CASSANDRA-6347)
 * Disallow altering CQL3 table from thrift (CASSANDRA-6370)
 * Fix size computation of prepared statement (CASSANDRA-6369)


2.0.2
 * Update FailureDetector to use nanontime (CASSANDRA-4925)
 * Fix FileCacheService regressions (CASSANDRA-6149)
 * Never return WriteTimeout for CL.ANY (CASSANDRA-6132)
 * Fix race conditions in bulk loader (CASSANDRA-6129)
 * Add configurable metrics reporting (CASSANDRA-4430)
 * drop queries exceeding a configurable number of tombstones (CASSANDRA-6117)
 * Track and persist sstable read activity (CASSANDRA-5515)
 * Fixes for speculative retry (CASSANDRA-5932, CASSANDRA-6194)
 * Improve memory usage of metadata min/max column names (CASSANDRA-6077)
 * Fix thrift validation refusing row markers on CQL3 tables (CASSANDRA-6081)
 * Fix insertion of collections with CAS (CASSANDRA-6069)
 * Correctly send metadata on SELECT COUNT (CASSANDRA-6080)
 * Track clients' remote addresses in ClientState (CASSANDRA-6070)
 * Create snapshot dir if it does not exist when migrating
   leveled manifest (CASSANDRA-6093)
 * make sequential nodetool repair the default (CASSANDRA-5950)
 * Add more hooks for compaction strategy implementations (CASSANDRA-6111)
 * Fix potential NPE on composite 2ndary indexes (CASSANDRA-6098)
 * Delete can potentially be skipped in batch (CASSANDRA-6115)
 * Allow alter keyspace on system_traces (CASSANDRA-6016)
 * Disallow empty column names in cql (CASSANDRA-6136)
 * Use Java7 file-handling APIs and fix file moving on Windows (CASSANDRA-5383)
 * Save compaction history to system keyspace (CASSANDRA-5078)
 * Fix NPE if StorageService.getOperationMode() is executed before full startup (CASSANDRA-6166)
 * CQL3: support pre-epoch longs for TimestampType (CASSANDRA-6212)
 * Add reloadtriggers command to nodetool (CASSANDRA-4949)
 * cqlsh: ignore empty 'value alias' in DESCRIBE (CASSANDRA-6139)
 * Fix sstable loader (CASSANDRA-6205)
 * Reject bootstrapping if the node already exists in gossip (CASSANDRA-5571)
 * Fix NPE while loading paxos state (CASSANDRA-6211)
 * cqlsh: add SHOW SESSION <tracing-session> command (CASSANDRA-6228)
Merged from 1.2:
 * (Hadoop) Require CFRR batchSize to be at least 2 (CASSANDRA-6114)
 * Add a warning for small LCS sstable size (CASSANDRA-6191)
 * Add ability to list specific KS/CF combinations in nodetool cfstats (CASSANDRA-4191)
 * Mark CF clean if a mutation raced the drop and got it marked dirty (CASSANDRA-5946)
 * Add a LOCAL_ONE consistency level (CASSANDRA-6202)
 * Limit CQL prepared statement cache by size instead of count (CASSANDRA-6107)
 * Tracing should log write failure rather than raw exceptions (CASSANDRA-6133)
 * lock access to TM.endpointToHostIdMap (CASSANDRA-6103)
 * Allow estimated memtable size to exceed slab allocator size (CASSANDRA-6078)
 * Start MeteredFlusher earlier to prevent OOM during CL replay (CASSANDRA-6087)
 * Avoid sending Truncate command to fat clients (CASSANDRA-6088)
 * Allow where clause conditions to be in parenthesis (CASSANDRA-6037)
 * Do not open non-ssl storage port if encryption option is all (CASSANDRA-3916)
 * Move batchlog replay to its own executor (CASSANDRA-6079)
 * Add tombstone debug threshold and histogram (CASSANDRA-6042, 6057)
 * Enable tcp keepalive on incoming connections (CASSANDRA-4053)
 * Fix fat client schema pull NPE (CASSANDRA-6089)
 * Fix memtable flushing for indexed tables (CASSANDRA-6112)
 * Fix skipping columns with multiple slices (CASSANDRA-6119)
 * Expose connected thrift + native client counts (CASSANDRA-5084)
 * Optimize auth setup (CASSANDRA-6122)
 * Trace index selection (CASSANDRA-6001)
 * Update sstablesPerReadHistogram to use biased sampling (CASSANDRA-6164)
 * Log UnknownColumnfamilyException when closing socket (CASSANDRA-5725)
 * Properly error out on CREATE INDEX for counters table (CASSANDRA-6160)
 * Handle JMX notification failure for repair (CASSANDRA-6097)
 * (Hadoop) Fetch no more than 128 splits in parallel (CASSANDRA-6169)
 * stress: add username/password authentication support (CASSANDRA-6068)
 * Fix indexed queries with row cache enabled on parent table (CASSANDRA-5732)
 * Fix compaction race during columnfamily drop (CASSANDRA-5957)
 * Fix validation of empty column names for compact tables (CASSANDRA-6152)
 * Skip replaying mutations that pass CRC but fail to deserialize (CASSANDRA-6183)
 * Rework token replacement to use replace_address (CASSANDRA-5916)
 * Fix altering column types (CASSANDRA-6185)
 * cqlsh: fix CREATE/ALTER WITH completion (CASSANDRA-6196)
 * add windows bat files for shell commands (CASSANDRA-6145)
 * Fix potential stack overflow during range tombstones insertion (CASSANDRA-6181)
 * (Hadoop) Make LOCAL_ONE the default consistency level (CASSANDRA-6214)


2.0.1
 * Fix bug that could allow reading deleted data temporarily (CASSANDRA-6025)
 * Improve memory use defaults (CASSANDRA-6059)
 * Make ThriftServer more easlly extensible (CASSANDRA-6058)
 * Remove Hadoop dependency from ITransportFactory (CASSANDRA-6062)
 * add file_cache_size_in_mb setting (CASSANDRA-5661)
 * Improve error message when yaml contains invalid properties (CASSANDRA-5958)
 * Improve leveled compaction's ability to find non-overlapping L0 compactions
   to work on concurrently (CASSANDRA-5921)
 * Notify indexer of columns shadowed by range tombstones (CASSANDRA-5614)
 * Log Merkle tree stats (CASSANDRA-2698)
 * Switch from crc32 to adler32 for compressed sstable checksums (CASSANDRA-5862)
 * Improve offheap memcpy performance (CASSANDRA-5884)
 * Use a range aware scanner for cleanup (CASSANDRA-2524)
 * Cleanup doesn't need to inspect sstables that contain only local data
   (CASSANDRA-5722)
 * Add ability for CQL3 to list partition keys (CASSANDRA-4536)
 * Improve native protocol serialization (CASSANDRA-5664)
 * Upgrade Thrift to 0.9.1 (CASSANDRA-5923)
 * Require superuser status for adding triggers (CASSANDRA-5963)
 * Make standalone scrubber handle old and new style leveled manifest
   (CASSANDRA-6005)
 * Fix paxos bugs (CASSANDRA-6012, 6013, 6023)
 * Fix paged ranges with multiple replicas (CASSANDRA-6004)
 * Fix potential AssertionError during tracing (CASSANDRA-6041)
 * Fix NPE in sstablesplit (CASSANDRA-6027)
 * Migrate pre-2.0 key/value/column aliases to system.schema_columns
   (CASSANDRA-6009)
 * Paging filter empty rows too agressively (CASSANDRA-6040)
 * Support variadic parameters for IN clauses (CASSANDRA-4210)
 * cqlsh: return the result of CAS writes (CASSANDRA-5796)
 * Fix validation of IN clauses with 2ndary indexes (CASSANDRA-6050)
 * Support named bind variables in CQL (CASSANDRA-6033)
Merged from 1.2:
 * Allow cache-keys-to-save to be set at runtime (CASSANDRA-5980)
 * Avoid second-guessing out-of-space state (CASSANDRA-5605)
 * Tuning knobs for dealing with large blobs and many CFs (CASSANDRA-5982)
 * (Hadoop) Fix CQLRW for thrift tables (CASSANDRA-6002)
 * Fix possible divide-by-zero in HHOM (CASSANDRA-5990)
 * Allow local batchlog writes for CL.ANY (CASSANDRA-5967)
 * Upgrade metrics-core to version 2.2.0 (CASSANDRA-5947)
 * Fix CqlRecordWriter with composite keys (CASSANDRA-5949)
 * Add snitch, schema version, cluster, partitioner to JMX (CASSANDRA-5881)
 * Allow disabling SlabAllocator (CASSANDRA-5935)
 * Make user-defined compaction JMX blocking (CASSANDRA-4952)
 * Fix streaming does not transfer wrapped range (CASSANDRA-5948)
 * Fix loading index summary containing empty key (CASSANDRA-5965)
 * Correctly handle limits in CompositesSearcher (CASSANDRA-5975)
 * Pig: handle CQL collections (CASSANDRA-5867)
 * Pass the updated cf to the PRSI index() method (CASSANDRA-5999)
 * Allow empty CQL3 batches (as no-op) (CASSANDRA-5994)
 * Support null in CQL3 functions (CASSANDRA-5910)
 * Replace the deprecated MapMaker with CacheLoader (CASSANDRA-6007)
 * Add SSTableDeletingNotification to DataTracker (CASSANDRA-6010)
 * Fix snapshots in use get deleted during snapshot repair (CASSANDRA-6011)
 * Move hints and exception count to o.a.c.metrics (CASSANDRA-6017)
 * Fix memory leak in snapshot repair (CASSANDRA-6047)
 * Fix sstable2sjon for CQL3 tables (CASSANDRA-5852)


2.0.0
 * Fix thrift validation when inserting into CQL3 tables (CASSANDRA-5138)
 * Fix periodic memtable flushing behavior with clean memtables (CASSANDRA-5931)
 * Fix dateOf() function for pre-2.0 timestamp columns (CASSANDRA-5928)
 * Fix SSTable unintentionally loads BF when opened for batch (CASSANDRA-5938)
 * Add stream session progress to JMX (CASSANDRA-4757)
 * Fix NPE during CAS operation (CASSANDRA-5925)
Merged from 1.2:
 * Fix getBloomFilterDiskSpaceUsed for AlwaysPresentFilter (CASSANDRA-5900)
 * Don't announce schema version until we've loaded the changes locally
   (CASSANDRA-5904)
 * Fix to support off heap bloom filters size greater than 2 GB (CASSANDRA-5903)
 * Properly handle parsing huge map and set literals (CASSANDRA-5893)


2.0.0-rc2
 * enable vnodes by default (CASSANDRA-5869)
 * fix CAS contention timeout (CASSANDRA-5830)
 * fix HsHa to respect max frame size (CASSANDRA-4573)
 * Fix (some) 2i on composite components omissions (CASSANDRA-5851)
 * cqlsh: add DESCRIBE FULL SCHEMA variant (CASSANDRA-5880)
Merged from 1.2:
 * Correctly validate sparse composite cells in scrub (CASSANDRA-5855)
 * Add KeyCacheHitRate metric to CF metrics (CASSANDRA-5868)
 * cqlsh: add support for multiline comments (CASSANDRA-5798)
 * Handle CQL3 SELECT duplicate IN restrictions on clustering columns
   (CASSANDRA-5856)


2.0.0-rc1
 * improve DecimalSerializer performance (CASSANDRA-5837)
 * fix potential spurious wakeup in AsyncOneResponse (CASSANDRA-5690)
 * fix schema-related trigger issues (CASSANDRA-5774)
 * Better validation when accessing CQL3 table from thrift (CASSANDRA-5138)
 * Fix assertion error during repair (CASSANDRA-5801)
 * Fix range tombstone bug (CASSANDRA-5805)
 * DC-local CAS (CASSANDRA-5797)
 * Add a native_protocol_version column to the system.local table (CASSANRDA-5819)
 * Use index_interval from cassandra.yaml when upgraded (CASSANDRA-5822)
 * Fix buffer underflow on socket close (CASSANDRA-5792)
Merged from 1.2:
 * Fix reading DeletionTime from 1.1-format sstables (CASSANDRA-5814)
 * cqlsh: add collections support to COPY (CASSANDRA-5698)
 * retry important messages for any IOException (CASSANDRA-5804)
 * Allow empty IN relations in SELECT/UPDATE/DELETE statements (CASSANDRA-5626)
 * cqlsh: fix crashing on Windows due to libedit detection (CASSANDRA-5812)
 * fix bulk-loading compressed sstables (CASSANDRA-5820)
 * (Hadoop) fix quoting in CqlPagingRecordReader and CqlRecordWriter 
   (CASSANDRA-5824)
 * update default LCS sstable size to 160MB (CASSANDRA-5727)
 * Allow compacting 2Is via nodetool (CASSANDRA-5670)
 * Hex-encode non-String keys in OPP (CASSANDRA-5793)
 * nodetool history logging (CASSANDRA-5823)
 * (Hadoop) fix support for Thrift tables in CqlPagingRecordReader 
   (CASSANDRA-5752)
 * add "all time blocked" to StatusLogger output (CASSANDRA-5825)
 * Future-proof inter-major-version schema migrations (CASSANDRA-5845)
 * (Hadoop) add CqlPagingRecordReader support for ReversedType in Thrift table
   (CASSANDRA-5718)
 * Add -no-snapshot option to scrub (CASSANDRA-5891)
 * Fix to support off heap bloom filters size greater than 2 GB (CASSANDRA-5903)
 * Properly handle parsing huge map and set literals (CASSANDRA-5893)
 * Fix LCS L0 compaction may overlap in L1 (CASSANDRA-5907)
 * New sstablesplit tool to split large sstables offline (CASSANDRA-4766)
 * Fix potential deadlock in native protocol server (CASSANDRA-5926)
 * Disallow incompatible type change in CQL3 (CASSANDRA-5882)
Merged from 1.1:
 * Correctly validate sparse composite cells in scrub (CASSANDRA-5855)


2.0.0-beta2
 * Replace countPendingHints with Hints Created metric (CASSANDRA-5746)
 * Allow nodetool with no args, and with help to run without a server (CASSANDRA-5734)
 * Cleanup AbstractType/TypeSerializer classes (CASSANDRA-5744)
 * Remove unimplemented cli option schema-mwt (CASSANDRA-5754)
 * Support range tombstones in thrift (CASSANDRA-5435)
 * Normalize table-manipulating CQL3 statements' class names (CASSANDRA-5759)
 * cqlsh: add missing table options to DESCRIBE output (CASSANDRA-5749)
 * Fix assertion error during repair (CASSANDRA-5757)
 * Fix bulkloader (CASSANDRA-5542)
 * Add LZ4 compression to the native protocol (CASSANDRA-5765)
 * Fix bugs in the native protocol v2 (CASSANDRA-5770)
 * CAS on 'primary key only' table (CASSANDRA-5715)
 * Support streaming SSTables of old versions (CASSANDRA-5772)
 * Always respect protocol version in native protocol (CASSANDRA-5778)
 * Fix ConcurrentModificationException during streaming (CASSANDRA-5782)
 * Update deletion timestamp in Commit#updatesWithPaxosTime (CASSANDRA-5787)
 * Thrift cas() method crashes if input columns are not sorted (CASSANDRA-5786)
 * Order columns names correctly when querying for CAS (CASSANDRA-5788)
 * Fix streaming retry (CASSANDRA-5775)
Merged from 1.2:
 * if no seeds can be a reached a node won't start in a ring by itself (CASSANDRA-5768)
 * add cassandra.unsafesystem property (CASSANDRA-5704)
 * (Hadoop) quote identifiers in CqlPagingRecordReader (CASSANDRA-5763)
 * Add replace_node functionality for vnodes (CASSANDRA-5337)
 * Add timeout events to query traces (CASSANDRA-5520)
 * Fix serialization of the LEFT gossip value (CASSANDRA-5696)
 * Pig: support for cql3 tables (CASSANDRA-5234)
 * Fix skipping range tombstones with reverse queries (CASSANDRA-5712)
 * Expire entries out of ThriftSessionManager (CASSANDRA-5719)
 * Don't keep ancestor information in memory (CASSANDRA-5342)
 * Expose native protocol server status in nodetool info (CASSANDRA-5735)
 * Fix pathetic performance of range tombstones (CASSANDRA-5677)
 * Fix querying with an empty (impossible) range (CASSANDRA-5573)
 * cqlsh: handle CUSTOM 2i in DESCRIBE output (CASSANDRA-5760)
 * Fix minor bug in Range.intersects(Bound) (CASSANDRA-5771)
 * cqlsh: handle disabled compression in DESCRIBE output (CASSANDRA-5766)
 * Ensure all UP events are notified on the native protocol (CASSANDRA-5769)
 * Fix formatting of sstable2json with multiple -k arguments (CASSANDRA-5781)
 * Don't rely on row marker for queries in general to hide lost markers
   after TTL expires (CASSANDRA-5762)
 * Sort nodetool help output (CASSANDRA-5776)
 * Fix column expiring during 2 phases compaction (CASSANDRA-5799)
 * now() is being rejected in INSERTs when inside collections (CASSANDRA-5795)


2.0.0-beta1
 * Add support for indexing clustered columns (CASSANDRA-5125)
 * Removed on-heap row cache (CASSANDRA-5348)
 * use nanotime consistently for node-local timeouts (CASSANDRA-5581)
 * Avoid unnecessary second pass on name-based queries (CASSANDRA-5577)
 * Experimental triggers (CASSANDRA-1311)
 * JEMalloc support for off-heap allocation (CASSANDRA-3997)
 * Single-pass compaction (CASSANDRA-4180)
 * Removed token range bisection (CASSANDRA-5518)
 * Removed compatibility with pre-1.2.5 sstables and network messages
   (CASSANDRA-5511)
 * removed PBSPredictor (CASSANDRA-5455)
 * CAS support (CASSANDRA-5062, 5441, 5442, 5443, 5619, 5667)
 * Leveled compaction performs size-tiered compactions in L0 
   (CASSANDRA-5371, 5439)
 * Add yaml network topology snitch for mixed ec2/other envs (CASSANDRA-5339)
 * Log when a node is down longer than the hint window (CASSANDRA-4554)
 * Optimize tombstone creation for ExpiringColumns (CASSANDRA-4917)
 * Improve LeveledScanner work estimation (CASSANDRA-5250, 5407)
 * Replace compaction lock with runWithCompactionsDisabled (CASSANDRA-3430)
 * Change Message IDs to ints (CASSANDRA-5307)
 * Move sstable level information into the Stats component, removing the
   need for a separate Manifest file (CASSANDRA-4872)
 * avoid serializing to byte[] on commitlog append (CASSANDRA-5199)
 * make index_interval configurable per columnfamily (CASSANDRA-3961, CASSANDRA-5650)
 * add default_time_to_live (CASSANDRA-3974)
 * add memtable_flush_period_in_ms (CASSANDRA-4237)
 * replace supercolumns internally by composites (CASSANDRA-3237, 5123)
 * upgrade thrift to 0.9.0 (CASSANDRA-3719)
 * drop unnecessary keyspace parameter from user-defined compaction API 
   (CASSANDRA-5139)
 * more robust solution to incomplete compactions + counters (CASSANDRA-5151)
 * Change order of directory searching for c*.in.sh (CASSANDRA-3983)
 * Add tool to reset SSTable compaction level for LCS (CASSANDRA-5271)
 * Allow custom configuration loader (CASSANDRA-5045)
 * Remove memory emergency pressure valve logic (CASSANDRA-3534)
 * Reduce request latency with eager retry (CASSANDRA-4705)
 * cqlsh: Remove ASSUME command (CASSANDRA-5331)
 * Rebuild BF when loading sstables if bloom_filter_fp_chance
   has changed since compaction (CASSANDRA-5015)
 * remove row-level bloom filters (CASSANDRA-4885)
 * Change Kernel Page Cache skipping into row preheating (disabled by default)
   (CASSANDRA-4937)
 * Improve repair by deciding on a gcBefore before sending
   out TreeRequests (CASSANDRA-4932)
 * Add an official way to disable compactions (CASSANDRA-5074)
 * Reenable ALTER TABLE DROP with new semantics (CASSANDRA-3919)
 * Add binary protocol versioning (CASSANDRA-5436)
 * Swap THshaServer for TThreadedSelectorServer (CASSANDRA-5530)
 * Add alias support to SELECT statement (CASSANDRA-5075)
 * Don't create empty RowMutations in CommitLogReplayer (CASSANDRA-5541)
 * Use range tombstones when dropping cfs/columns from schema (CASSANDRA-5579)
 * cqlsh: drop CQL2/CQL3-beta support (CASSANDRA-5585)
 * Track max/min column names in sstables to be able to optimize slice
   queries (CASSANDRA-5514, CASSANDRA-5595, CASSANDRA-5600)
 * Binary protocol: allow batching already prepared statements (CASSANDRA-4693)
 * Allow preparing timestamp, ttl and limit in CQL3 queries (CASSANDRA-4450)
 * Support native link w/o JNA in Java7 (CASSANDRA-3734)
 * Use SASL authentication in binary protocol v2 (CASSANDRA-5545)
 * Replace Thrift HsHa with LMAX Disruptor based implementation (CASSANDRA-5582)
 * cqlsh: Add row count to SELECT output (CASSANDRA-5636)
 * Include a timestamp with all read commands to determine column expiration
   (CASSANDRA-5149)
 * Streaming 2.0 (CASSANDRA-5286, 5699)
 * Conditional create/drop ks/table/index statements in CQL3 (CASSANDRA-2737)
 * more pre-table creation property validation (CASSANDRA-5693)
 * Redesign repair messages (CASSANDRA-5426)
 * Fix ALTER RENAME post-5125 (CASSANDRA-5702)
 * Disallow renaming a 2ndary indexed column (CASSANDRA-5705)
 * Rename Table to Keyspace (CASSANDRA-5613)
 * Ensure changing column_index_size_in_kb on different nodes don't corrupt the
   sstable (CASSANDRA-5454)
 * Move resultset type information into prepare, not execute (CASSANDRA-5649)
 * Auto paging in binary protocol (CASSANDRA-4415, 5714)
 * Don't tie client side use of AbstractType to JDBC (CASSANDRA-4495)
 * Adds new TimestampType to replace DateType (CASSANDRA-5723, CASSANDRA-5729)
Merged from 1.2:
 * make starting native protocol server idempotent (CASSANDRA-5728)
 * Fix loading key cache when a saved entry is no longer valid (CASSANDRA-5706)
 * Fix serialization of the LEFT gossip value (CASSANDRA-5696)
 * cqlsh: Don't show 'null' in place of empty values (CASSANDRA-5675)
 * Race condition in detecting version on a mixed 1.1/1.2 cluster
   (CASSANDRA-5692)
 * Fix skipping range tombstones with reverse queries (CASSANDRA-5712)
 * Expire entries out of ThriftSessionManager (CASSANRDA-5719)
 * Don't keep ancestor information in memory (CASSANDRA-5342)
 * cqlsh: fix handling of semicolons inside BATCH queries (CASSANDRA-5697)


1.2.6
 * Fix tracing when operation completes before all responses arrive 
   (CASSANDRA-5668)
 * Fix cross-DC mutation forwarding (CASSANDRA-5632)
 * Reduce SSTableLoader memory usage (CASSANDRA-5555)
 * Scale hinted_handoff_throttle_in_kb to cluster size (CASSANDRA-5272)
 * (Hadoop) Add CQL3 input/output formats (CASSANDRA-4421, 5622)
 * (Hadoop) Fix InputKeyRange in CFIF (CASSANDRA-5536)
 * Fix dealing with ridiculously large max sstable sizes in LCS (CASSANDRA-5589)
 * Ignore pre-truncate hints (CASSANDRA-4655)
 * Move System.exit on OOM into a separate thread (CASSANDRA-5273)
 * Write row markers when serializing schema (CASSANDRA-5572)
 * Check only SSTables for the requested range when streaming (CASSANDRA-5569)
 * Improve batchlog replay behavior and hint ttl handling (CASSANDRA-5314)
 * Exclude localTimestamp from validation for tombstones (CASSANDRA-5398)
 * cqlsh: add custom prompt support (CASSANDRA-5539)
 * Reuse prepared statements in hot auth queries (CASSANDRA-5594)
 * cqlsh: add vertical output option (see EXPAND) (CASSANDRA-5597)
 * Add a rate limit option to stress (CASSANDRA-5004)
 * have BulkLoader ignore snapshots directories (CASSANDRA-5587) 
 * fix SnitchProperties logging context (CASSANDRA-5602)
 * Expose whether jna is enabled and memory is locked via JMX (CASSANDRA-5508)
 * cqlsh: fix COPY FROM with ReversedType (CASSANDRA-5610)
 * Allow creating CUSTOM indexes on collections (CASSANDRA-5615)
 * Evaluate now() function at execution time (CASSANDRA-5616)
 * Expose detailed read repair metrics (CASSANDRA-5618)
 * Correct blob literal + ReversedType parsing (CASSANDRA-5629)
 * Allow GPFS to prefer the internal IP like EC2MRS (CASSANDRA-5630)
 * fix help text for -tspw cassandra-cli (CASSANDRA-5643)
 * don't throw away initial causes exceptions for internode encryption issues 
   (CASSANDRA-5644)
 * Fix message spelling errors for cql select statements (CASSANDRA-5647)
 * Suppress custom exceptions thru jmx (CASSANDRA-5652)
 * Update CREATE CUSTOM INDEX syntax (CASSANDRA-5639)
 * Fix PermissionDetails.equals() method (CASSANDRA-5655)
 * Never allow partition key ranges in CQL3 without token() (CASSANDRA-5666)
 * Gossiper incorrectly drops AppState for an upgrading node (CASSANDRA-5660)
 * Connection thrashing during multi-region ec2 during upgrade, due to 
   messaging version (CASSANDRA-5669)
 * Avoid over reconnecting in EC2MRS (CASSANDRA-5678)
 * Fix ReadResponseSerializer.serializedSize() for digest reads (CASSANDRA-5476)
 * allow sstable2json on 2i CFs (CASSANDRA-5694)
Merged from 1.1:
 * Remove buggy thrift max message length option (CASSANDRA-5529)
 * Fix NPE in Pig's widerow mode (CASSANDRA-5488)
 * Add split size parameter to Pig and disable split combination (CASSANDRA-5544)


1.2.5
 * make BytesToken.toString only return hex bytes (CASSANDRA-5566)
 * Ensure that submitBackground enqueues at least one task (CASSANDRA-5554)
 * fix 2i updates with identical values and timestamps (CASSANDRA-5540)
 * fix compaction throttling bursty-ness (CASSANDRA-4316)
 * reduce memory consumption of IndexSummary (CASSANDRA-5506)
 * remove per-row column name bloom filters (CASSANDRA-5492)
 * Include fatal errors in trace events (CASSANDRA-5447)
 * Ensure that PerRowSecondaryIndex is notified of row-level deletes
   (CASSANDRA-5445)
 * Allow empty blob literals in CQL3 (CASSANDRA-5452)
 * Fix streaming RangeTombstones at column index boundary (CASSANDRA-5418)
 * Fix preparing statements when current keyspace is not set (CASSANDRA-5468)
 * Fix SemanticVersion.isSupportedBy minor/patch handling (CASSANDRA-5496)
 * Don't provide oldCfId for post-1.1 system cfs (CASSANDRA-5490)
 * Fix primary range ignores replication strategy (CASSANDRA-5424)
 * Fix shutdown of binary protocol server (CASSANDRA-5507)
 * Fix repair -snapshot not working (CASSANDRA-5512)
 * Set isRunning flag later in binary protocol server (CASSANDRA-5467)
 * Fix use of CQL3 functions with descending clustering order (CASSANDRA-5472)
 * Disallow renaming columns one at a time for thrift table in CQL3
   (CASSANDRA-5531)
 * cqlsh: add CLUSTERING ORDER BY support to DESCRIBE (CASSANDRA-5528)
 * Add custom secondary index support to CQL3 (CASSANDRA-5484)
 * Fix repair hanging silently on unexpected error (CASSANDRA-5229)
 * Fix Ec2Snitch regression introduced by CASSANDRA-5171 (CASSANDRA-5432)
 * Add nodetool enablebackup/disablebackup (CASSANDRA-5556)
 * cqlsh: fix DESCRIBE after case insensitive USE (CASSANDRA-5567)
Merged from 1.1
 * Add retry mechanism to OTC for non-droppable_verbs (CASSANDRA-5393)
 * Use allocator information to improve memtable memory usage estimate
   (CASSANDRA-5497)
 * Fix trying to load deleted row into row cache on startup (CASSANDRA-4463)
 * fsync leveled manifest to avoid corruption (CASSANDRA-5535)
 * Fix Bound intersection computation (CASSANDRA-5551)
 * sstablescrub now respects max memory size in cassandra.in.sh (CASSANDRA-5562)


1.2.4
 * Ensure that PerRowSecondaryIndex updates see the most recent values
   (CASSANDRA-5397)
 * avoid duplicate index entries ind PrecompactedRow and 
   ParallelCompactionIterable (CASSANDRA-5395)
 * remove the index entry on oldColumn when new column is a tombstone 
   (CASSANDRA-5395)
 * Change default stream throughput from 400 to 200 mbps (CASSANDRA-5036)
 * Gossiper logs DOWN for symmetry with UP (CASSANDRA-5187)
 * Fix mixing prepared statements between keyspaces (CASSANDRA-5352)
 * Fix consistency level during bootstrap - strike 3 (CASSANDRA-5354)
 * Fix transposed arguments in AlreadyExistsException (CASSANDRA-5362)
 * Improve asynchronous hint delivery (CASSANDRA-5179)
 * Fix Guava dependency version (12.0 -> 13.0.1) for Maven (CASSANDRA-5364)
 * Validate that provided CQL3 collection value are < 64K (CASSANDRA-5355)
 * Make upgradeSSTable skip current version sstables by default (CASSANDRA-5366)
 * Optimize min/max timestamp collection (CASSANDRA-5373)
 * Invalid streamId in cql binary protocol when using invalid CL 
   (CASSANDRA-5164)
 * Fix validation for IN where clauses with collections (CASSANDRA-5376)
 * Copy resultSet on count query to avoid ConcurrentModificationException 
   (CASSANDRA-5382)
 * Correctly typecheck in CQL3 even with ReversedType (CASSANDRA-5386)
 * Fix streaming compressed files when using encryption (CASSANDRA-5391)
 * cassandra-all 1.2.0 pom missing netty dependency (CASSANDRA-5392)
 * Fix writetime/ttl functions on null values (CASSANDRA-5341)
 * Fix NPE during cql3 select with token() (CASSANDRA-5404)
 * IndexHelper.skipBloomFilters won't skip non-SHA filters (CASSANDRA-5385)
 * cqlsh: Print maps ordered by key, sort sets (CASSANDRA-5413)
 * Add null syntax support in CQL3 for inserts (CASSANDRA-3783)
 * Allow unauthenticated set_keyspace() calls (CASSANDRA-5423)
 * Fix potential incremental backups race (CASSANDRA-5410)
 * Fix prepared BATCH statements with batch-level timestamps (CASSANDRA-5415)
 * Allow overriding superuser setup delay (CASSANDRA-5430)
 * cassandra-shuffle with JMX usernames and passwords (CASSANDRA-5431)
Merged from 1.1:
 * cli: Quote ks and cf names in schema output when needed (CASSANDRA-5052)
 * Fix bad default for min/max timestamp in SSTableMetadata (CASSANDRA-5372)
 * Fix cf name extraction from manifest in Directories.migrateFile() 
   (CASSANDRA-5242)
 * Support pluggable internode authentication (CASSANDRA-5401)


1.2.3
 * add check for sstable overlap within a level on startup (CASSANDRA-5327)
 * replace ipv6 colons in jmx object names (CASSANDRA-5298, 5328)
 * Avoid allocating SSTableBoundedScanner during repair when the range does 
   not intersect the sstable (CASSANDRA-5249)
 * Don't lowercase property map keys (this breaks NTS) (CASSANDRA-5292)
 * Fix composite comparator with super columns (CASSANDRA-5287)
 * Fix insufficient validation of UPDATE queries against counter cfs
   (CASSANDRA-5300)
 * Fix PropertyFileSnitch default DC/Rack behavior (CASSANDRA-5285)
 * Handle null values when executing prepared statement (CASSANDRA-5081)
 * Add netty to pom dependencies (CASSANDRA-5181)
 * Include type arguments in Thrift CQLPreparedResult (CASSANDRA-5311)
 * Fix compaction not removing columns when bf_fp_ratio is 1 (CASSANDRA-5182)
 * cli: Warn about missing CQL3 tables in schema descriptions (CASSANDRA-5309)
 * Re-enable unknown option in replication/compaction strategies option for
   backward compatibility (CASSANDRA-4795)
 * Add binary protocol support to stress (CASSANDRA-4993)
 * cqlsh: Fix COPY FROM value quoting and null handling (CASSANDRA-5305)
 * Fix repair -pr for vnodes (CASSANDRA-5329)
 * Relax CL for auth queries for non-default users (CASSANDRA-5310)
 * Fix AssertionError during repair (CASSANDRA-5245)
 * Don't announce migrations to pre-1.2 nodes (CASSANDRA-5334)
Merged from 1.1:
 * Update offline scrub for 1.0 -> 1.1 directory structure (CASSANDRA-5195)
 * add tmp flag to Descriptor hashcode (CASSANDRA-4021)
 * fix logging of "Found table data in data directories" when only system tables
   are present (CASSANDRA-5289)
 * cli: Add JMX authentication support (CASSANDRA-5080)
 * nodetool: ability to repair specific range (CASSANDRA-5280)
 * Fix possible assertion triggered in SliceFromReadCommand (CASSANDRA-5284)
 * cqlsh: Add inet type support on Windows (ipv4-only) (CASSANDRA-4801)
 * Fix race when initializing ColumnFamilyStore (CASSANDRA-5350)
 * Add UseTLAB JVM flag (CASSANDRA-5361)


1.2.2
 * fix potential for multiple concurrent compactions of the same sstables
   (CASSANDRA-5256)
 * avoid no-op caching of byte[] on commitlog append (CASSANDRA-5199)
 * fix symlinks under data dir not working (CASSANDRA-5185)
 * fix bug in compact storage metadata handling (CASSANDRA-5189)
 * Validate login for USE queries (CASSANDRA-5207)
 * cli: remove default username and password (CASSANDRA-5208)
 * configure populate_io_cache_on_flush per-CF (CASSANDRA-4694)
 * allow configuration of internode socket buffer (CASSANDRA-3378)
 * Make sstable directory picking blacklist-aware again (CASSANDRA-5193)
 * Correctly expire gossip states for edge cases (CASSANDRA-5216)
 * Improve handling of directory creation failures (CASSANDRA-5196)
 * Expose secondary indicies to the rest of nodetool (CASSANDRA-4464)
 * Binary protocol: avoid sending notification for 0.0.0.0 (CASSANDRA-5227)
 * add UseCondCardMark XX jvm settings on jdk 1.7 (CASSANDRA-4366)
 * CQL3 refactor to allow conversion function (CASSANDRA-5226)
 * Fix drop of sstables in some circumstance (CASSANDRA-5232)
 * Implement caching of authorization results (CASSANDRA-4295)
 * Add support for LZ4 compression (CASSANDRA-5038)
 * Fix missing columns in wide rows queries (CASSANDRA-5225)
 * Simplify auth setup and make system_auth ks alterable (CASSANDRA-5112)
 * Stop compactions from hanging during bootstrap (CASSANDRA-5244)
 * fix compressed streaming sending extra chunk (CASSANDRA-5105)
 * Add CQL3-based implementations of IAuthenticator and IAuthorizer
   (CASSANDRA-4898)
 * Fix timestamp-based tomstone removal logic (CASSANDRA-5248)
 * cli: Add JMX authentication support (CASSANDRA-5080)
 * Fix forceFlush behavior (CASSANDRA-5241)
 * cqlsh: Add username autocompletion (CASSANDRA-5231)
 * Fix CQL3 composite partition key error (CASSANDRA-5240)
 * Allow IN clause on last clustering key (CASSANDRA-5230)
Merged from 1.1:
 * fix start key/end token validation for wide row iteration (CASSANDRA-5168)
 * add ConfigHelper support for Thrift frame and max message sizes (CASSANDRA-5188)
 * fix nodetool repair not fail on node down (CASSANDRA-5203)
 * always collect tombstone hints (CASSANDRA-5068)
 * Fix error when sourcing file in cqlsh (CASSANDRA-5235)


1.2.1
 * stream undelivered hints on decommission (CASSANDRA-5128)
 * GossipingPropertyFileSnitch loads saved dc/rack info if needed (CASSANDRA-5133)
 * drain should flush system CFs too (CASSANDRA-4446)
 * add inter_dc_tcp_nodelay setting (CASSANDRA-5148)
 * re-allow wrapping ranges for start_token/end_token range pairitspwng (CASSANDRA-5106)
 * fix validation compaction of empty rows (CASSANDRA-5136)
 * nodetool methods to enable/disable hint storage/delivery (CASSANDRA-4750)
 * disallow bloom filter false positive chance of 0 (CASSANDRA-5013)
 * add threadpool size adjustment methods to JMXEnabledThreadPoolExecutor and 
   CompactionManagerMBean (CASSANDRA-5044)
 * fix hinting for dropped local writes (CASSANDRA-4753)
 * off-heap cache doesn't need mutable column container (CASSANDRA-5057)
 * apply disk_failure_policy to bad disks on initial directory creation 
   (CASSANDRA-4847)
 * Optimize name-based queries to use ArrayBackedSortedColumns (CASSANDRA-5043)
 * Fall back to old manifest if most recent is unparseable (CASSANDRA-5041)
 * pool [Compressed]RandomAccessReader objects on the partitioned read path
   (CASSANDRA-4942)
 * Add debug logging to list filenames processed by Directories.migrateFile 
   method (CASSANDRA-4939)
 * Expose black-listed directories via JMX (CASSANDRA-4848)
 * Log compaction merge counts (CASSANDRA-4894)
 * Minimize byte array allocation by AbstractData{Input,Output} (CASSANDRA-5090)
 * Add SSL support for the binary protocol (CASSANDRA-5031)
 * Allow non-schema system ks modification for shuffle to work (CASSANDRA-5097)
 * cqlsh: Add default limit to SELECT statements (CASSANDRA-4972)
 * cqlsh: fix DESCRIBE for 1.1 cfs in CQL3 (CASSANDRA-5101)
 * Correctly gossip with nodes >= 1.1.7 (CASSANDRA-5102)
 * Ensure CL guarantees on digest mismatch (CASSANDRA-5113)
 * Validate correctly selects on composite partition key (CASSANDRA-5122)
 * Fix exception when adding collection (CASSANDRA-5117)
 * Handle states for non-vnode clusters correctly (CASSANDRA-5127)
 * Refuse unrecognized replication and compaction strategy options (CASSANDRA-4795)
 * Pick the correct value validator in sstable2json for cql3 tables (CASSANDRA-5134)
 * Validate login for describe_keyspace, describe_keyspaces and set_keyspace
   (CASSANDRA-5144)
 * Fix inserting empty maps (CASSANDRA-5141)
 * Don't remove tokens from System table for node we know (CASSANDRA-5121)
 * fix streaming progress report for compresed files (CASSANDRA-5130)
 * Coverage analysis for low-CL queries (CASSANDRA-4858)
 * Stop interpreting dates as valid timeUUID value (CASSANDRA-4936)
 * Adds E notation for floating point numbers (CASSANDRA-4927)
 * Detect (and warn) unintentional use of the cql2 thrift methods when cql3 was
   intended (CASSANDRA-5172)
 * cli: Quote ks and cf names in schema output when needed (CASSANDRA-5052)
 * Fix cf name extraction from manifest in Directories.migrateFile() (CASSANDRA-5242)
 * Replace mistaken usage of commons-logging with slf4j (CASSANDRA-5464)
 * Ensure Jackson dependency matches lib (CASSANDRA-5126)
 * Expose droppable tombstone ratio stats over JMX (CASSANDRA-5159)
Merged from 1.1:
 * Simplify CompressedRandomAccessReader to work around JDK FD bug (CASSANDRA-5088)
 * Improve handling a changing target throttle rate mid-compaction (CASSANDRA-5087)
 * Pig: correctly decode row keys in widerow mode (CASSANDRA-5098)
 * nodetool repair command now prints progress (CASSANDRA-4767)
 * fix user defined compaction to run against 1.1 data directory (CASSANDRA-5118)
 * Fix CQL3 BATCH authorization caching (CASSANDRA-5145)
 * fix get_count returns incorrect value with TTL (CASSANDRA-5099)
 * better handling for mid-compaction failure (CASSANDRA-5137)
 * convert default marshallers list to map for better readability (CASSANDRA-5109)
 * fix ConcurrentModificationException in getBootstrapSource (CASSANDRA-5170)
 * fix sstable maxtimestamp for row deletes and pre-1.1.1 sstables (CASSANDRA-5153)
 * Fix thread growth on node removal (CASSANDRA-5175)
 * Make Ec2Region's datacenter name configurable (CASSANDRA-5155)


1.2.0
 * Disallow counters in collections (CASSANDRA-5082)
 * cqlsh: add unit tests (CASSANDRA-3920)
 * fix default bloom_filter_fp_chance for LeveledCompactionStrategy (CASSANDRA-5093)
Merged from 1.1:
 * add validation for get_range_slices with start_key and end_token (CASSANDRA-5089)


1.2.0-rc2
 * fix nodetool ownership display with vnodes (CASSANDRA-5065)
 * cqlsh: add DESCRIBE KEYSPACES command (CASSANDRA-5060)
 * Fix potential infinite loop when reloading CFS (CASSANDRA-5064)
 * Fix SimpleAuthorizer example (CASSANDRA-5072)
 * cqlsh: force CL.ONE for tracing and system.schema* queries (CASSANDRA-5070)
 * Includes cassandra-shuffle in the debian package (CASSANDRA-5058)
Merged from 1.1:
 * fix multithreaded compaction deadlock (CASSANDRA-4492)
 * fix temporarily missing schema after upgrade from pre-1.1.5 (CASSANDRA-5061)
 * Fix ALTER TABLE overriding compression options with defaults
   (CASSANDRA-4996, 5066)
 * fix specifying and altering crc_check_chance (CASSANDRA-5053)
 * fix Murmur3Partitioner ownership% calculation (CASSANDRA-5076)
 * Don't expire columns sooner than they should in 2ndary indexes (CASSANDRA-5079)


1.2-rc1
 * rename rpc_timeout settings to request_timeout (CASSANDRA-5027)
 * add BF with 0.1 FP to LCS by default (CASSANDRA-5029)
 * Fix preparing insert queries (CASSANDRA-5016)
 * Fix preparing queries with counter increment (CASSANDRA-5022)
 * Fix preparing updates with collections (CASSANDRA-5017)
 * Don't generate UUID based on other node address (CASSANDRA-5002)
 * Fix message when trying to alter a clustering key type (CASSANDRA-5012)
 * Update IAuthenticator to match the new IAuthorizer (CASSANDRA-5003)
 * Fix inserting only a key in CQL3 (CASSANDRA-5040)
 * Fix CQL3 token() function when used with strings (CASSANDRA-5050)
Merged from 1.1:
 * reduce log spam from invalid counter shards (CASSANDRA-5026)
 * Improve schema propagation performance (CASSANDRA-5025)
 * Fix for IndexHelper.IndexFor throws OOB Exception (CASSANDRA-5030)
 * cqlsh: make it possible to describe thrift CFs (CASSANDRA-4827)
 * cqlsh: fix timestamp formatting on some platforms (CASSANDRA-5046)


1.2-beta3
 * make consistency level configurable in cqlsh (CASSANDRA-4829)
 * fix cqlsh rendering of blob fields (CASSANDRA-4970)
 * fix cqlsh DESCRIBE command (CASSANDRA-4913)
 * save truncation position in system table (CASSANDRA-4906)
 * Move CompressionMetadata off-heap (CASSANDRA-4937)
 * allow CLI to GET cql3 columnfamily data (CASSANDRA-4924)
 * Fix rare race condition in getExpireTimeForEndpoint (CASSANDRA-4402)
 * acquire references to overlapping sstables during compaction so bloom filter
   doesn't get free'd prematurely (CASSANDRA-4934)
 * Don't share slice query filter in CQL3 SelectStatement (CASSANDRA-4928)
 * Separate tracing from Log4J (CASSANDRA-4861)
 * Exclude gcable tombstones from merkle-tree computation (CASSANDRA-4905)
 * Better printing of AbstractBounds for tracing (CASSANDRA-4931)
 * Optimize mostRecentTombstone check in CC.collectAllData (CASSANDRA-4883)
 * Change stream session ID to UUID to avoid collision from same node (CASSANDRA-4813)
 * Use Stats.db when bulk loading if present (CASSANDRA-4957)
 * Skip repair on system_trace and keyspaces with RF=1 (CASSANDRA-4956)
 * (cql3) Remove arbitrary SELECT limit (CASSANDRA-4918)
 * Correctly handle prepared operation on collections (CASSANDRA-4945)
 * Fix CQL3 LIMIT (CASSANDRA-4877)
 * Fix Stress for CQL3 (CASSANDRA-4979)
 * Remove cassandra specific exceptions from JMX interface (CASSANDRA-4893)
 * (CQL3) Force using ALLOW FILTERING on potentially inefficient queries (CASSANDRA-4915)
 * (cql3) Fix adding column when the table has collections (CASSANDRA-4982)
 * (cql3) Fix allowing collections with compact storage (CASSANDRA-4990)
 * (cql3) Refuse ttl/writetime function on collections (CASSANDRA-4992)
 * Replace IAuthority with new IAuthorizer (CASSANDRA-4874)
 * clqsh: fix KEY pseudocolumn escaping when describing Thrift tables
   in CQL3 mode (CASSANDRA-4955)
 * add basic authentication support for Pig CassandraStorage (CASSANDRA-3042)
 * fix CQL2 ALTER TABLE compaction_strategy_class altering (CASSANDRA-4965)
Merged from 1.1:
 * Fall back to old describe_splits if d_s_ex is not available (CASSANDRA-4803)
 * Improve error reporting when streaming ranges fail (CASSANDRA-5009)
 * Fix cqlsh timestamp formatting of timezone info (CASSANDRA-4746)
 * Fix assertion failure with leveled compaction (CASSANDRA-4799)
 * Check for null end_token in get_range_slice (CASSANDRA-4804)
 * Remove all remnants of removed nodes (CASSANDRA-4840)
 * Add aut-reloading of the log4j file in debian package (CASSANDRA-4855)
 * Fix estimated row cache entry size (CASSANDRA-4860)
 * reset getRangeSlice filter after finishing a row for get_paged_slice
   (CASSANDRA-4919)
 * expunge row cache post-truncate (CASSANDRA-4940)
 * Allow static CF definition with compact storage (CASSANDRA-4910)
 * Fix endless loop/compaction of schema_* CFs due to broken timestamps (CASSANDRA-4880)
 * Fix 'wrong class type' assertion in CounterColumn (CASSANDRA-4976)


1.2-beta2
 * fp rate of 1.0 disables BF entirely; LCS defaults to 1.0 (CASSANDRA-4876)
 * off-heap bloom filters for row keys (CASSANDRA_4865)
 * add extension point for sstable components (CASSANDRA-4049)
 * improve tracing output (CASSANDRA-4852, 4862)
 * make TRACE verb droppable (CASSANDRA-4672)
 * fix BulkLoader recognition of CQL3 columnfamilies (CASSANDRA-4755)
 * Sort commitlog segments for replay by id instead of mtime (CASSANDRA-4793)
 * Make hint delivery asynchronous (CASSANDRA-4761)
 * Pluggable Thrift transport factories for CLI and cqlsh (CASSANDRA-4609, 4610)
 * cassandra-cli: allow Double value type to be inserted to a column (CASSANDRA-4661)
 * Add ability to use custom TServerFactory implementations (CASSANDRA-4608)
 * optimize batchlog flushing to skip successful batches (CASSANDRA-4667)
 * include metadata for system keyspace itself in schema tables (CASSANDRA-4416)
 * add check to PropertyFileSnitch to verify presence of location for
   local node (CASSANDRA-4728)
 * add PBSPredictor consistency modeler (CASSANDRA-4261)
 * remove vestiges of Thrift unframed mode (CASSANDRA-4729)
 * optimize single-row PK lookups (CASSANDRA-4710)
 * adjust blockFor calculation to account for pending ranges due to node 
   movement (CASSANDRA-833)
 * Change CQL version to 3.0.0 and stop accepting 3.0.0-beta1 (CASSANDRA-4649)
 * (CQL3) Make prepared statement global instead of per connection 
   (CASSANDRA-4449)
 * Fix scrubbing of CQL3 created tables (CASSANDRA-4685)
 * (CQL3) Fix validation when using counter and regular columns in the same 
   table (CASSANDRA-4706)
 * Fix bug starting Cassandra with simple authentication (CASSANDRA-4648)
 * Add support for batchlog in CQL3 (CASSANDRA-4545, 4738)
 * Add support for multiple column family outputs in CFOF (CASSANDRA-4208)
 * Support repairing only the local DC nodes (CASSANDRA-4747)
 * Use rpc_address for binary protocol and change default port (CASSANDRA-4751)
 * Fix use of collections in prepared statements (CASSANDRA-4739)
 * Store more information into peers table (CASSANDRA-4351, 4814)
 * Configurable bucket size for size tiered compaction (CASSANDRA-4704)
 * Run leveled compaction in parallel (CASSANDRA-4310)
 * Fix potential NPE during CFS reload (CASSANDRA-4786)
 * Composite indexes may miss results (CASSANDRA-4796)
 * Move consistency level to the protocol level (CASSANDRA-4734, 4824)
 * Fix Subcolumn slice ends not respected (CASSANDRA-4826)
 * Fix Assertion error in cql3 select (CASSANDRA-4783)
 * Fix list prepend logic (CQL3) (CASSANDRA-4835)
 * Add booleans as literals in CQL3 (CASSANDRA-4776)
 * Allow renaming PK columns in CQL3 (CASSANDRA-4822)
 * Fix binary protocol NEW_NODE event (CASSANDRA-4679)
 * Fix potential infinite loop in tombstone compaction (CASSANDRA-4781)
 * Remove system tables accounting from schema (CASSANDRA-4850)
 * (cql3) Force provided columns in clustering key order in 
   'CLUSTERING ORDER BY' (CASSANDRA-4881)
 * Fix composite index bug (CASSANDRA-4884)
 * Fix short read protection for CQL3 (CASSANDRA-4882)
 * Add tracing support to the binary protocol (CASSANDRA-4699)
 * (cql3) Don't allow prepared marker inside collections (CASSANDRA-4890)
 * Re-allow order by on non-selected columns (CASSANDRA-4645)
 * Bug when composite index is created in a table having collections (CASSANDRA-4909)
 * log index scan subject in CompositesSearcher (CASSANDRA-4904)
Merged from 1.1:
 * add get[Row|Key]CacheEntries to CacheServiceMBean (CASSANDRA-4859)
 * fix get_paged_slice to wrap to next row correctly (CASSANDRA-4816)
 * fix indexing empty column values (CASSANDRA-4832)
 * allow JdbcDate to compose null Date objects (CASSANDRA-4830)
 * fix possible stackoverflow when compacting 1000s of sstables
   (CASSANDRA-4765)
 * fix wrong leveled compaction progress calculation (CASSANDRA-4807)
 * add a close() method to CRAR to prevent leaking file descriptors (CASSANDRA-4820)
 * fix potential infinite loop in get_count (CASSANDRA-4833)
 * fix compositeType.{get/from}String methods (CASSANDRA-4842)
 * (CQL) fix CREATE COLUMNFAMILY permissions check (CASSANDRA-4864)
 * Fix DynamicCompositeType same type comparison (CASSANDRA-4711)
 * Fix duplicate SSTable reference when stream session failed (CASSANDRA-3306)
 * Allow static CF definition with compact storage (CASSANDRA-4910)
 * Fix endless loop/compaction of schema_* CFs due to broken timestamps (CASSANDRA-4880)
 * Fix 'wrong class type' assertion in CounterColumn (CASSANDRA-4976)


1.2-beta1
 * add atomic_batch_mutate (CASSANDRA-4542, -4635)
 * increase default max_hint_window_in_ms to 3h (CASSANDRA-4632)
 * include message initiation time to replicas so they can more
   accurately drop timed-out requests (CASSANDRA-2858)
 * fix clientutil.jar dependencies (CASSANDRA-4566)
 * optimize WriteResponse (CASSANDRA-4548)
 * new metrics (CASSANDRA-4009)
 * redesign KEYS indexes to avoid read-before-write (CASSANDRA-2897)
 * debug tracing (CASSANDRA-1123)
 * parallelize row cache loading (CASSANDRA-4282)
 * Make compaction, flush JBOD-aware (CASSANDRA-4292)
 * run local range scans on the read stage (CASSANDRA-3687)
 * clean up ioexceptions (CASSANDRA-2116)
 * add disk_failure_policy (CASSANDRA-2118)
 * Introduce new json format with row level deletion (CASSANDRA-4054)
 * remove redundant "name" column from schema_keyspaces (CASSANDRA-4433)
 * improve "nodetool ring" handling of multi-dc clusters (CASSANDRA-3047)
 * update NTS calculateNaturalEndpoints to be O(N log N) (CASSANDRA-3881)
 * split up rpc timeout by operation type (CASSANDRA-2819)
 * rewrite key cache save/load to use only sequential i/o (CASSANDRA-3762)
 * update MS protocol with a version handshake + broadcast address id
   (CASSANDRA-4311)
 * multithreaded hint replay (CASSANDRA-4189)
 * add inter-node message compression (CASSANDRA-3127)
 * remove COPP (CASSANDRA-2479)
 * Track tombstone expiration and compact when tombstone content is
   higher than a configurable threshold, default 20% (CASSANDRA-3442, 4234)
 * update MurmurHash to version 3 (CASSANDRA-2975)
 * (CLI) track elapsed time for `delete' operation (CASSANDRA-4060)
 * (CLI) jline version is bumped to 1.0 to properly  support
   'delete' key function (CASSANDRA-4132)
 * Save IndexSummary into new SSTable 'Summary' component (CASSANDRA-2392, 4289)
 * Add support for range tombstones (CASSANDRA-3708)
 * Improve MessagingService efficiency (CASSANDRA-3617)
 * Avoid ID conflicts from concurrent schema changes (CASSANDRA-3794)
 * Set thrift HSHA server thread limit to unlimited by default (CASSANDRA-4277)
 * Avoids double serialization of CF id in RowMutation messages
   (CASSANDRA-4293)
 * stream compressed sstables directly with java nio (CASSANDRA-4297)
 * Support multiple ranges in SliceQueryFilter (CASSANDRA-3885)
 * Add column metadata to system column families (CASSANDRA-4018)
 * (cql3) Always use composite types by default (CASSANDRA-4329)
 * (cql3) Add support for set, map and list (CASSANDRA-3647)
 * Validate date type correctly (CASSANDRA-4441)
 * (cql3) Allow definitions with only a PK (CASSANDRA-4361)
 * (cql3) Add support for row key composites (CASSANDRA-4179)
 * improve DynamicEndpointSnitch by using reservoir sampling (CASSANDRA-4038)
 * (cql3) Add support for 2ndary indexes (CASSANDRA-3680)
 * (cql3) fix defining more than one PK to be invalid (CASSANDRA-4477)
 * remove schema agreement checking from all external APIs (Thrift, CQL and CQL3) (CASSANDRA-4487)
 * add Murmur3Partitioner and make it default for new installations (CASSANDRA-3772, 4621)
 * (cql3) update pseudo-map syntax to use map syntax (CASSANDRA-4497)
 * Finer grained exceptions hierarchy and provides error code with exceptions (CASSANDRA-3979)
 * Adds events push to binary protocol (CASSANDRA-4480)
 * Rewrite nodetool help (CASSANDRA-2293)
 * Make CQL3 the default for CQL (CASSANDRA-4640)
 * update stress tool to be able to use CQL3 (CASSANDRA-4406)
 * Accept all thrift update on CQL3 cf but don't expose their metadata (CASSANDRA-4377)
 * Replace Throttle with Guava's RateLimiter for HintedHandOff (CASSANDRA-4541)
 * fix counter add/get using CQL2 and CQL3 in stress tool (CASSANDRA-4633)
 * Add sstable count per level to cfstats (CASSANDRA-4537)
 * (cql3) Add ALTER KEYSPACE statement (CASSANDRA-4611)
 * (cql3) Allow defining default consistency levels (CASSANDRA-4448)
 * (cql3) Fix queries using LIMIT missing results (CASSANDRA-4579)
 * fix cross-version gossip messaging (CASSANDRA-4576)
 * added inet data type (CASSANDRA-4627)


1.1.6
 * Wait for writes on synchronous read digest mismatch (CASSANDRA-4792)
 * fix commitlog replay for nanotime-infected sstables (CASSANDRA-4782)
 * preflight check ttl for maximum of 20 years (CASSANDRA-4771)
 * (Pig) fix widerow input with single column rows (CASSANDRA-4789)
 * Fix HH to compact with correct gcBefore, which avoids wiping out
   undelivered hints (CASSANDRA-4772)
 * LCS will merge up to 32 L0 sstables as intended (CASSANDRA-4778)
 * NTS will default unconfigured DC replicas to zero (CASSANDRA-4675)
 * use default consistency level in counter validation if none is
   explicitly provide (CASSANDRA-4700)
 * Improve IAuthority interface by introducing fine-grained
   access permissions and grant/revoke commands (CASSANDRA-4490, 4644)
 * fix assumption error in CLI when updating/describing keyspace 
   (CASSANDRA-4322)
 * Adds offline sstablescrub to debian packaging (CASSANDRA-4642)
 * Automatic fixing of overlapping leveled sstables (CASSANDRA-4644)
 * fix error when using ORDER BY with extended selections (CASSANDRA-4689)
 * (CQL3) Fix validation for IN queries for non-PK cols (CASSANDRA-4709)
 * fix re-created keyspace disappering after 1.1.5 upgrade 
   (CASSANDRA-4698, 4752)
 * (CLI) display elapsed time in 2 fraction digits (CASSANDRA-3460)
 * add authentication support to sstableloader (CASSANDRA-4712)
 * Fix CQL3 'is reversed' logic (CASSANDRA-4716, 4759)
 * (CQL3) Don't return ReversedType in result set metadata (CASSANDRA-4717)
 * Backport adding AlterKeyspace statement (CASSANDRA-4611)
 * (CQL3) Correcty accept upper-case data types (CASSANDRA-4770)
 * Add binary protocol events for schema changes (CASSANDRA-4684)
Merged from 1.0:
 * Switch from NBHM to CHM in MessagingService's callback map, which
   prevents OOM in long-running instances (CASSANDRA-4708)


1.1.5
 * add SecondaryIndex.reload API (CASSANDRA-4581)
 * use millis + atomicint for commitlog segment creation instead of
   nanotime, which has issues under some hypervisors (CASSANDRA-4601)
 * fix FD leak in slice queries (CASSANDRA-4571)
 * avoid recursion in leveled compaction (CASSANDRA-4587)
 * increase stack size under Java7 to 180K
 * Log(info) schema changes (CASSANDRA-4547)
 * Change nodetool setcachecapcity to manipulate global caches (CASSANDRA-4563)
 * (cql3) fix setting compaction strategy (CASSANDRA-4597)
 * fix broken system.schema_* timestamps on system startup (CASSANDRA-4561)
 * fix wrong skip of cache saving (CASSANDRA-4533)
 * Avoid NPE when lost+found is in data dir (CASSANDRA-4572)
 * Respect five-minute flush moratorium after initial CL replay (CASSANDRA-4474)
 * Adds ntp as recommended in debian packaging (CASSANDRA-4606)
 * Configurable transport in CF Record{Reader|Writer} (CASSANDRA-4558)
 * (cql3) fix potential NPE with both equal and unequal restriction (CASSANDRA-4532)
 * (cql3) improves ORDER BY validation (CASSANDRA-4624)
 * Fix potential deadlock during counter writes (CASSANDRA-4578)
 * Fix cql error with ORDER BY when using IN (CASSANDRA-4612)
Merged from 1.0:
 * increase Xss to 160k to accomodate latest 1.6 JVMs (CASSANDRA-4602)
 * fix toString of hint destination tokens (CASSANDRA-4568)
 * Fix multiple values for CurrentLocal NodeID (CASSANDRA-4626)


1.1.4
 * fix offline scrub to catch >= out of order rows (CASSANDRA-4411)
 * fix cassandra-env.sh on RHEL and other non-dash-based systems 
   (CASSANDRA-4494)
Merged from 1.0:
 * (Hadoop) fix setting key length for old-style mapred api (CASSANDRA-4534)
 * (Hadoop) fix iterating through a resultset consisting entirely
   of tombstoned rows (CASSANDRA-4466)


1.1.3
 * (cqlsh) add COPY TO (CASSANDRA-4434)
 * munmap commitlog segments before rename (CASSANDRA-4337)
 * (JMX) rename getRangeKeySample to sampleKeyRange to avoid returning
   multi-MB results as an attribute (CASSANDRA-4452)
 * flush based on data size, not throughput; overwritten columns no 
   longer artificially inflate liveRatio (CASSANDRA-4399)
 * update default commitlog segment size to 32MB and total commitlog
   size to 32/1024 MB for 32/64 bit JVMs, respectively (CASSANDRA-4422)
 * avoid using global partitioner to estimate ranges in index sstables
   (CASSANDRA-4403)
 * restore pre-CASSANDRA-3862 approach to removing expired tombstones
   from row cache during compaction (CASSANDRA-4364)
 * (stress) support for CQL prepared statements (CASSANDRA-3633)
 * Correctly catch exception when Snappy cannot be loaded (CASSANDRA-4400)
 * (cql3) Support ORDER BY when IN condition is given in WHERE clause (CASSANDRA-4327)
 * (cql3) delete "component_index" column on DROP TABLE call (CASSANDRA-4420)
 * change nanoTime() to currentTimeInMillis() in schema related code (CASSANDRA-4432)
 * add a token generation tool (CASSANDRA-3709)
 * Fix LCS bug with sstable containing only 1 row (CASSANDRA-4411)
 * fix "Can't Modify Index Name" problem on CF update (CASSANDRA-4439)
 * Fix assertion error in getOverlappingSSTables during repair (CASSANDRA-4456)
 * fix nodetool's setcompactionthreshold command (CASSANDRA-4455)
 * Ensure compacted files are never used, to avoid counter overcount (CASSANDRA-4436)
Merged from 1.0:
 * Push the validation of secondary index values to the SecondaryIndexManager (CASSANDRA-4240)
 * allow dropping columns shadowed by not-yet-expired supercolumn or row
   tombstones in PrecompactedRow (CASSANDRA-4396)


1.1.2
 * Fix cleanup not deleting index entries (CASSANDRA-4379)
 * Use correct partitioner when saving + loading caches (CASSANDRA-4331)
 * Check schema before trying to export sstable (CASSANDRA-2760)
 * Raise a meaningful exception instead of NPE when PFS encounters
   an unconfigured node + no default (CASSANDRA-4349)
 * fix bug in sstable blacklisting with LCS (CASSANDRA-4343)
 * LCS no longer promotes tiny sstables out of L0 (CASSANDRA-4341)
 * skip tombstones during hint replay (CASSANDRA-4320)
 * fix NPE in compactionstats (CASSANDRA-4318)
 * enforce 1m min keycache for auto (CASSANDRA-4306)
 * Have DeletedColumn.isMFD always return true (CASSANDRA-4307)
 * (cql3) exeption message for ORDER BY constraints said primary filter can be
    an IN clause, which is misleading (CASSANDRA-4319)
 * (cql3) Reject (not yet supported) creation of 2ndardy indexes on tables with
   composite primary keys (CASSANDRA-4328)
 * Set JVM stack size to 160k for java 7 (CASSANDRA-4275)
 * cqlsh: add COPY command to load data from CSV flat files (CASSANDRA-4012)
 * CFMetaData.fromThrift to throw ConfigurationException upon error (CASSANDRA-4353)
 * Use CF comparator to sort indexed columns in SecondaryIndexManager
   (CASSANDRA-4365)
 * add strategy_options to the KSMetaData.toString() output (CASSANDRA-4248)
 * (cql3) fix range queries containing unqueried results (CASSANDRA-4372)
 * (cql3) allow updating column_alias types (CASSANDRA-4041)
 * (cql3) Fix deletion bug (CASSANDRA-4193)
 * Fix computation of overlapping sstable for leveled compaction (CASSANDRA-4321)
 * Improve scrub and allow to run it offline (CASSANDRA-4321)
 * Fix assertionError in StorageService.bulkLoad (CASSANDRA-4368)
 * (cqlsh) add option to authenticate to a keyspace at startup (CASSANDRA-4108)
 * (cqlsh) fix ASSUME functionality (CASSANDRA-4352)
 * Fix ColumnFamilyRecordReader to not return progress > 100% (CASSANDRA-3942)
Merged from 1.0:
 * Set gc_grace on index CF to 0 (CASSANDRA-4314)


1.1.1
 * add populate_io_cache_on_flush option (CASSANDRA-2635)
 * allow larger cache capacities than 2GB (CASSANDRA-4150)
 * add getsstables command to nodetool (CASSANDRA-4199)
 * apply parent CF compaction settings to secondary index CFs (CASSANDRA-4280)
 * preserve commitlog size cap when recycling segments at startup
   (CASSANDRA-4201)
 * (Hadoop) fix split generation regression (CASSANDRA-4259)
 * ignore min/max compactions settings in LCS, while preserving
   behavior that min=max=0 disables autocompaction (CASSANDRA-4233)
 * log number of rows read from saved cache (CASSANDRA-4249)
 * calculate exact size required for cleanup operations (CASSANDRA-1404)
 * avoid blocking additional writes during flush when the commitlog
   gets behind temporarily (CASSANDRA-1991)
 * enable caching on index CFs based on data CF cache setting (CASSANDRA-4197)
 * warn on invalid replication strategy creation options (CASSANDRA-4046)
 * remove [Freeable]Memory finalizers (CASSANDRA-4222)
 * include tombstone size in ColumnFamily.size, which can prevent OOM
   during sudden mass delete operations by yielding a nonzero liveRatio
   (CASSANDRA-3741)
 * Open 1 sstableScanner per level for leveled compaction (CASSANDRA-4142)
 * Optimize reads when row deletion timestamps allow us to restrict
   the set of sstables we check (CASSANDRA-4116)
 * add support for commitlog archiving and point-in-time recovery
   (CASSANDRA-3690)
 * avoid generating redundant compaction tasks during streaming
   (CASSANDRA-4174)
 * add -cf option to nodetool snapshot, and takeColumnFamilySnapshot to
   StorageService mbean (CASSANDRA-556)
 * optimize cleanup to drop entire sstables where possible (CASSANDRA-4079)
 * optimize truncate when autosnapshot is disabled (CASSANDRA-4153)
 * update caches to use byte[] keys to reduce memory overhead (CASSANDRA-3966)
 * add column limit to cli (CASSANDRA-3012, 4098)
 * clean up and optimize DataOutputBuffer, used by CQL compression and
   CompositeType (CASSANDRA-4072)
 * optimize commitlog checksumming (CASSANDRA-3610)
 * identify and blacklist corrupted SSTables from future compactions 
   (CASSANDRA-2261)
 * Move CfDef and KsDef validation out of thrift (CASSANDRA-4037)
 * Expose API to repair a user provided range (CASSANDRA-3912)
 * Add way to force the cassandra-cli to refresh its schema (CASSANDRA-4052)
 * Avoid having replicate on write tasks stacking up at CL.ONE (CASSANDRA-2889)
 * (cql3) Backwards compatibility for composite comparators in non-cql3-aware
   clients (CASSANDRA-4093)
 * (cql3) Fix order by for reversed queries (CASSANDRA-4160)
 * (cql3) Add ReversedType support (CASSANDRA-4004)
 * (cql3) Add timeuuid type (CASSANDRA-4194)
 * (cql3) Minor fixes (CASSANDRA-4185)
 * (cql3) Fix prepared statement in BATCH (CASSANDRA-4202)
 * (cql3) Reduce the list of reserved keywords (CASSANDRA-4186)
 * (cql3) Move max/min compaction thresholds to compaction strategy options
   (CASSANDRA-4187)
 * Fix exception during move when localhost is the only source (CASSANDRA-4200)
 * (cql3) Allow paging through non-ordered partitioner results (CASSANDRA-3771)
 * (cql3) Fix drop index (CASSANDRA-4192)
 * (cql3) Don't return range ghosts anymore (CASSANDRA-3982)
 * fix re-creating Keyspaces/ColumnFamilies with the same name as dropped
   ones (CASSANDRA-4219)
 * fix SecondaryIndex LeveledManifest save upon snapshot (CASSANDRA-4230)
 * fix missing arrayOffset in FBUtilities.hash (CASSANDRA-4250)
 * (cql3) Add name of parameters in CqlResultSet (CASSANDRA-4242)
 * (cql3) Correctly validate order by queries (CASSANDRA-4246)
 * rename stress to cassandra-stress for saner packaging (CASSANDRA-4256)
 * Fix exception on colum metadata with non-string comparator (CASSANDRA-4269)
 * Check for unknown/invalid compression options (CASSANDRA-4266)
 * (cql3) Adds simple access to column timestamp and ttl (CASSANDRA-4217)
 * (cql3) Fix range queries with secondary indexes (CASSANDRA-4257)
 * Better error messages from improper input in cli (CASSANDRA-3865)
 * Try to stop all compaction upon Keyspace or ColumnFamily drop (CASSANDRA-4221)
 * (cql3) Allow keyspace properties to contain hyphens (CASSANDRA-4278)
 * (cql3) Correctly validate keyspace access in create table (CASSANDRA-4296)
 * Avoid deadlock in migration stage (CASSANDRA-3882)
 * Take supercolumn names and deletion info into account in memtable throughput
   (CASSANDRA-4264)
 * Add back backward compatibility for old style replication factor (CASSANDRA-4294)
 * Preserve compatibility with pre-1.1 index queries (CASSANDRA-4262)
Merged from 1.0:
 * Fix super columns bug where cache is not updated (CASSANDRA-4190)
 * fix maxTimestamp to include row tombstones (CASSANDRA-4116)
 * (CLI) properly handle quotes in create/update keyspace commands (CASSANDRA-4129)
 * Avoids possible deadlock during bootstrap (CASSANDRA-4159)
 * fix stress tool that hangs forever on timeout or error (CASSANDRA-4128)
 * stress tool to return appropriate exit code on failure (CASSANDRA-4188)
 * fix compaction NPE when out of disk space and assertions disabled
   (CASSANDRA-3985)
 * synchronize LCS getEstimatedTasks to avoid CME (CASSANDRA-4255)
 * ensure unique streaming session id's (CASSANDRA-4223)
 * kick off background compaction when min/max thresholds change 
   (CASSANDRA-4279)
 * improve ability of STCS.getBuckets to deal with 100s of 1000s of
   sstables, such as when convertinb back from LCS (CASSANDRA-4287)
 * Oversize integer in CQL throws NumberFormatException (CASSANDRA-4291)
 * fix 1.0.x node join to mixed version cluster, other nodes >= 1.1 (CASSANDRA-4195)
 * Fix LCS splitting sstable base on uncompressed size (CASSANDRA-4419)
 * Push the validation of secondary index values to the SecondaryIndexManager (CASSANDRA-4240)
 * Don't purge columns during upgradesstables (CASSANDRA-4462)
 * Make cqlsh work with piping (CASSANDRA-4113)
 * Validate arguments for nodetool decommission (CASSANDRA-4061)
 * Report thrift status in nodetool info (CASSANDRA-4010)


1.1.0-final
 * average a reduced liveRatio estimate with the previous one (CASSANDRA-4065)
 * Allow KS and CF names up to 48 characters (CASSANDRA-4157)
 * fix stress build (CASSANDRA-4140)
 * add time remaining estimate to nodetool compactionstats (CASSANDRA-4167)
 * (cql) fix NPE in cql3 ALTER TABLE (CASSANDRA-4163)
 * (cql) Add support for CL.TWO and CL.THREE in CQL (CASSANDRA-4156)
 * (cql) Fix type in CQL3 ALTER TABLE preventing update (CASSANDRA-4170)
 * (cql) Throw invalid exception from CQL3 on obsolete options (CASSANDRA-4171)
 * (cqlsh) fix recognizing uppercase SELECT keyword (CASSANDRA-4161)
 * Pig: wide row support (CASSANDRA-3909)
Merged from 1.0:
 * avoid streaming empty files with bulk loader if sstablewriter errors out
   (CASSANDRA-3946)


1.1-rc1
 * Include stress tool in binary builds (CASSANDRA-4103)
 * (Hadoop) fix wide row iteration when last row read was deleted
   (CASSANDRA-4154)
 * fix read_repair_chance to really default to 0.1 in the cli (CASSANDRA-4114)
 * Adds caching and bloomFilterFpChange to CQL options (CASSANDRA-4042)
 * Adds posibility to autoconfigure size of the KeyCache (CASSANDRA-4087)
 * fix KEYS index from skipping results (CASSANDRA-3996)
 * Remove sliced_buffer_size_in_kb dead option (CASSANDRA-4076)
 * make loadNewSStable preserve sstable version (CASSANDRA-4077)
 * Respect 1.0 cache settings as much as possible when upgrading 
   (CASSANDRA-4088)
 * relax path length requirement for sstable files when upgrading on 
   non-Windows platforms (CASSANDRA-4110)
 * fix terminination of the stress.java when errors were encountered
   (CASSANDRA-4128)
 * Move CfDef and KsDef validation out of thrift (CASSANDRA-4037)
 * Fix get_paged_slice (CASSANDRA-4136)
 * CQL3: Support slice with exclusive start and stop (CASSANDRA-3785)
Merged from 1.0:
 * support PropertyFileSnitch in bulk loader (CASSANDRA-4145)
 * add auto_snapshot option allowing disabling snapshot before drop/truncate
   (CASSANDRA-3710)
 * allow short snitch names (CASSANDRA-4130)


1.1-beta2
 * rename loaded sstables to avoid conflicts with local snapshots
   (CASSANDRA-3967)
 * start hint replay as soon as FD notifies that the target is back up
   (CASSANDRA-3958)
 * avoid unproductive deserializing of cached rows during compaction
   (CASSANDRA-3921)
 * fix concurrency issues with CQL keyspace creation (CASSANDRA-3903)
 * Show Effective Owership via Nodetool ring <keyspace> (CASSANDRA-3412)
 * Update ORDER BY syntax for CQL3 (CASSANDRA-3925)
 * Fix BulkRecordWriter to not throw NPE if reducer gets no map data from Hadoop (CASSANDRA-3944)
 * Fix bug with counters in super columns (CASSANDRA-3821)
 * Remove deprecated merge_shard_chance (CASSANDRA-3940)
 * add a convenient way to reset a node's schema (CASSANDRA-2963)
 * fix for intermittent SchemaDisagreementException (CASSANDRA-3884)
 * CLI `list <CF>` to limit number of columns and their order (CASSANDRA-3012)
 * ignore deprecated KsDef/CfDef/ColumnDef fields in native schema (CASSANDRA-3963)
 * CLI to report when unsupported column_metadata pair was given (CASSANDRA-3959)
 * reincarnate removed and deprecated KsDef/CfDef attributes (CASSANDRA-3953)
 * Fix race between writes and read for cache (CASSANDRA-3862)
 * perform static initialization of StorageProxy on start-up (CASSANDRA-3797)
 * support trickling fsync() on writes (CASSANDRA-3950)
 * expose counters for unavailable/timeout exceptions given to thrift clients (CASSANDRA-3671)
 * avoid quadratic startup time in LeveledManifest (CASSANDRA-3952)
 * Add type information to new schema_ columnfamilies and remove thrift
   serialization for schema (CASSANDRA-3792)
 * add missing column validator options to the CLI help (CASSANDRA-3926)
 * skip reading saved key cache if CF's caching strategy is NONE or ROWS_ONLY (CASSANDRA-3954)
 * Unify migration code (CASSANDRA-4017)
Merged from 1.0:
 * cqlsh: guess correct version of Python for Arch Linux (CASSANDRA-4090)
 * (CLI) properly handle quotes in create/update keyspace commands (CASSANDRA-4129)
 * Avoids possible deadlock during bootstrap (CASSANDRA-4159)
 * fix stress tool that hangs forever on timeout or error (CASSANDRA-4128)
 * Fix super columns bug where cache is not updated (CASSANDRA-4190)
 * stress tool to return appropriate exit code on failure (CASSANDRA-4188)


1.0.9
 * improve index sampling performance (CASSANDRA-4023)
 * always compact away deleted hints immediately after handoff (CASSANDRA-3955)
 * delete hints from dropped ColumnFamilies on handoff instead of
   erroring out (CASSANDRA-3975)
 * add CompositeType ref to the CLI doc for create/update column family (CASSANDRA-3980)
 * Pig: support Counter ColumnFamilies (CASSANDRA-3973)
 * Pig: Composite column support (CASSANDRA-3684)
 * Avoid NPE during repair when a keyspace has no CFs (CASSANDRA-3988)
 * Fix division-by-zero error on get_slice (CASSANDRA-4000)
 * don't change manifest level for cleanup, scrub, and upgradesstables
   operations under LeveledCompactionStrategy (CASSANDRA-3989, 4112)
 * fix race leading to super columns assertion failure (CASSANDRA-3957)
 * fix NPE on invalid CQL delete command (CASSANDRA-3755)
 * allow custom types in CLI's assume command (CASSANDRA-4081)
 * fix totalBytes count for parallel compactions (CASSANDRA-3758)
 * fix intermittent NPE in get_slice (CASSANDRA-4095)
 * remove unnecessary asserts in native code interfaces (CASSANDRA-4096)
 * Validate blank keys in CQL to avoid assertion errors (CASSANDRA-3612)
 * cqlsh: fix bad decoding of some column names (CASSANDRA-4003)
 * cqlsh: fix incorrect padding with unicode chars (CASSANDRA-4033)
 * Fix EC2 snitch incorrectly reporting region (CASSANDRA-4026)
 * Shut down thrift during decommission (CASSANDRA-4086)
 * Expose nodetool cfhistograms for 2ndary indexes (CASSANDRA-4063)
Merged from 0.8:
 * Fix ConcurrentModificationException in gossiper (CASSANDRA-4019)


1.1-beta1
 * (cqlsh)
   + add SOURCE and CAPTURE commands, and --file option (CASSANDRA-3479)
   + add ALTER COLUMNFAMILY WITH (CASSANDRA-3523)
   + bundle Python dependencies with Cassandra (CASSANDRA-3507)
   + added to Debian package (CASSANDRA-3458)
   + display byte data instead of erroring out on decode failure 
     (CASSANDRA-3874)
 * add nodetool rebuild_index (CASSANDRA-3583)
 * add nodetool rangekeysample (CASSANDRA-2917)
 * Fix streaming too much data during move operations (CASSANDRA-3639)
 * Nodetool and CLI connect to localhost by default (CASSANDRA-3568)
 * Reduce memory used by primary index sample (CASSANDRA-3743)
 * (Hadoop) separate input/output configurations (CASSANDRA-3197, 3765)
 * avoid returning internal Cassandra classes over JMX (CASSANDRA-2805)
 * add row-level isolation via SnapTree (CASSANDRA-2893)
 * Optimize key count estimation when opening sstable on startup
   (CASSANDRA-2988)
 * multi-dc replication optimization supporting CL > ONE (CASSANDRA-3577)
 * add command to stop compactions (CASSANDRA-1740, 3566, 3582)
 * multithreaded streaming (CASSANDRA-3494)
 * removed in-tree redhat spec (CASSANDRA-3567)
 * "defragment" rows for name-based queries under STCS, again (CASSANDRA-2503)
 * Recycle commitlog segments for improved performance 
   (CASSANDRA-3411, 3543, 3557, 3615)
 * update size-tiered compaction to prioritize small tiers (CASSANDRA-2407)
 * add message expiration logic to OutboundTcpConnection (CASSANDRA-3005)
 * off-heap cache to use sun.misc.Unsafe instead of JNA (CASSANDRA-3271)
 * EACH_QUORUM is only supported for writes (CASSANDRA-3272)
 * replace compactionlock use in schema migration by checking CFS.isValid
   (CASSANDRA-3116)
 * recognize that "SELECT first ... *" isn't really "SELECT *" (CASSANDRA-3445)
 * Use faster bytes comparison (CASSANDRA-3434)
 * Bulk loader is no longer a fat client, (HADOOP) bulk load output format
   (CASSANDRA-3045)
 * (Hadoop) add support for KeyRange.filter
 * remove assumption that keys and token are in bijection
   (CASSANDRA-1034, 3574, 3604)
 * always remove endpoints from delevery queue in HH (CASSANDRA-3546)
 * fix race between cf flush and its 2ndary indexes flush (CASSANDRA-3547)
 * fix potential race in AES when a repair fails (CASSANDRA-3548)
 * Remove columns shadowed by a deleted container even when we cannot purge
   (CASSANDRA-3538)
 * Improve memtable slice iteration performance (CASSANDRA-3545)
 * more efficient allocation of small bloom filters (CASSANDRA-3618)
 * Use separate writer thread in SSTableSimpleUnsortedWriter (CASSANDRA-3619)
 * fsync the directory after new sstable or commitlog segment are created (CASSANDRA-3250)
 * fix minor issues reported by FindBugs (CASSANDRA-3658)
 * global key/row caches (CASSANDRA-3143, 3849)
 * optimize memtable iteration during range scan (CASSANDRA-3638)
 * introduce 'crc_check_chance' in CompressionParameters to support
   a checksum percentage checking chance similarly to read-repair (CASSANDRA-3611)
 * a way to deactivate global key/row cache on per-CF basis (CASSANDRA-3667)
 * fix LeveledCompactionStrategy broken because of generation pre-allocation
   in LeveledManifest (CASSANDRA-3691)
 * finer-grained control over data directories (CASSANDRA-2749)
 * Fix ClassCastException during hinted handoff (CASSANDRA-3694)
 * Upgrade Thrift to 0.7 (CASSANDRA-3213)
 * Make stress.java insert operation to use microseconds (CASSANDRA-3725)
 * Allows (internally) doing a range query with a limit of columns instead of
   rows (CASSANDRA-3742)
 * Allow rangeSlice queries to be start/end inclusive/exclusive (CASSANDRA-3749)
 * Fix BulkLoader to support new SSTable layout and add stream
   throttling to prevent an NPE when there is no yaml config (CASSANDRA-3752)
 * Allow concurrent schema migrations (CASSANDRA-1391, 3832)
 * Add SnapshotCommand to trigger snapshot on remote node (CASSANDRA-3721)
 * Make CFMetaData conversions to/from thrift/native schema inverses
   (CASSANDRA_3559)
 * Add initial code for CQL 3.0-beta (CASSANDRA-2474, 3781, 3753)
 * Add wide row support for ColumnFamilyInputFormat (CASSANDRA-3264)
 * Allow extending CompositeType comparator (CASSANDRA-3657)
 * Avoids over-paging during get_count (CASSANDRA-3798)
 * Add new command to rebuild a node without (repair) merkle tree calculations
   (CASSANDRA-3483, 3922)
 * respect not only row cache capacity but caching mode when
   trying to read data (CASSANDRA-3812)
 * fix system tests (CASSANDRA-3827)
 * CQL support for altering row key type in ALTER TABLE (CASSANDRA-3781)
 * turn compression on by default (CASSANDRA-3871)
 * make hexToBytes refuse invalid input (CASSANDRA-2851)
 * Make secondary indexes CF inherit compression and compaction from their
   parent CF (CASSANDRA-3877)
 * Finish cleanup up tombstone purge code (CASSANDRA-3872)
 * Avoid NPE on aboarted stream-out sessions (CASSANDRA-3904)
 * BulkRecordWriter throws NPE for counter columns (CASSANDRA-3906)
 * Support compression using BulkWriter (CASSANDRA-3907)


1.0.8
 * fix race between cleanup and flush on secondary index CFSes (CASSANDRA-3712)
 * avoid including non-queried nodes in rangeslice read repair
   (CASSANDRA-3843)
 * Only snapshot CF being compacted for snapshot_before_compaction 
   (CASSANDRA-3803)
 * Log active compactions in StatusLogger (CASSANDRA-3703)
 * Compute more accurate compaction score per level (CASSANDRA-3790)
 * Return InvalidRequest when using a keyspace that doesn't exist
   (CASSANDRA-3764)
 * disallow user modification of System keyspace (CASSANDRA-3738)
 * allow using sstable2json on secondary index data (CASSANDRA-3738)
 * (cqlsh) add DESCRIBE COLUMNFAMILIES (CASSANDRA-3586)
 * (cqlsh) format blobs correctly and use colors to improve output
   readability (CASSANDRA-3726)
 * synchronize BiMap of bootstrapping tokens (CASSANDRA-3417)
 * show index options in CLI (CASSANDRA-3809)
 * add optional socket timeout for streaming (CASSANDRA-3838)
 * fix truncate not to leave behind non-CFS backed secondary indexes
   (CASSANDRA-3844)
 * make CLI `show schema` to use output stream directly instead
   of StringBuilder (CASSANDRA-3842)
 * remove the wait on hint future during write (CASSANDRA-3870)
 * (cqlsh) ignore missing CfDef opts (CASSANDRA-3933)
 * (cqlsh) look for cqlshlib relative to realpath (CASSANDRA-3767)
 * Fix short read protection (CASSANDRA-3934)
 * Make sure infered and actual schema match (CASSANDRA-3371)
 * Fix NPE during HH delivery (CASSANDRA-3677)
 * Don't put boostrapping node in 'hibernate' status (CASSANDRA-3737)
 * Fix double quotes in windows bat files (CASSANDRA-3744)
 * Fix bad validator lookup (CASSANDRA-3789)
 * Fix soft reset in EC2MultiRegionSnitch (CASSANDRA-3835)
 * Don't leave zombie connections with THSHA thrift server (CASSANDRA-3867)
 * (cqlsh) fix deserialization of data (CASSANDRA-3874)
 * Fix removetoken force causing an inconsistent state (CASSANDRA-3876)
 * Fix ahndling of some types with Pig (CASSANDRA-3886)
 * Don't allow to drop the system keyspace (CASSANDRA-3759)
 * Make Pig deletes disabled by default and configurable (CASSANDRA-3628)
Merged from 0.8:
 * (Pig) fix CassandraStorage to use correct comparator in Super ColumnFamily
   case (CASSANDRA-3251)
 * fix thread safety issues in commitlog replay, primarily affecting
   systems with many (100s) of CF definitions (CASSANDRA-3751)
 * Fix relevant tombstone ignored with super columns (CASSANDRA-3875)


1.0.7
 * fix regression in HH page size calculation (CASSANDRA-3624)
 * retry failed stream on IOException (CASSANDRA-3686)
 * allow configuring bloom_filter_fp_chance (CASSANDRA-3497)
 * attempt hint delivery every ten minutes, or when failure detector
   notifies us that a node is back up, whichever comes first.  hint
   handoff throttle delay default changed to 1ms, from 50 (CASSANDRA-3554)
 * add nodetool setstreamthroughput (CASSANDRA-3571)
 * fix assertion when dropping a columnfamily with no sstables (CASSANDRA-3614)
 * more efficient allocation of small bloom filters (CASSANDRA-3618)
 * CLibrary.createHardLinkWithExec() to check for errors (CASSANDRA-3101)
 * Avoid creating empty and non cleaned writer during compaction (CASSANDRA-3616)
 * stop thrift service in shutdown hook so we can quiesce MessagingService
   (CASSANDRA-3335)
 * (CQL) compaction_strategy_options and compression_parameters for
   CREATE COLUMNFAMILY statement (CASSANDRA-3374)
 * Reset min/max compaction threshold when creating size tiered compaction
   strategy (CASSANDRA-3666)
 * Don't ignore IOException during compaction (CASSANDRA-3655)
 * Fix assertion error for CF with gc_grace=0 (CASSANDRA-3579)
 * Shutdown ParallelCompaction reducer executor after use (CASSANDRA-3711)
 * Avoid < 0 value for pending tasks in leveled compaction (CASSANDRA-3693)
 * (Hadoop) Support TimeUUID in Pig CassandraStorage (CASSANDRA-3327)
 * Check schema is ready before continuing boostrapping (CASSANDRA-3629)
 * Catch overflows during parsing of chunk_length_kb (CASSANDRA-3644)
 * Improve stream protocol mismatch errors (CASSANDRA-3652)
 * Avoid multiple thread doing HH to the same target (CASSANDRA-3681)
 * Add JMX property for rp_timeout_in_ms (CASSANDRA-2940)
 * Allow DynamicCompositeType to compare component of different types
   (CASSANDRA-3625)
 * Flush non-cfs backed secondary indexes (CASSANDRA-3659)
 * Secondary Indexes should report memory consumption (CASSANDRA-3155)
 * fix for SelectStatement start/end key are not set correctly
   when a key alias is involved (CASSANDRA-3700)
 * fix CLI `show schema` command insert of an extra comma in
   column_metadata (CASSANDRA-3714)
Merged from 0.8:
 * avoid logging (harmless) exception when GC takes < 1ms (CASSANDRA-3656)
 * prevent new nodes from thinking down nodes are up forever (CASSANDRA-3626)
 * use correct list of replicas for LOCAL_QUORUM reads when read repair
   is disabled (CASSANDRA-3696)
 * block on flush before compacting hints (may prevent OOM) (CASSANDRA-3733)


1.0.6
 * (CQL) fix cqlsh support for replicate_on_write (CASSANDRA-3596)
 * fix adding to leveled manifest after streaming (CASSANDRA-3536)
 * filter out unavailable cipher suites when using encryption (CASSANDRA-3178)
 * (HADOOP) add old-style api support for CFIF and CFRR (CASSANDRA-2799)
 * Support TimeUUIDType column names in Stress.java tool (CASSANDRA-3541)
 * (CQL) INSERT/UPDATE/DELETE/TRUNCATE commands should allow CF names to
   be qualified by keyspace (CASSANDRA-3419)
 * always remove endpoints from delevery queue in HH (CASSANDRA-3546)
 * fix race between cf flush and its 2ndary indexes flush (CASSANDRA-3547)
 * fix potential race in AES when a repair fails (CASSANDRA-3548)
 * fix default value validation usage in CLI SET command (CASSANDRA-3553)
 * Optimize componentsFor method for compaction and startup time
   (CASSANDRA-3532)
 * (CQL) Proper ColumnFamily metadata validation on CREATE COLUMNFAMILY 
   (CASSANDRA-3565)
 * fix compression "chunk_length_kb" option to set correct kb value for 
   thrift/avro (CASSANDRA-3558)
 * fix missing response during range slice repair (CASSANDRA-3551)
 * 'describe ring' moved from CLI to nodetool and available through JMX (CASSANDRA-3220)
 * add back partitioner to sstable metadata (CASSANDRA-3540)
 * fix NPE in get_count for counters (CASSANDRA-3601)
Merged from 0.8:
 * remove invalid assertion that table was opened before dropping it
   (CASSANDRA-3580)
 * range and index scans now only send requests to enough replicas to
   satisfy requested CL + RR (CASSANDRA-3598)
 * use cannonical host for local node in nodetool info (CASSANDRA-3556)
 * remove nonlocal DC write optimization since it only worked with
   CL.ONE or CL.LOCAL_QUORUM (CASSANDRA-3577, 3585)
 * detect misuses of CounterColumnType (CASSANDRA-3422)
 * turn off string interning in json2sstable, take 2 (CASSANDRA-2189)
 * validate compression parameters on add/update of the ColumnFamily 
   (CASSANDRA-3573)
 * Check for 0.0.0.0 is incorrect in CFIF (CASSANDRA-3584)
 * Increase vm.max_map_count in debian packaging (CASSANDRA-3563)
 * gossiper will never add itself to saved endpoints (CASSANDRA-3485)


1.0.5
 * revert CASSANDRA-3407 (see CASSANDRA-3540)
 * fix assertion error while forwarding writes to local nodes (CASSANDRA-3539)


1.0.4
 * fix self-hinting of timed out read repair updates and make hinted handoff
   less prone to OOMing a coordinator (CASSANDRA-3440)
 * expose bloom filter sizes via JMX (CASSANDRA-3495)
 * enforce RP tokens 0..2**127 (CASSANDRA-3501)
 * canonicalize paths exposed through JMX (CASSANDRA-3504)
 * fix "liveSize" stat when sstables are removed (CASSANDRA-3496)
 * add bloom filter FP rates to nodetool cfstats (CASSANDRA-3347)
 * record partitioner in sstable metadata component (CASSANDRA-3407)
 * add new upgradesstables nodetool command (CASSANDRA-3406)
 * skip --debug requirement to see common exceptions in CLI (CASSANDRA-3508)
 * fix incorrect query results due to invalid max timestamp (CASSANDRA-3510)
 * make sstableloader recognize compressed sstables (CASSANDRA-3521)
 * avoids race in OutboundTcpConnection in multi-DC setups (CASSANDRA-3530)
 * use SETLOCAL in cassandra.bat (CASSANDRA-3506)
 * fix ConcurrentModificationException in Table.all() (CASSANDRA-3529)
Merged from 0.8:
 * fix concurrence issue in the FailureDetector (CASSANDRA-3519)
 * fix array out of bounds error in counter shard removal (CASSANDRA-3514)
 * avoid dropping tombstones when they might still be needed to shadow
   data in a different sstable (CASSANDRA-2786)


1.0.3
 * revert name-based query defragmentation aka CASSANDRA-2503 (CASSANDRA-3491)
 * fix invalidate-related test failures (CASSANDRA-3437)
 * add next-gen cqlsh to bin/ (CASSANDRA-3188, 3131, 3493)
 * (CQL) fix handling of rows with no columns (CASSANDRA-3424, 3473)
 * fix querying supercolumns by name returning only a subset of
   subcolumns or old subcolumn versions (CASSANDRA-3446)
 * automatically compute sha1 sum for uncompressed data files (CASSANDRA-3456)
 * fix reading metadata/statistics component for version < h (CASSANDRA-3474)
 * add sstable forward-compatibility (CASSANDRA-3478)
 * report compression ratio in CFSMBean (CASSANDRA-3393)
 * fix incorrect size exception during streaming of counters (CASSANDRA-3481)
 * (CQL) fix for counter decrement syntax (CASSANDRA-3418)
 * Fix race introduced by CASSANDRA-2503 (CASSANDRA-3482)
 * Fix incomplete deletion of delivered hints (CASSANDRA-3466)
 * Avoid rescheduling compactions when no compaction was executed 
   (CASSANDRA-3484)
 * fix handling of the chunk_length_kb compression options (CASSANDRA-3492)
Merged from 0.8:
 * fix updating CF row_cache_provider (CASSANDRA-3414)
 * CFMetaData.convertToThrift method to set RowCacheProvider (CASSANDRA-3405)
 * acquire compactionlock during truncate (CASSANDRA-3399)
 * fix displaying cfdef entries for super columnfamilies (CASSANDRA-3415)
 * Make counter shard merging thread safe (CASSANDRA-3178)
 * Revert CASSANDRA-2855
 * Fix bug preventing the use of efficient cross-DC writes (CASSANDRA-3472)
 * `describe ring` command for CLI (CASSANDRA-3220)
 * (Hadoop) skip empty rows when entire row is requested, redux (CASSANDRA-2855)


1.0.2
 * "defragment" rows for name-based queries under STCS (CASSANDRA-2503)
 * Add timing information to cassandra-cli GET/SET/LIST queries (CASSANDRA-3326)
 * Only create one CompressionMetadata object per sstable (CASSANDRA-3427)
 * cleanup usage of StorageService.setMode() (CASSANDRA-3388)
 * Avoid large array allocation for compressed chunk offsets (CASSANDRA-3432)
 * fix DecimalType bytebuffer marshalling (CASSANDRA-3421)
 * fix bug that caused first column in per row indexes to be ignored 
   (CASSANDRA-3441)
 * add JMX call to clean (failed) repair sessions (CASSANDRA-3316)
 * fix sstableloader reference acquisition bug (CASSANDRA-3438)
 * fix estimated row size regression (CASSANDRA-3451)
 * make sure we don't return more columns than asked (CASSANDRA-3303, 3395)
Merged from 0.8:
 * acquire compactionlock during truncate (CASSANDRA-3399)
 * fix displaying cfdef entries for super columnfamilies (CASSANDRA-3415)


1.0.1
 * acquire references during index build to prevent delete problems
   on Windows (CASSANDRA-3314)
 * describe_ring should include datacenter/topology information (CASSANDRA-2882)
 * Thrift sockets are not properly buffered (CASSANDRA-3261)
 * performance improvement for bytebufferutil compare function (CASSANDRA-3286)
 * add system.versions ColumnFamily (CASSANDRA-3140)
 * reduce network copies (CASSANDRA-3333, 3373)
 * limit nodetool to 32MB of heap (CASSANDRA-3124)
 * (CQL) update parser to accept "timestamp" instead of "date" (CASSANDRA-3149)
 * Fix CLI `show schema` to include "compression_options" (CASSANDRA-3368)
 * Snapshot to include manifest under LeveledCompactionStrategy (CASSANDRA-3359)
 * (CQL) SELECT query should allow CF name to be qualified by keyspace (CASSANDRA-3130)
 * (CQL) Fix internal application error specifying 'using consistency ...'
   in lower case (CASSANDRA-3366)
 * fix Deflate compression when compression actually makes the data bigger
   (CASSANDRA-3370)
 * optimize UUIDGen to avoid lock contention on InetAddress.getLocalHost 
   (CASSANDRA-3387)
 * tolerate index being dropped mid-mutation (CASSANDRA-3334, 3313)
 * CompactionManager is now responsible for checking for new candidates
   post-task execution, enabling more consistent leveled compaction 
   (CASSANDRA-3391)
 * Cache HSHA threads (CASSANDRA-3372)
 * use CF/KS names as snapshot prefix for drop + truncate operations
   (CASSANDRA-2997)
 * Break bloom filters up to avoid heap fragmentation (CASSANDRA-2466)
 * fix cassandra hanging on jsvc stop (CASSANDRA-3302)
 * Avoid leveled compaction getting blocked on errors (CASSANDRA-3408)
 * Make reloading the compaction strategy safe (CASSANDRA-3409)
 * ignore 0.8 hints even if compaction begins before we try to purge
   them (CASSANDRA-3385)
 * remove procrun (bin\daemon) from Cassandra source tree and 
   artifacts (CASSANDRA-3331)
 * make cassandra compile under JDK7 (CASSANDRA-3275)
 * remove dependency of clientutil.jar to FBUtilities (CASSANDRA-3299)
 * avoid truncation errors by using long math on long values (CASSANDRA-3364)
 * avoid clock drift on some Windows machine (CASSANDRA-3375)
 * display cache provider in cli 'describe keyspace' command (CASSANDRA-3384)
 * fix incomplete topology information in describe_ring (CASSANDRA-3403)
 * expire dead gossip states based on time (CASSANDRA-2961)
 * improve CompactionTask extensibility (CASSANDRA-3330)
 * Allow one leveled compaction task to kick off another (CASSANDRA-3363)
 * allow encryption only between datacenters (CASSANDRA-2802)
Merged from 0.8:
 * fix truncate allowing data to be replayed post-restart (CASSANDRA-3297)
 * make iwriter final in IndexWriter to avoid NPE (CASSANDRA-2863)
 * (CQL) update grammar to require key clause in DELETE statement
   (CASSANDRA-3349)
 * (CQL) allow numeric keyspace names in USE statement (CASSANDRA-3350)
 * (Hadoop) skip empty rows when slicing the entire row (CASSANDRA-2855)
 * Fix handling of tombstone by SSTableExport/Import (CASSANDRA-3357)
 * fix ColumnIndexer to use long offsets (CASSANDRA-3358)
 * Improved CLI exceptions (CASSANDRA-3312)
 * Fix handling of tombstone by SSTableExport/Import (CASSANDRA-3357)
 * Only count compaction as active (for throttling) when they have
   successfully acquired the compaction lock (CASSANDRA-3344)
 * Display CLI version string on startup (CASSANDRA-3196)
 * (Hadoop) make CFIF try rpc_address or fallback to listen_address
   (CASSANDRA-3214)
 * (Hadoop) accept comma delimited lists of initial thrift connections
   (CASSANDRA-3185)
 * ColumnFamily min_compaction_threshold should be >= 2 (CASSANDRA-3342)
 * (Pig) add 0.8+ types and key validation type in schema (CASSANDRA-3280)
 * Fix completely removing column metadata using CLI (CASSANDRA-3126)
 * CLI `describe cluster;` output should be on separate lines for separate versions
   (CASSANDRA-3170)
 * fix changing durable_writes keyspace option during CF creation
   (CASSANDRA-3292)
 * avoid locking on update when no indexes are involved (CASSANDRA-3386)
 * fix assertionError during repair with ordered partitioners (CASSANDRA-3369)
 * correctly serialize key_validation_class for avro (CASSANDRA-3391)
 * don't expire counter tombstone after streaming (CASSANDRA-3394)
 * prevent nodes that failed to join from hanging around forever 
   (CASSANDRA-3351)
 * remove incorrect optimization from slice read path (CASSANDRA-3390)
 * Fix race in AntiEntropyService (CASSANDRA-3400)


1.0.0-final
 * close scrubbed sstable fd before deleting it (CASSANDRA-3318)
 * fix bug preventing obsolete commitlog segments from being removed
   (CASSANDRA-3269)
 * tolerate whitespace in seed CDL (CASSANDRA-3263)
 * Change default heap thresholds to max(min(1/2 ram, 1G), min(1/4 ram, 8GB))
   (CASSANDRA-3295)
 * Fix broken CompressedRandomAccessReaderTest (CASSANDRA-3298)
 * (CQL) fix type information returned for wildcard queries (CASSANDRA-3311)
 * add estimated tasks to LeveledCompactionStrategy (CASSANDRA-3322)
 * avoid including compaction cache-warming in keycache stats (CASSANDRA-3325)
 * run compaction and hinted handoff threads at MIN_PRIORITY (CASSANDRA-3308)
 * default hsha thrift server to cpu core count in rpc pool (CASSANDRA-3329)
 * add bin\daemon to binary tarball for Windows service (CASSANDRA-3331)
 * Fix places where uncompressed size of sstables was use in place of the
   compressed one (CASSANDRA-3338)
 * Fix hsha thrift server (CASSANDRA-3346)
 * Make sure repair only stream needed sstables (CASSANDRA-3345)


1.0.0-rc2
 * Log a meaningful warning when a node receives a message for a repair session
   that doesn't exist anymore (CASSANDRA-3256)
 * test for NUMA policy support as well as numactl presence (CASSANDRA-3245)
 * Fix FD leak when internode encryption is enabled (CASSANDRA-3257)
 * Remove incorrect assertion in mergeIterator (CASSANDRA-3260)
 * FBUtilities.hexToBytes(String) to throw NumberFormatException when string
   contains non-hex characters (CASSANDRA-3231)
 * Keep SimpleSnitch proximity ordering unchanged from what the Strategy
   generates, as intended (CASSANDRA-3262)
 * remove Scrub from compactionstats when finished (CASSANDRA-3255)
 * fix counter entry in jdbc TypesMap (CASSANDRA-3268)
 * fix full queue scenario for ParallelCompactionIterator (CASSANDRA-3270)
 * fix bootstrap process (CASSANDRA-3285)
 * don't try delivering hints if when there isn't any (CASSANDRA-3176)
 * CLI documentation change for ColumnFamily `compression_options` (CASSANDRA-3282)
 * ignore any CF ids sent by client for adding CF/KS (CASSANDRA-3288)
 * remove obsolete hints on first startup (CASSANDRA-3291)
 * use correct ISortedColumns for time-optimized reads (CASSANDRA-3289)
 * Evict gossip state immediately when a token is taken over by a new IP 
   (CASSANDRA-3259)


1.0.0-rc1
 * Update CQL to generate microsecond timestamps by default (CASSANDRA-3227)
 * Fix counting CFMetadata towards Memtable liveRatio (CASSANDRA-3023)
 * Kill server on wrapped OOME such as from FileChannel.map (CASSANDRA-3201)
 * remove unnecessary copy when adding to row cache (CASSANDRA-3223)
 * Log message when a full repair operation completes (CASSANDRA-3207)
 * Fix streamOutSession keeping sstables references forever if the remote end
   dies (CASSANDRA-3216)
 * Remove dynamic_snitch boolean from example configuration (defaulting to 
   true) and set default badness threshold to 0.1 (CASSANDRA-3229)
 * Base choice of random or "balanced" token on bootstrap on whether
   schema definitions were found (CASSANDRA-3219)
 * Fixes for LeveledCompactionStrategy score computation, prioritization,
   scheduling, and performance (CASSANDRA-3224, 3234)
 * parallelize sstable open at server startup (CASSANDRA-2988)
 * fix handling of exceptions writing to OutboundTcpConnection (CASSANDRA-3235)
 * Allow using quotes in "USE <keyspace>;" CLI command (CASSANDRA-3208)
 * Don't allow any cache loading exceptions to halt startup (CASSANDRA-3218)
 * Fix sstableloader --ignores option (CASSANDRA-3247)
 * File descriptor limit increased in packaging (CASSANDRA-3206)
 * Fix deadlock in commit log during flush (CASSANDRA-3253) 


1.0.0-beta1
 * removed binarymemtable (CASSANDRA-2692)
 * add commitlog_total_space_in_mb to prevent fragmented logs (CASSANDRA-2427)
 * removed commitlog_rotation_threshold_in_mb configuration (CASSANDRA-2771)
 * make AbstractBounds.normalize de-overlapp overlapping ranges (CASSANDRA-2641)
 * replace CollatingIterator, ReducingIterator with MergeIterator 
   (CASSANDRA-2062)
 * Fixed the ability to set compaction strategy in cli using create column 
   family command (CASSANDRA-2778)
 * clean up tmp files after failed compaction (CASSANDRA-2468)
 * restrict repair streaming to specific columnfamilies (CASSANDRA-2280)
 * don't bother persisting columns shadowed by a row tombstone (CASSANDRA-2589)
 * reset CF and SC deletion times after gc_grace (CASSANDRA-2317)
 * optimize away seek when compacting wide rows (CASSANDRA-2879)
 * single-pass streaming (CASSANDRA-2677, 2906, 2916, 3003)
 * use reference counting for deleting sstables instead of relying on GC
   (CASSANDRA-2521, 3179)
 * store hints as serialized mutations instead of pointers to data row
   (CASSANDRA-2045)
 * store hints in the coordinator node instead of in the closest replica 
   (CASSANDRA-2914)
 * add row_cache_keys_to_save CF option (CASSANDRA-1966)
 * check column family validity in nodetool repair (CASSANDRA-2933)
 * use lazy initialization instead of class initialization in NodeId
   (CASSANDRA-2953)
 * add paging to get_count (CASSANDRA-2894)
 * fix "short reads" in [multi]get (CASSANDRA-2643, 3157, 3192)
 * add optional compression for sstables (CASSANDRA-47, 2994, 3001, 3128)
 * add scheduler JMX metrics (CASSANDRA-2962)
 * add block level checksum for compressed data (CASSANDRA-1717)
 * make column family backed column map pluggable and introduce unsynchronized
   ArrayList backed one to speedup reads (CASSANDRA-2843, 3165, 3205)
 * refactoring of the secondary index api (CASSANDRA-2982)
 * make CL > ONE reads wait for digest reconciliation before returning
   (CASSANDRA-2494)
 * fix missing logging for some exceptions (CASSANDRA-2061)
 * refactor and optimize ColumnFamilyStore.files(...) and Descriptor.fromFilename(String)
   and few other places responsible for work with SSTable files (CASSANDRA-3040)
 * Stop reading from sstables once we know we have the most recent columns,
   for query-by-name requests (CASSANDRA-2498)
 * Add query-by-column mode to stress.java (CASSANDRA-3064)
 * Add "install" command to cassandra.bat (CASSANDRA-292)
 * clean up KSMetadata, CFMetadata from unnecessary
   Thrift<->Avro conversion methods (CASSANDRA-3032)
 * Add timeouts to client request schedulers (CASSANDRA-3079, 3096)
 * Cli to use hashes rather than array of hashes for strategy options (CASSANDRA-3081)
 * LeveledCompactionStrategy (CASSANDRA-1608, 3085, 3110, 3087, 3145, 3154, 3182)
 * Improvements of the CLI `describe` command (CASSANDRA-2630)
 * reduce window where dropped CF sstables may not be deleted (CASSANDRA-2942)
 * Expose gossip/FD info to JMX (CASSANDRA-2806)
 * Fix streaming over SSL when compressed SSTable involved (CASSANDRA-3051)
 * Add support for pluggable secondary index implementations (CASSANDRA-3078)
 * remove compaction_thread_priority setting (CASSANDRA-3104)
 * generate hints for replicas that timeout, not just replicas that are known
   to be down before starting (CASSANDRA-2034)
 * Add throttling for internode streaming (CASSANDRA-3080)
 * make the repair of a range repair all replica (CASSANDRA-2610, 3194)
 * expose the ability to repair the first range (as returned by the
   partitioner) of a node (CASSANDRA-2606)
 * Streams Compression (CASSANDRA-3015)
 * add ability to use multiple threads during a single compaction
   (CASSANDRA-2901)
 * make AbstractBounds.normalize support overlapping ranges (CASSANDRA-2641)
 * fix of the CQL count() behavior (CASSANDRA-3068)
 * use TreeMap backed column families for the SSTable simple writers
   (CASSANDRA-3148)
 * fix inconsistency of the CLI syntax when {} should be used instead of [{}]
   (CASSANDRA-3119)
 * rename CQL type names to match expected SQL behavior (CASSANDRA-3149, 3031)
 * Arena-based allocation for memtables (CASSANDRA-2252, 3162, 3163, 3168)
 * Default RR chance to 0.1 (CASSANDRA-3169)
 * Add RowLevel support to secondary index API (CASSANDRA-3147)
 * Make SerializingCacheProvider the default if JNA is available (CASSANDRA-3183)
 * Fix backwards compatibilty for CQL memtable properties (CASSANDRA-3190)
 * Add five-minute delay before starting compactions on a restarted server
   (CASSANDRA-3181)
 * Reduce copies done for intra-host messages (CASSANDRA-1788, 3144)
 * support of compaction strategy option for stress.java (CASSANDRA-3204)
 * make memtable throughput and column count thresholds no-ops (CASSANDRA-2449)
 * Return schema information along with the resultSet in CQL (CASSANDRA-2734)
 * Add new DecimalType (CASSANDRA-2883)
 * Fix assertion error in RowRepairResolver (CASSANDRA-3156)
 * Reduce unnecessary high buffer sizes (CASSANDRA-3171)
 * Pluggable compaction strategy (CASSANDRA-1610)
 * Add new broadcast_address config option (CASSANDRA-2491)


0.8.7
 * Kill server on wrapped OOME such as from FileChannel.map (CASSANDRA-3201)
 * Allow using quotes in "USE <keyspace>;" CLI command (CASSANDRA-3208)
 * Log message when a full repair operation completes (CASSANDRA-3207)
 * Don't allow any cache loading exceptions to halt startup (CASSANDRA-3218)
 * Fix sstableloader --ignores option (CASSANDRA-3247)
 * File descriptor limit increased in packaging (CASSANDRA-3206)
 * Log a meaningfull warning when a node receive a message for a repair session
   that doesn't exist anymore (CASSANDRA-3256)
 * Fix FD leak when internode encryption is enabled (CASSANDRA-3257)
 * FBUtilities.hexToBytes(String) to throw NumberFormatException when string
   contains non-hex characters (CASSANDRA-3231)
 * Keep SimpleSnitch proximity ordering unchanged from what the Strategy
   generates, as intended (CASSANDRA-3262)
 * remove Scrub from compactionstats when finished (CASSANDRA-3255)
 * Fix tool .bat files when CASSANDRA_HOME contains spaces (CASSANDRA-3258)
 * Force flush of status table when removing/updating token (CASSANDRA-3243)
 * Evict gossip state immediately when a token is taken over by a new IP (CASSANDRA-3259)
 * Fix bug where the failure detector can take too long to mark a host
   down (CASSANDRA-3273)
 * (Hadoop) allow wrapping ranges in queries (CASSANDRA-3137)
 * (Hadoop) check all interfaces for a match with split location
   before falling back to random replica (CASSANDRA-3211)
 * (Hadoop) Make Pig storage handle implements LoadMetadata (CASSANDRA-2777)
 * (Hadoop) Fix exception during PIG 'dump' (CASSANDRA-2810)
 * Fix stress COUNTER_GET option (CASSANDRA-3301)
 * Fix missing fields in CLI `show schema` output (CASSANDRA-3304)
 * Nodetool no longer leaks threads and closes JMX connections (CASSANDRA-3309)
 * fix truncate allowing data to be replayed post-restart (CASSANDRA-3297)
 * Move SimpleAuthority and SimpleAuthenticator to examples (CASSANDRA-2922)
 * Fix handling of tombstone by SSTableExport/Import (CASSANDRA-3357)
 * Fix transposition in cfHistograms (CASSANDRA-3222)
 * Allow using number as DC name when creating keyspace in CQL (CASSANDRA-3239)
 * Force flush of system table after updating/removing a token (CASSANDRA-3243)


0.8.6
 * revert CASSANDRA-2388
 * change TokenRange.endpoints back to listen/broadcast address to match
   pre-1777 behavior, and add TokenRange.rpc_endpoints instead (CASSANDRA-3187)
 * avoid trying to watch cassandra-topology.properties when loaded from jar
   (CASSANDRA-3138)
 * prevent users from creating keyspaces with LocalStrategy replication
   (CASSANDRA-3139)
 * fix CLI `show schema;` to output correct keyspace definition statement
   (CASSANDRA-3129)
 * CustomTThreadPoolServer to log TTransportException at DEBUG level
   (CASSANDRA-3142)
 * allow topology sort to work with non-unique rack names between 
   datacenters (CASSANDRA-3152)
 * Improve caching of same-version Messages on digest and repair paths
   (CASSANDRA-3158)
 * Randomize choice of first replica for counter increment (CASSANDRA-2890)
 * Fix using read_repair_chance instead of merge_shard_change (CASSANDRA-3202)
 * Avoid streaming data to nodes that already have it, on move as well as
   decommission (CASSANDRA-3041)
 * Fix divide by zero error in GCInspector (CASSANDRA-3164)
 * allow quoting of the ColumnFamily name in CLI `create column family`
   statement (CASSANDRA-3195)
 * Fix rolling upgrade from 0.7 to 0.8 problem (CASSANDRA-3166)
 * Accomodate missing encryption_options in IncomingTcpConnection.stream
   (CASSANDRA-3212)


0.8.5
 * fix NPE when encryption_options is unspecified (CASSANDRA-3007)
 * include column name in validation failure exceptions (CASSANDRA-2849)
 * make sure truncate clears out the commitlog so replay won't re-
   populate with truncated data (CASSANDRA-2950)
 * fix NPE when debug logging is enabled and dropped CF is present
   in a commitlog segment (CASSANDRA-3021)
 * fix cassandra.bat when CASSANDRA_HOME contains spaces (CASSANDRA-2952)
 * fix to SSTableSimpleUnsortedWriter bufferSize calculation (CASSANDRA-3027)
 * make cleanup and normal compaction able to skip empty rows
   (rows containing nothing but expired tombstones) (CASSANDRA-3039)
 * work around native memory leak in com.sun.management.GarbageCollectorMXBean
   (CASSANDRA-2868)
 * validate that column names in column_metadata are not equal to key_alias
   on create/update of the ColumnFamily and CQL 'ALTER' statement (CASSANDRA-3036)
 * return an InvalidRequestException if an indexed column is assigned
   a value larger than 64KB (CASSANDRA-3057)
 * fix of numeric-only and string column names handling in CLI "drop index" 
   (CASSANDRA-3054)
 * prune index scan resultset back to original request for lazy
   resultset expansion case (CASSANDRA-2964)
 * (Hadoop) fail jobs when Cassandra node has failed but TaskTracker
   has not (CASSANDRA-2388)
 * fix dynamic snitch ignoring nodes when read_repair_chance is zero
   (CASSANDRA-2662)
 * avoid retaining references to dropped CFS objects in 
   CompactionManager.estimatedCompactions (CASSANDRA-2708)
 * expose rpc timeouts per host in MessagingServiceMBean (CASSANDRA-2941)
 * avoid including cwd in classpath for deb and rpm packages (CASSANDRA-2881)
 * remove gossip state when a new IP takes over a token (CASSANDRA-3071)
 * allow sstable2json to work on index sstable files (CASSANDRA-3059)
 * always hint counters (CASSANDRA-3099)
 * fix log4j initialization in EmbeddedCassandraService (CASSANDRA-2857)
 * remove gossip state when a new IP takes over a token (CASSANDRA-3071)
 * work around native memory leak in com.sun.management.GarbageCollectorMXBean
    (CASSANDRA-2868)
 * fix UnavailableException with writes at CL.EACH_QUORM (CASSANDRA-3084)
 * fix parsing of the Keyspace and ColumnFamily names in numeric
   and string representations in CLI (CASSANDRA-3075)
 * fix corner cases in Range.differenceToFetch (CASSANDRA-3084)
 * fix ip address String representation in the ring cache (CASSANDRA-3044)
 * fix ring cache compatibility when mixing pre-0.8.4 nodes with post-
   in the same cluster (CASSANDRA-3023)
 * make repair report failure when a node participating dies (instead of
   hanging forever) (CASSANDRA-2433)
 * fix handling of the empty byte buffer by ReversedType (CASSANDRA-3111)
 * Add validation that Keyspace names are case-insensitively unique (CASSANDRA-3066)
 * catch invalid key_validation_class before instantiating UpdateColumnFamily (CASSANDRA-3102)
 * make Range and Bounds objects client-safe (CASSANDRA-3108)
 * optionally skip log4j configuration (CASSANDRA-3061)
 * bundle sstableloader with the debian package (CASSANDRA-3113)
 * don't try to build secondary indexes when there is none (CASSANDRA-3123)
 * improve SSTableSimpleUnsortedWriter speed for large rows (CASSANDRA-3122)
 * handle keyspace arguments correctly in nodetool snapshot (CASSANDRA-3038)
 * Fix SSTableImportTest on windows (CASSANDRA-3043)
 * expose compactionThroughputMbPerSec through JMX (CASSANDRA-3117)
 * log keyspace and CF of large rows being compacted


0.8.4
 * change TokenRing.endpoints to be a list of rpc addresses instead of 
   listen/broadcast addresses (CASSANDRA-1777)
 * include files-to-be-streamed in StreamInSession.getSources (CASSANDRA-2972)
 * use JAVA env var in cassandra-env.sh (CASSANDRA-2785, 2992)
 * avoid doing read for no-op replicate-on-write at CL=1 (CASSANDRA-2892)
 * refuse counter write for CL.ANY (CASSANDRA-2990)
 * switch back to only logging recent dropped messages (CASSANDRA-3004)
 * always deserialize RowMutation for counters (CASSANDRA-3006)
 * ignore saved replication_factor strategy_option for NTS (CASSANDRA-3011)
 * make sure pre-truncate CL segments are discarded (CASSANDRA-2950)


0.8.3
 * add ability to drop local reads/writes that are going to timeout
   (CASSANDRA-2943)
 * revamp token removal process, keep gossip states for 3 days (CASSANDRA-2496)
 * don't accept extra args for 0-arg nodetool commands (CASSANDRA-2740)
 * log unavailableexception details at debug level (CASSANDRA-2856)
 * expose data_dir though jmx (CASSANDRA-2770)
 * don't include tmp files as sstable when create cfs (CASSANDRA-2929)
 * log Java classpath on startup (CASSANDRA-2895)
 * keep gossipped version in sync with actual on migration coordinator 
   (CASSANDRA-2946)
 * use lazy initialization instead of class initialization in NodeId
   (CASSANDRA-2953)
 * check column family validity in nodetool repair (CASSANDRA-2933)
 * speedup bytes to hex conversions dramatically (CASSANDRA-2850)
 * Flush memtables on shutdown when durable writes are disabled 
   (CASSANDRA-2958)
 * improved POSIX compatibility of start scripts (CASsANDRA-2965)
 * add counter support to Hadoop InputFormat (CASSANDRA-2981)
 * fix bug where dirty commitlog segments were removed (and avoid keeping 
   segments with no post-flush activity permanently dirty) (CASSANDRA-2829)
 * fix throwing exception with batch mutation of counter super columns
   (CASSANDRA-2949)
 * ignore system tables during repair (CASSANDRA-2979)
 * throw exception when NTS is given replication_factor as an option
   (CASSANDRA-2960)
 * fix assertion error during compaction of counter CFs (CASSANDRA-2968)
 * avoid trying to create index names, when no index exists (CASSANDRA-2867)
 * don't sample the system table when choosing a bootstrap token
   (CASSANDRA-2825)
 * gossiper notifies of local state changes (CASSANDRA-2948)
 * add asynchronous and half-sync/half-async (hsha) thrift servers 
   (CASSANDRA-1405)
 * fix potential use of free'd native memory in SerializingCache 
   (CASSANDRA-2951)
 * prune index scan resultset back to original request for lazy
   resultset expansion case (CASSANDRA-2964)
 * (Hadoop) fail jobs when Cassandra node has failed but TaskTracker
    has not (CASSANDRA-2388)


0.8.2
 * CQL: 
   - include only one row per unique key for IN queries (CASSANDRA-2717)
   - respect client timestamp on full row deletions (CASSANDRA-2912)
 * improve thread-safety in StreamOutSession (CASSANDRA-2792)
 * allow deleting a row and updating indexed columns in it in the
   same mutation (CASSANDRA-2773)
 * Expose number of threads blocked on submitting memtable to flush
   in JMX (CASSANDRA-2817)
 * add ability to return "endpoints" to nodetool (CASSANDRA-2776)
 * Add support for multiple (comma-delimited) coordinator addresses
   to ColumnFamilyInputFormat (CASSANDRA-2807)
 * fix potential NPE while scheduling read repair for range slice
   (CASSANDRA-2823)
 * Fix race in SystemTable.getCurrentLocalNodeId (CASSANDRA-2824)
 * Correctly set default for replicate_on_write (CASSANDRA-2835)
 * improve nodetool compactionstats formatting (CASSANDRA-2844)
 * fix index-building status display (CASSANDRA-2853)
 * fix CLI perpetuating obsolete KsDef.replication_factor (CASSANDRA-2846)
 * improve cli treatment of multiline comments (CASSANDRA-2852)
 * handle row tombstones correctly in EchoedRow (CASSANDRA-2786)
 * add MessagingService.get[Recently]DroppedMessages and
   StorageService.getExceptionCount (CASSANDRA-2804)
 * fix possibility of spurious UnavailableException for LOCAL_QUORUM
   reads with dynamic snitch + read repair disabled (CASSANDRA-2870)
 * add ant-optional as dependence for the debian package (CASSANDRA-2164)
 * add option to specify limit for get_slice in the CLI (CASSANDRA-2646)
 * decrease HH page size (CASSANDRA-2832)
 * reset cli keyspace after dropping the current one (CASSANDRA-2763)
 * add KeyRange option to Hadoop inputformat (CASSANDRA-1125)
 * fix protocol versioning (CASSANDRA-2818, 2860)
 * support spaces in path to log4j configuration (CASSANDRA-2383)
 * avoid including inferred types in CF update (CASSANDRA-2809)
 * fix JMX bulkload call (CASSANDRA-2908)
 * fix updating KS with durable_writes=false (CASSANDRA-2907)
 * add simplified facade to SSTableWriter for bulk loading use
   (CASSANDRA-2911)
 * fix re-using index CF sstable names after drop/recreate (CASSANDRA-2872)
 * prepend CF to default index names (CASSANDRA-2903)
 * fix hint replay (CASSANDRA-2928)
 * Properly synchronize repair's merkle tree computation (CASSANDRA-2816)


0.8.1
 * CQL:
   - support for insert, delete in BATCH (CASSANDRA-2537)
   - support for IN to SELECT, UPDATE (CASSANDRA-2553)
   - timestamp support for INSERT, UPDATE, and BATCH (CASSANDRA-2555)
   - TTL support (CASSANDRA-2476)
   - counter support (CASSANDRA-2473)
   - ALTER COLUMNFAMILY (CASSANDRA-1709)
   - DROP INDEX (CASSANDRA-2617)
   - add SCHEMA/TABLE as aliases for KS/CF (CASSANDRA-2743)
   - server handles wait-for-schema-agreement (CASSANDRA-2756)
   - key alias support (CASSANDRA-2480)
 * add support for comparator parameters and a generic ReverseType
   (CASSANDRA-2355)
 * add CompositeType and DynamicCompositeType (CASSANDRA-2231)
 * optimize batches containing multiple updates to the same row
   (CASSANDRA-2583)
 * adjust hinted handoff page size to avoid OOM with large columns 
   (CASSANDRA-2652)
 * mark BRAF buffer invalid post-flush so we don't re-flush partial
   buffers again, especially on CL writes (CASSANDRA-2660)
 * add DROP INDEX support to CLI (CASSANDRA-2616)
 * don't perform HH to client-mode [storageproxy] nodes (CASSANDRA-2668)
 * Improve forceDeserialize/getCompactedRow encapsulation (CASSANDRA-2659)
 * Don't write CounterUpdateColumn to disk in tests (CASSANDRA-2650)
 * Add sstable bulk loading utility (CASSANDRA-1278)
 * avoid replaying hints to dropped columnfamilies (CASSANDRA-2685)
 * add placeholders for missing rows in range query pseudo-RR (CASSANDRA-2680)
 * remove no-op HHOM.renameHints (CASSANDRA-2693)
 * clone super columns to avoid modifying them during flush (CASSANDRA-2675)
 * allow writes to bypass the commitlog for certain keyspaces (CASSANDRA-2683)
 * avoid NPE when bypassing commitlog during memtable flush (CASSANDRA-2781)
 * Added support for making bootstrap retry if nodes flap (CASSANDRA-2644)
 * Added statusthrift to nodetool to report if thrift server is running (CASSANDRA-2722)
 * Fixed rows being cached if they do not exist (CASSANDRA-2723)
 * Support passing tableName and cfName to RowCacheProviders (CASSANDRA-2702)
 * close scrub file handles (CASSANDRA-2669)
 * throttle migration replay (CASSANDRA-2714)
 * optimize column serializer creation (CASSANDRA-2716)
 * Added support for making bootstrap retry if nodes flap (CASSANDRA-2644)
 * Added statusthrift to nodetool to report if thrift server is running
   (CASSANDRA-2722)
 * Fixed rows being cached if they do not exist (CASSANDRA-2723)
 * fix truncate/compaction race (CASSANDRA-2673)
 * workaround large resultsets causing large allocation retention
   by nio sockets (CASSANDRA-2654)
 * fix nodetool ring use with Ec2Snitch (CASSANDRA-2733)
 * fix removing columns and subcolumns that are supressed by a row or
   supercolumn tombstone during replica resolution (CASSANDRA-2590)
 * support sstable2json against snapshot sstables (CASSANDRA-2386)
 * remove active-pull schema requests (CASSANDRA-2715)
 * avoid marking entire list of sstables as actively being compacted
   in multithreaded compaction (CASSANDRA-2765)
 * seek back after deserializing a row to update cache with (CASSANDRA-2752)
 * avoid skipping rows in scrub for counter column family (CASSANDRA-2759)
 * fix ConcurrentModificationException in repair when dealing with 0.7 node
   (CASSANDRA-2767)
 * use threadsafe collections for StreamInSession (CASSANDRA-2766)
 * avoid infinite loop when creating merkle tree (CASSANDRA-2758)
 * avoids unmarking compacting sstable prematurely in cleanup (CASSANDRA-2769)
 * fix NPE when the commit log is bypassed (CASSANDRA-2718)
 * don't throw an exception in SS.isRPCServerRunning (CASSANDRA-2721)
 * make stress.jar executable (CASSANDRA-2744)
 * add daemon mode to java stress (CASSANDRA-2267)
 * expose the DC and rack of a node through JMX and nodetool ring (CASSANDRA-2531)
 * fix cache mbean getSize (CASSANDRA-2781)
 * Add Date, Float, Double, and Boolean types (CASSANDRA-2530)
 * Add startup flag to renew counter node id (CASSANDRA-2788)
 * add jamm agent to cassandra.bat (CASSANDRA-2787)
 * fix repair hanging if a neighbor has nothing to send (CASSANDRA-2797)
 * purge tombstone even if row is in only one sstable (CASSANDRA-2801)
 * Fix wrong purge of deleted cf during compaction (CASSANDRA-2786)
 * fix race that could result in Hadoop writer failing to throw an
   exception encountered after close() (CASSANDRA-2755)
 * fix scan wrongly throwing assertion error (CASSANDRA-2653)
 * Always use even distribution for merkle tree with RandomPartitionner
   (CASSANDRA-2841)
 * fix describeOwnership for OPP (CASSANDRA-2800)
 * ensure that string tokens do not contain commas (CASSANDRA-2762)


0.8.0-final
 * fix CQL grammar warning and cqlsh regression from CASSANDRA-2622
 * add ant generate-cql-html target (CASSANDRA-2526)
 * update CQL consistency levels (CASSANDRA-2566)
 * debian packaging fixes (CASSANDRA-2481, 2647)
 * fix UUIDType, IntegerType for direct buffers (CASSANDRA-2682, 2684)
 * switch to native Thrift for Hadoop map/reduce (CASSANDRA-2667)
 * fix StackOverflowError when building from eclipse (CASSANDRA-2687)
 * only provide replication_factor to strategy_options "help" for
   SimpleStrategy, OldNetworkTopologyStrategy (CASSANDRA-2678, 2713)
 * fix exception adding validators to non-string columns (CASSANDRA-2696)
 * avoid instantiating DatabaseDescriptor in JDBC (CASSANDRA-2694)
 * fix potential stack overflow during compaction (CASSANDRA-2626)
 * clone super columns to avoid modifying them during flush (CASSANDRA-2675)
 * reset underlying iterator in EchoedRow constructor (CASSANDRA-2653)


0.8.0-rc1
 * faster flushes and compaction from fixing excessively pessimistic 
   rebuffering in BRAF (CASSANDRA-2581)
 * fix returning null column values in the python cql driver (CASSANDRA-2593)
 * fix merkle tree splitting exiting early (CASSANDRA-2605)
 * snapshot_before_compaction directory name fix (CASSANDRA-2598)
 * Disable compaction throttling during bootstrap (CASSANDRA-2612) 
 * fix CQL treatment of > and < operators in range slices (CASSANDRA-2592)
 * fix potential double-application of counter updates on commitlog replay
   by moving replay position from header to sstable metadata (CASSANDRA-2419)
 * JDBC CQL driver exposes getColumn for access to timestamp
 * JDBC ResultSetMetadata properties added to AbstractType
 * r/m clustertool (CASSANDRA-2607)
 * add support for presenting row key as a column in CQL result sets 
   (CASSANDRA-2622)
 * Don't allow {LOCAL|EACH}_QUORUM unless strategy is NTS (CASSANDRA-2627)
 * validate keyspace strategy_options during CQL create (CASSANDRA-2624)
 * fix empty Result with secondary index when limit=1 (CASSANDRA-2628)
 * Fix regression where bootstrapping a node with no schema fails
   (CASSANDRA-2625)
 * Allow removing LocationInfo sstables (CASSANDRA-2632)
 * avoid attempting to replay mutations from dropped keyspaces (CASSANDRA-2631)
 * avoid using cached position of a key when GT is requested (CASSANDRA-2633)
 * fix counting bloom filter true positives (CASSANDRA-2637)
 * initialize local ep state prior to gossip startup if needed (CASSANDRA-2638)
 * fix counter increment lost after restart (CASSANDRA-2642)
 * add quote-escaping via backslash to CLI (CASSANDRA-2623)
 * fix pig example script (CASSANDRA-2487)
 * fix dynamic snitch race in adding latencies (CASSANDRA-2618)
 * Start/stop cassandra after more important services such as mdadm in
   debian packaging (CASSANDRA-2481)


0.8.0-beta2
 * fix NPE compacting index CFs (CASSANDRA-2528)
 * Remove checking all column families on startup for compaction candidates 
   (CASSANDRA-2444)
 * validate CQL create keyspace options (CASSANDRA-2525)
 * fix nodetool setcompactionthroughput (CASSANDRA-2550)
 * move	gossip heartbeat back to its own thread (CASSANDRA-2554)
 * validate cql TRUNCATE columnfamily before truncating (CASSANDRA-2570)
 * fix batch_mutate for mixed standard-counter mutations (CASSANDRA-2457)
 * disallow making schema changes to system keyspace (CASSANDRA-2563)
 * fix sending mutation messages multiple times (CASSANDRA-2557)
 * fix incorrect use of NBHM.size in ReadCallback that could cause
   reads to time out even when responses were received (CASSANDRA-2552)
 * trigger read repair correctly for LOCAL_QUORUM reads (CASSANDRA-2556)
 * Allow configuring the number of compaction thread (CASSANDRA-2558)
 * forceUserDefinedCompaction will attempt to compact what it is given
   even if the pessimistic estimate is that there is not enough disk space;
   automatic compactions will only compact 2 or more sstables (CASSANDRA-2575)
 * refuse to apply migrations with older timestamps than the current 
   schema (CASSANDRA-2536)
 * remove unframed Thrift transport option
 * include indexes in snapshots (CASSANDRA-2596)
 * improve ignoring of obsolete mutations in index maintenance (CASSANDRA-2401)
 * recognize attempt to drop just the index while leaving the column
   definition alone (CASSANDRA-2619)
  

0.8.0-beta1
 * remove Avro RPC support (CASSANDRA-926)
 * support for columns that act as incr/decr counters 
   (CASSANDRA-1072, 1937, 1944, 1936, 2101, 2093, 2288, 2105, 2384, 2236, 2342,
   2454)
 * CQL (CASSANDRA-1703, 1704, 1705, 1706, 1707, 1708, 1710, 1711, 1940, 
   2124, 2302, 2277, 2493)
 * avoid double RowMutation serialization on write path (CASSANDRA-1800)
 * make NetworkTopologyStrategy the default (CASSANDRA-1960)
 * configurable internode encryption (CASSANDRA-1567, 2152)
 * human readable column names in sstable2json output (CASSANDRA-1933)
 * change default JMX port to 7199 (CASSANDRA-2027)
 * backwards compatible internal messaging (CASSANDRA-1015)
 * atomic switch of memtables and sstables (CASSANDRA-2284)
 * add pluggable SeedProvider (CASSANDRA-1669)
 * Fix clustertool to not throw exception when calling get_endpoints (CASSANDRA-2437)
 * upgrade to thrift 0.6 (CASSANDRA-2412) 
 * repair works on a token range instead of full ring (CASSANDRA-2324)
 * purge tombstones from row cache (CASSANDRA-2305)
 * push replication_factor into strategy_options (CASSANDRA-1263)
 * give snapshots the same name on each node (CASSANDRA-1791)
 * remove "nodetool loadbalance" (CASSANDRA-2448)
 * multithreaded compaction (CASSANDRA-2191)
 * compaction throttling (CASSANDRA-2156)
 * add key type information and alias (CASSANDRA-2311, 2396)
 * cli no longer divides read_repair_chance by 100 (CASSANDRA-2458)
 * made CompactionInfo.getTaskType return an enum (CASSANDRA-2482)
 * add a server-wide cap on measured memtable memory usage and aggressively
   flush to keep under that threshold (CASSANDRA-2006)
 * add unified UUIDType (CASSANDRA-2233)
 * add off-heap row cache support (CASSANDRA-1969)


0.7.5
 * improvements/fixes to PIG driver (CASSANDRA-1618, CASSANDRA-2387,
   CASSANDRA-2465, CASSANDRA-2484)
 * validate index names (CASSANDRA-1761)
 * reduce contention on Table.flusherLock (CASSANDRA-1954)
 * try harder to detect failures during streaming, cleaning up temporary
   files more reliably (CASSANDRA-2088)
 * shut down server for OOM on a Thrift thread (CASSANDRA-2269)
 * fix tombstone handling in repair and sstable2json (CASSANDRA-2279)
 * preserve version when streaming data from old sstables (CASSANDRA-2283)
 * don't start repair if a neighboring node is marked as dead (CASSANDRA-2290)
 * purge tombstones from row cache (CASSANDRA-2305)
 * Avoid seeking when sstable2json exports the entire file (CASSANDRA-2318)
 * clear Built flag in system table when dropping an index (CASSANDRA-2320)
 * don't allow arbitrary argument for stress.java (CASSANDRA-2323)
 * validate values for index predicates in get_indexed_slice (CASSANDRA-2328)
 * queue secondary indexes for flush before the parent (CASSANDRA-2330)
 * allow job configuration to set the CL used in Hadoop jobs (CASSANDRA-2331)
 * add memtable_flush_queue_size defaulting to 4 (CASSANDRA-2333)
 * Allow overriding of initial_token, storage_port and rpc_port from system
   properties (CASSANDRA-2343)
 * fix comparator used for non-indexed secondary expressions in index scan
   (CASSANDRA-2347)
 * ensure size calculation and write phase of large-row compaction use
   the same threshold for TTL expiration (CASSANDRA-2349)
 * fix race when iterating CFs during add/drop (CASSANDRA-2350)
 * add ConsistencyLevel command to CLI (CASSANDRA-2354)
 * allow negative numbers in the cli (CASSANDRA-2358)
 * hard code serialVersionUID for tokens class (CASSANDRA-2361)
 * fix potential infinite loop in ByteBufferUtil.inputStream (CASSANDRA-2365)
 * fix encoding bugs in HintedHandoffManager, SystemTable when default
   charset is not UTF8 (CASSANDRA-2367)
 * avoids having removed node reappearing in Gossip (CASSANDRA-2371)
 * fix incorrect truncation of long to int when reading columns via block
   index (CASSANDRA-2376)
 * fix NPE during stream session (CASSANDRA-2377)
 * fix race condition that could leave orphaned data files when dropping CF or
   KS (CASSANDRA-2381)
 * fsync statistics component on write (CASSANDRA-2382)
 * fix duplicate results from CFS.scan (CASSANDRA-2406)
 * add IntegerType to CLI help (CASSANDRA-2414)
 * avoid caching token-only decoratedkeys (CASSANDRA-2416)
 * convert mmap assertion to if/throw so scrub can catch it (CASSANDRA-2417)
 * don't overwrite gc log (CASSANDR-2418)
 * invalidate row cache for streamed row to avoid inconsitencies
   (CASSANDRA-2420)
 * avoid copies in range/index scans (CASSANDRA-2425)
 * make sure we don't wipe data during cleanup if the node has not join
   the ring (CASSANDRA-2428)
 * Try harder to close files after compaction (CASSANDRA-2431)
 * re-set bootstrapped flag after move finishes (CASSANDRA-2435)
 * display validation_class in CLI 'describe keyspace' (CASSANDRA-2442)
 * make cleanup compactions cleanup the row cache (CASSANDRA-2451)
 * add column fields validation to scrub (CASSANDRA-2460)
 * use 64KB flush buffer instead of in_memory_compaction_limit (CASSANDRA-2463)
 * fix backslash substitutions in CLI (CASSANDRA-2492)
 * disable cache saving for system CFS (CASSANDRA-2502)
 * fixes for verifying destination availability under hinted conditions
   so UE can be thrown intead of timing out (CASSANDRA-2514)
 * fix update of validation class in column metadata (CASSANDRA-2512)
 * support LOCAL_QUORUM, EACH_QUORUM CLs outside of NTS (CASSANDRA-2516)
 * preserve version when streaming data from old sstables (CASSANDRA-2283)
 * fix backslash substitutions in CLI (CASSANDRA-2492)
 * count a row deletion as one operation towards memtable threshold 
   (CASSANDRA-2519)
 * support LOCAL_QUORUM, EACH_QUORUM CLs outside of NTS (CASSANDRA-2516)


0.7.4
 * add nodetool join command (CASSANDRA-2160)
 * fix secondary indexes on pre-existing or streamed data (CASSANDRA-2244)
 * initialize endpoint in gossiper earlier (CASSANDRA-2228)
 * add ability to write to Cassandra from Pig (CASSANDRA-1828)
 * add rpc_[min|max]_threads (CASSANDRA-2176)
 * add CL.TWO, CL.THREE (CASSANDRA-2013)
 * avoid exporting an un-requested row in sstable2json, when exporting 
   a key that does not exist (CASSANDRA-2168)
 * add incremental_backups option (CASSANDRA-1872)
 * add configurable row limit to Pig loadfunc (CASSANDRA-2276)
 * validate column values in batches as well as single-Column inserts
   (CASSANDRA-2259)
 * move sample schema from cassandra.yaml to schema-sample.txt,
   a cli scripts (CASSANDRA-2007)
 * avoid writing empty rows when scrubbing tombstoned rows (CASSANDRA-2296)
 * fix assertion error in range and index scans for CL < ALL
   (CASSANDRA-2282)
 * fix commitlog replay when flush position refers to data that didn't
   get synced before server died (CASSANDRA-2285)
 * fix fd leak in sstable2json with non-mmap'd i/o (CASSANDRA-2304)
 * reduce memory use during streaming of multiple sstables (CASSANDRA-2301)
 * purge tombstoned rows from cache after GCGraceSeconds (CASSANDRA-2305)
 * allow zero replicas in a NTS datacenter (CASSANDRA-1924)
 * make range queries respect snitch for local replicas (CASSANDRA-2286)
 * fix HH delivery when column index is larger than 2GB (CASSANDRA-2297)
 * make 2ary indexes use parent CF flush thresholds during initial build
   (CASSANDRA-2294)
 * update memtable_throughput to be a long (CASSANDRA-2158)


0.7.3
 * Keep endpoint state until aVeryLongTime (CASSANDRA-2115)
 * lower-latency read repair (CASSANDRA-2069)
 * add hinted_handoff_throttle_delay_in_ms option (CASSANDRA-2161)
 * fixes for cache save/load (CASSANDRA-2172, -2174)
 * Handle whole-row deletions in CFOutputFormat (CASSANDRA-2014)
 * Make memtable_flush_writers flush in parallel (CASSANDRA-2178)
 * Add compaction_preheat_key_cache option (CASSANDRA-2175)
 * refactor stress.py to have only one copy of the format string 
   used for creating row keys (CASSANDRA-2108)
 * validate index names for \w+ (CASSANDRA-2196)
 * Fix Cassandra cli to respect timeout if schema does not settle 
   (CASSANDRA-2187)
 * fix for compaction and cleanup writing old-format data into new-version 
   sstable (CASSANDRA-2211, -2216)
 * add nodetool scrub (CASSANDRA-2217, -2240)
 * fix sstable2json large-row pagination (CASSANDRA-2188)
 * fix EOFing on requests for the last bytes in a file (CASSANDRA-2213)
 * fix BufferedRandomAccessFile bugs (CASSANDRA-2218, -2241)
 * check for memtable flush_after_mins exceeded every 10s (CASSANDRA-2183)
 * fix cache saving on Windows (CASSANDRA-2207)
 * add validateSchemaAgreement call + synchronization to schema
   modification operations (CASSANDRA-2222)
 * fix for reversed slice queries on large rows (CASSANDRA-2212)
 * fat clients were writing local data (CASSANDRA-2223)
 * set DEFAULT_MEMTABLE_LIFETIME_IN_MINS to 24h
 * improve detection and cleanup of partially-written sstables 
   (CASSANDRA-2206)
 * fix supercolumn de/serialization when subcolumn comparator is different
   from supercolumn's (CASSANDRA-2104)
 * fix starting up on Windows when CASSANDRA_HOME contains whitespace
   (CASSANDRA-2237)
 * add [get|set][row|key]cacheSavePeriod to JMX (CASSANDRA-2100)
 * fix Hadoop ColumnFamilyOutputFormat dropping of mutations
   when batch fills up (CASSANDRA-2255)
 * move file deletions off of scheduledtasks executor (CASSANDRA-2253)


0.7.2
 * copy DecoratedKey.key when inserting into caches to avoid retaining
   a reference to the underlying buffer (CASSANDRA-2102)
 * format subcolumn names with subcomparator (CASSANDRA-2136)
 * fix column bloom filter deserialization (CASSANDRA-2165)


0.7.1
 * refactor MessageDigest creation code. (CASSANDRA-2107)
 * buffer network stack to avoid inefficient small TCP messages while avoiding
   the nagle/delayed ack problem (CASSANDRA-1896)
 * check log4j configuration for changes every 10s (CASSANDRA-1525, 1907)
 * more-efficient cross-DC replication (CASSANDRA-1530, -2051, -2138)
 * avoid polluting page cache with commitlog or sstable writes
   and seq scan operations (CASSANDRA-1470)
 * add RMI authentication options to nodetool (CASSANDRA-1921)
 * make snitches configurable at runtime (CASSANDRA-1374)
 * retry hadoop split requests on connection failure (CASSANDRA-1927)
 * implement describeOwnership for BOP, COPP (CASSANDRA-1928)
 * make read repair behave as expected for ConsistencyLevel > ONE
   (CASSANDRA-982, 2038)
 * distributed test harness (CASSANDRA-1859, 1964)
 * reduce flush lock contention (CASSANDRA-1930)
 * optimize supercolumn deserialization (CASSANDRA-1891)
 * fix CFMetaData.apply to only compare objects of the same class 
   (CASSANDRA-1962)
 * allow specifying specific SSTables to compact from JMX (CASSANDRA-1963)
 * fix race condition in MessagingService.targets (CASSANDRA-1959, 2094, 2081)
 * refuse to open sstables from a future version (CASSANDRA-1935)
 * zero-copy reads (CASSANDRA-1714)
 * fix copy bounds for word Text in wordcount demo (CASSANDRA-1993)
 * fixes for contrib/javautils (CASSANDRA-1979)
 * check more frequently for memtable expiration (CASSANDRA-2000)
 * fix writing SSTable column count statistics (CASSANDRA-1976)
 * fix streaming of multiple CFs during bootstrap (CASSANDRA-1992)
 * explicitly set JVM GC new generation size with -Xmn (CASSANDRA-1968)
 * add short options for CLI flags (CASSANDRA-1565)
 * make keyspace argument to "describe keyspace" in CLI optional
   when authenticated to keyspace already (CASSANDRA-2029)
 * added option to specify -Dcassandra.join_ring=false on startup
   to allow "warm spare" nodes or performing JMX maintenance before
   joining the ring (CASSANDRA-526)
 * log migrations at INFO (CASSANDRA-2028)
 * add CLI verbose option in file mode (CASSANDRA-2030)
 * add single-line "--" comments to CLI (CASSANDRA-2032)
 * message serialization tests (CASSANDRA-1923)
 * switch from ivy to maven-ant-tasks (CASSANDRA-2017)
 * CLI attempts to block for new schema to propagate (CASSANDRA-2044)
 * fix potential overflow in nodetool cfstats (CASSANDRA-2057)
 * add JVM shutdownhook to sync commitlog (CASSANDRA-1919)
 * allow nodes to be up without being part of  normal traffic (CASSANDRA-1951)
 * fix CLI "show keyspaces" with null options on NTS (CASSANDRA-2049)
 * fix possible ByteBuffer race conditions (CASSANDRA-2066)
 * reduce garbage generated by MessagingService to prevent load spikes
   (CASSANDRA-2058)
 * fix math in RandomPartitioner.describeOwnership (CASSANDRA-2071)
 * fix deletion of sstable non-data components (CASSANDRA-2059)
 * avoid blocking gossip while deleting handoff hints (CASSANDRA-2073)
 * ignore messages from newer versions, keep track of nodes in gossip 
   regardless of version (CASSANDRA-1970)
 * cache writing moved to CompactionManager to reduce i/o contention and
   updated to use non-cache-polluting writes (CASSANDRA-2053)
 * page through large rows when exporting to JSON (CASSANDRA-2041)
 * add flush_largest_memtables_at and reduce_cache_sizes_at options
   (CASSANDRA-2142)
 * add cli 'describe cluster' command (CASSANDRA-2127)
 * add cli support for setting username/password at 'connect' command 
   (CASSANDRA-2111)
 * add -D option to Stress.java to allow reading hosts from a file 
   (CASSANDRA-2149)
 * bound hints CF throughput between 32M and 256M (CASSANDRA-2148)
 * continue starting when invalid saved cache entries are encountered
   (CASSANDRA-2076)
 * add max_hint_window_in_ms option (CASSANDRA-1459)


0.7.0-final
 * fix offsets to ByteBuffer.get (CASSANDRA-1939)


0.7.0-rc4
 * fix cli crash after backgrounding (CASSANDRA-1875)
 * count timeouts in storageproxy latencies, and include latency 
   histograms in StorageProxyMBean (CASSANDRA-1893)
 * fix CLI get recognition of supercolumns (CASSANDRA-1899)
 * enable keepalive on intra-cluster sockets (CASSANDRA-1766)
 * count timeouts towards dynamicsnitch latencies (CASSANDRA-1905)
 * Expose index-building status in JMX + cli schema description
   (CASSANDRA-1871)
 * allow [LOCAL|EACH]_QUORUM to be used with non-NetworkTopology 
   replication Strategies
 * increased amount of index locks for faster commitlog replay
 * collect secondary index tombstones immediately (CASSANDRA-1914)
 * revert commitlog changes from #1780 (CASSANDRA-1917)
 * change RandomPartitioner min token to -1 to avoid collision w/
   tokens on actual nodes (CASSANDRA-1901)
 * examine the right nibble when validating TimeUUID (CASSANDRA-1910)
 * include secondary indexes in cleanup (CASSANDRA-1916)
 * CFS.scrubDataDirectories should also cleanup invalid secondary indexes
   (CASSANDRA-1904)
 * ability to disable/enable gossip on nodes to force them down
   (CASSANDRA-1108)


0.7.0-rc3
 * expose getNaturalEndpoints in StorageServiceMBean taking byte[]
   key; RMI cannot serialize ByteBuffer (CASSANDRA-1833)
 * infer org.apache.cassandra.locator for replication strategy classes
   when not otherwise specified
 * validation that generates less garbage (CASSANDRA-1814)
 * add TTL support to CLI (CASSANDRA-1838)
 * cli defaults to bytestype for subcomparator when creating
   column families (CASSANDRA-1835)
 * unregister index MBeans when index is dropped (CASSANDRA-1843)
 * make ByteBufferUtil.clone thread-safe (CASSANDRA-1847)
 * change exception for read requests during bootstrap from 
   InvalidRequest to Unavailable (CASSANDRA-1862)
 * respect row-level tombstones post-flush in range scans
   (CASSANDRA-1837)
 * ReadResponseResolver check digests against each other (CASSANDRA-1830)
 * return InvalidRequest when remove of subcolumn without supercolumn
   is requested (CASSANDRA-1866)
 * flush before repair (CASSANDRA-1748)
 * SSTableExport validates key order (CASSANDRA-1884)
 * large row support for SSTableExport (CASSANDRA-1867)
 * Re-cache hot keys post-compaction without hitting disk (CASSANDRA-1878)
 * manage read repair in coordinator instead of data source, to
   provide latency information to dynamic snitch (CASSANDRA-1873)


0.7.0-rc2
 * fix live-column-count of slice ranges including tombstoned supercolumn 
   with live subcolumn (CASSANDRA-1591)
 * rename o.a.c.internal.AntientropyStage -> AntiEntropyStage,
   o.a.c.request.Request_responseStage -> RequestResponseStage,
   o.a.c.internal.Internal_responseStage -> InternalResponseStage
 * add AbstractType.fromString (CASSANDRA-1767)
 * require index_type to be present when specifying index_name
   on ColumnDef (CASSANDRA-1759)
 * fix add/remove index bugs in CFMetadata (CASSANDRA-1768)
 * rebuild Strategy during system_update_keyspace (CASSANDRA-1762)
 * cli updates prompt to ... in continuation lines (CASSANDRA-1770)
 * support multiple Mutations per key in hadoop ColumnFamilyOutputFormat
   (CASSANDRA-1774)
 * improvements to Debian init script (CASSANDRA-1772)
 * use local classloader to check for version.properties (CASSANDRA-1778)
 * Validate that column names in column_metadata are valid for the
   defined comparator, and decode properly in cli (CASSANDRA-1773)
 * use cross-platform newlines in cli (CASSANDRA-1786)
 * add ExpiringColumn support to sstable import/export (CASSANDRA-1754)
 * add flush for each append to periodic commitlog mode; added
   periodic_without_flush option to disable this (CASSANDRA-1780)
 * close file handle used for post-flush truncate (CASSANDRA-1790)
 * various code cleanup (CASSANDRA-1793, -1794, -1795)
 * fix range queries against wrapped range (CASSANDRA-1781)
 * fix consistencylevel calculations for NetworkTopologyStrategy
   (CASSANDRA-1804)
 * cli support index type enum names (CASSANDRA-1810)
 * improved validation of column_metadata (CASSANDRA-1813)
 * reads at ConsistencyLevel > 1 throw UnavailableException
   immediately if insufficient live nodes exist (CASSANDRA-1803)
 * copy bytebuffers for local writes to avoid retaining the entire
   Thrift frame (CASSANDRA-1801)
 * fix NPE adding index to column w/o prior metadata (CASSANDRA-1764)
 * reduce fat client timeout (CASSANDRA-1730)
 * fix botched merge of CASSANDRA-1316


0.7.0-rc1
 * fix compaction and flush races with schema updates (CASSANDRA-1715)
 * add clustertool, config-converter, sstablekeys, and schematool 
   Windows .bat files (CASSANDRA-1723)
 * reject range queries received during bootstrap (CASSANDRA-1739)
 * fix wrapping-range queries on non-minimum token (CASSANDRA-1700)
 * add nodetool cfhistogram (CASSANDRA-1698)
 * limit repaired ranges to what the nodes have in common (CASSANDRA-1674)
 * index scan treats missing columns as not matching secondary
   expressions (CASSANDRA-1745)
 * Fix misuse of DataOutputBuffer.getData in AntiEntropyService
   (CASSANDRA-1729)
 * detect and warn when obsolete version of JNA is present (CASSANDRA-1760)
 * reduce fat client timeout (CASSANDRA-1730)
 * cleanup smallest CFs first to increase free temp space for larger ones
   (CASSANDRA-1811)
 * Update windows .bat files to work outside of main Cassandra
   directory (CASSANDRA-1713)
 * fix read repair regression from 0.6.7 (CASSANDRA-1727)
 * more-efficient read repair (CASSANDRA-1719)
 * fix hinted handoff replay (CASSANDRA-1656)
 * log type of dropped messages (CASSANDRA-1677)
 * upgrade to SLF4J 1.6.1
 * fix ByteBuffer bug in ExpiringColumn.updateDigest (CASSANDRA-1679)
 * fix IntegerType.getString (CASSANDRA-1681)
 * make -Djava.net.preferIPv4Stack=true the default (CASSANDRA-628)
 * add INTERNAL_RESPONSE verb to differentiate from responses related
   to client requests (CASSANDRA-1685)
 * log tpstats when dropping messages (CASSANDRA-1660)
 * include unreachable nodes in describeSchemaVersions (CASSANDRA-1678)
 * Avoid dropping messages off the client request path (CASSANDRA-1676)
 * fix jna errno reporting (CASSANDRA-1694)
 * add friendlier error for UnknownHostException on startup (CASSANDRA-1697)
 * include jna dependency in RPM package (CASSANDRA-1690)
 * add --skip-keys option to stress.py (CASSANDRA-1696)
 * improve cli handling of non-string keys and column names 
   (CASSANDRA-1701, -1693)
 * r/m extra subcomparator line in cli keyspaces output (CASSANDRA-1712)
 * add read repair chance to cli "show keyspaces"
 * upgrade to ConcurrentLinkedHashMap 1.1 (CASSANDRA-975)
 * fix index scan routing (CASSANDRA-1722)
 * fix tombstoning of supercolumns in range queries (CASSANDRA-1734)
 * clear endpoint cache after updating keyspace metadata (CASSANDRA-1741)
 * fix wrapping-range queries on non-minimum token (CASSANDRA-1700)
 * truncate includes secondary indexes (CASSANDRA-1747)
 * retain reference to PendingFile sstables (CASSANDRA-1749)
 * fix sstableimport regression (CASSANDRA-1753)
 * fix for bootstrap when no non-system tables are defined (CASSANDRA-1732)
 * handle replica unavailability in index scan (CASSANDRA-1755)
 * fix service initialization order deadlock (CASSANDRA-1756)
 * multi-line cli commands (CASSANDRA-1742)
 * fix race between snapshot and compaction (CASSANDRA-1736)
 * add listEndpointsPendingHints, deleteHintsForEndpoint JMX methods 
   (CASSANDRA-1551)


0.7.0-beta3
 * add strategy options to describe_keyspace output (CASSANDRA-1560)
 * log warning when using randomly generated token (CASSANDRA-1552)
 * re-organize JMX into .db, .net, .internal, .request (CASSANDRA-1217)
 * allow nodes to change IPs between restarts (CASSANDRA-1518)
 * remember ring state between restarts by default (CASSANDRA-1518)
 * flush index built flag so we can read it before log replay (CASSANDRA-1541)
 * lock row cache updates to prevent race condition (CASSANDRA-1293)
 * remove assertion causing rare (and harmless) error messages in
   commitlog (CASSANDRA-1330)
 * fix moving nodes with no keyspaces defined (CASSANDRA-1574)
 * fix unbootstrap when no data is present in a transfer range (CASSANDRA-1573)
 * take advantage of AVRO-495 to simplify our avro IDL (CASSANDRA-1436)
 * extend authorization hierarchy to column family (CASSANDRA-1554)
 * deletion support in secondary indexes (CASSANDRA-1571)
 * meaningful error message for invalid replication strategy class 
   (CASSANDRA-1566)
 * allow keyspace creation with RF > N (CASSANDRA-1428)
 * improve cli error handling (CASSANDRA-1580)
 * add cache save/load ability (CASSANDRA-1417, 1606, 1647)
 * add StorageService.getDrainProgress (CASSANDRA-1588)
 * Disallow bootstrap to an in-use token (CASSANDRA-1561)
 * Allow dynamic secondary index creation and destruction (CASSANDRA-1532)
 * log auto-guessed memtable thresholds (CASSANDRA-1595)
 * add ColumnDef support to cli (CASSANDRA-1583)
 * reduce index sample time by 75% (CASSANDRA-1572)
 * add cli support for column, strategy metadata (CASSANDRA-1578, 1612)
 * add cli support for schema modification (CASSANDRA-1584)
 * delete temp files on failed compactions (CASSANDRA-1596)
 * avoid blocking for dead nodes during removetoken (CASSANDRA-1605)
 * remove ConsistencyLevel.ZERO (CASSANDRA-1607)
 * expose in-progress compaction type in jmx (CASSANDRA-1586)
 * removed IClock & related classes from internals (CASSANDRA-1502)
 * fix removing tokens from SystemTable on decommission and removetoken
   (CASSANDRA-1609)
 * include CF metadata in cli 'show keyspaces' (CASSANDRA-1613)
 * switch from Properties to HashMap in PropertyFileSnitch to
   avoid synchronization bottleneck (CASSANDRA-1481)
 * PropertyFileSnitch configuration file renamed to 
   cassandra-topology.properties
 * add cli support for get_range_slices (CASSANDRA-1088, CASSANDRA-1619)
 * Make memtable flush thresholds per-CF instead of global 
   (CASSANDRA-1007, 1637)
 * add cli support for binary data without CfDef hints (CASSANDRA-1603)
 * fix building SSTable statistics post-stream (CASSANDRA-1620)
 * fix potential infinite loop in 2ary index queries (CASSANDRA-1623)
 * allow creating NTS keyspaces with no replicas configured (CASSANDRA-1626)
 * add jmx histogram of sstables accessed per read (CASSANDRA-1624)
 * remove system_rename_column_family and system_rename_keyspace from the
   client API until races can be fixed (CASSANDRA-1630, CASSANDRA-1585)
 * add cli sanity tests (CASSANDRA-1582)
 * update GC settings in cassandra.bat (CASSANDRA-1636)
 * cli support for index queries (CASSANDRA-1635)
 * cli support for updating schema memtable settings (CASSANDRA-1634)
 * cli --file option (CASSANDRA-1616)
 * reduce automatically chosen memtable sizes by 50% (CASSANDRA-1641)
 * move endpoint cache from snitch to strategy (CASSANDRA-1643)
 * fix commitlog recovery deleting the newly-created segment as well as
   the old ones (CASSANDRA-1644)
 * upgrade to Thrift 0.5 (CASSANDRA-1367)
 * renamed CL.DCQUORUM to LOCAL_QUORUM and DCQUORUMSYNC to EACH_QUORUM
 * cli truncate support (CASSANDRA-1653)
 * update GC settings in cassandra.bat (CASSANDRA-1636)
 * avoid logging when a node's ip/token is gossipped back to it (CASSANDRA-1666)


0.7-beta2
 * always use UTF-8 for hint keys (CASSANDRA-1439)
 * remove cassandra.yaml dependency from Hadoop and Pig (CASSADRA-1322)
 * expose CfDef metadata in describe_keyspaces (CASSANDRA-1363)
 * restore use of mmap_index_only option (CASSANDRA-1241)
 * dropping a keyspace with no column families generated an error 
   (CASSANDRA-1378)
 * rename RackAwareStrategy to OldNetworkTopologyStrategy, RackUnawareStrategy 
   to SimpleStrategy, DatacenterShardStrategy to NetworkTopologyStrategy,
   AbstractRackAwareSnitch to AbstractNetworkTopologySnitch (CASSANDRA-1392)
 * merge StorageProxy.mutate, mutateBlocking (CASSANDRA-1396)
 * faster UUIDType, LongType comparisons (CASSANDRA-1386, 1393)
 * fix setting read_repair_chance from CLI addColumnFamily (CASSANDRA-1399)
 * fix updates to indexed columns (CASSANDRA-1373)
 * fix race condition leaving to FileNotFoundException (CASSANDRA-1382)
 * fix sharded lock hash on index write path (CASSANDRA-1402)
 * add support for GT/E, LT/E in subordinate index clauses (CASSANDRA-1401)
 * cfId counter got out of sync when CFs were added (CASSANDRA-1403)
 * less chatty schema updates (CASSANDRA-1389)
 * rename column family mbeans. 'type' will now include either 
   'IndexColumnFamilies' or 'ColumnFamilies' depending on the CFS type.
   (CASSANDRA-1385)
 * disallow invalid keyspace and column family names. This includes name that
   matches a '^\w+' regex. (CASSANDRA-1377)
 * use JNA, if present, to take snapshots (CASSANDRA-1371)
 * truncate hints if starting 0.7 for the first time (CASSANDRA-1414)
 * fix FD leak in single-row slicepredicate queries (CASSANDRA-1416)
 * allow index expressions against columns that are not part of the 
   SlicePredicate (CASSANDRA-1410)
 * config-converter properly handles snitches and framed support 
   (CASSANDRA-1420)
 * remove keyspace argument from multiget_count (CASSANDRA-1422)
 * allow specifying cassandra.yaml location as (local or remote) URL
   (CASSANDRA-1126)
 * fix using DynamicEndpointSnitch with NetworkTopologyStrategy
   (CASSANDRA-1429)
 * Add CfDef.default_validation_class (CASSANDRA-891)
 * fix EstimatedHistogram.max (CASSANDRA-1413)
 * quorum read optimization (CASSANDRA-1622)
 * handle zero-length (or missing) rows during HH paging (CASSANDRA-1432)
 * include secondary indexes during schema migrations (CASSANDRA-1406)
 * fix commitlog header race during schema change (CASSANDRA-1435)
 * fix ColumnFamilyStoreMBeanIterator to use new type name (CASSANDRA-1433)
 * correct filename generated by xml->yaml converter (CASSANDRA-1419)
 * add CMSInitiatingOccupancyFraction=75 and UseCMSInitiatingOccupancyOnly
   to default JVM options
 * decrease jvm heap for cassandra-cli (CASSANDRA-1446)
 * ability to modify keyspaces and column family definitions on a live cluster
   (CASSANDRA-1285)
 * support for Hadoop Streaming [non-jvm map/reduce via stdin/out]
   (CASSANDRA-1368)
 * Move persistent sstable stats from the system table to an sstable component
   (CASSANDRA-1430)
 * remove failed bootstrap attempt from pending ranges when gossip times
   it out after 1h (CASSANDRA-1463)
 * eager-create tcp connections to other cluster members (CASSANDRA-1465)
 * enumerate stages and derive stage from message type instead of 
   transmitting separately (CASSANDRA-1465)
 * apply reversed flag during collation from different data sources
   (CASSANDRA-1450)
 * make failure to remove commitlog segment non-fatal (CASSANDRA-1348)
 * correct ordering of drain operations so CL.recover is no longer 
   necessary (CASSANDRA-1408)
 * removed keyspace from describe_splits method (CASSANDRA-1425)
 * rename check_schema_agreement to describe_schema_versions
   (CASSANDRA-1478)
 * fix QUORUM calculation for RF > 3 (CASSANDRA-1487)
 * remove tombstones during non-major compactions when bloom filter
   verifies that row does not exist in other sstables (CASSANDRA-1074)
 * nodes that coordinated a loadbalance in the past could not be seen by
   newly added nodes (CASSANDRA-1467)
 * exposed endpoint states (gossip details) via jmx (CASSANDRA-1467)
 * ensure that compacted sstables are not included when new readers are
   instantiated (CASSANDRA-1477)
 * by default, calculate heap size and memtable thresholds at runtime (CASSANDRA-1469)
 * fix races dealing with adding/dropping keyspaces and column families in
   rapid succession (CASSANDRA-1477)
 * clean up of Streaming system (CASSANDRA-1503, 1504, 1506)
 * add options to configure Thrift socket keepalive and buffer sizes (CASSANDRA-1426)
 * make contrib CassandraServiceDataCleaner recursive (CASSANDRA-1509)
 * min, max compaction threshold are configurable and persistent 
   per-ColumnFamily (CASSANDRA-1468)
 * fix replaying the last mutation in a commitlog unnecessarily 
   (CASSANDRA-1512)
 * invoke getDefaultUncaughtExceptionHandler from DTPE with the original
   exception rather than the ExecutionException wrapper (CASSANDRA-1226)
 * remove Clock from the Thrift (and Avro) API (CASSANDRA-1501)
 * Close intra-node sockets when connection is broken (CASSANDRA-1528)
 * RPM packaging spec file (CASSANDRA-786)
 * weighted request scheduler (CASSANDRA-1485)
 * treat expired columns as deleted (CASSANDRA-1539)
 * make IndexInterval configurable (CASSANDRA-1488)
 * add describe_snitch to Thrift API (CASSANDRA-1490)
 * MD5 authenticator compares plain text submitted password with MD5'd
   saved property, instead of vice versa (CASSANDRA-1447)
 * JMX MessagingService pending and completed counts (CASSANDRA-1533)
 * fix race condition processing repair responses (CASSANDRA-1511)
 * make repair blocking (CASSANDRA-1511)
 * create EndpointSnitchInfo and MBean to expose rack and DC (CASSANDRA-1491)
 * added option to contrib/word_count to output results back to Cassandra
   (CASSANDRA-1342)
 * rewrite Hadoop ColumnFamilyRecordWriter to pool connections, retry to
   multiple Cassandra nodes, and smooth impact on the Cassandra cluster
   by using smaller batch sizes (CASSANDRA-1434)
 * fix setting gc_grace_seconds via CLI (CASSANDRA-1549)
 * support TTL'd index values (CASSANDRA-1536)
 * make removetoken work like decommission (CASSANDRA-1216)
 * make cli comparator-aware and improve quote rules (CASSANDRA-1523,-1524)
 * make nodetool compact and cleanup blocking (CASSANDRA-1449)
 * add memtable, cache information to GCInspector logs (CASSANDRA-1558)
 * enable/disable HintedHandoff via JMX (CASSANDRA-1550)
 * Ignore stray files in the commit log directory (CASSANDRA-1547)
 * Disallow bootstrap to an in-use token (CASSANDRA-1561)


0.7-beta1
 * sstable versioning (CASSANDRA-389)
 * switched to slf4j logging (CASSANDRA-625)
 * add (optional) expiration time for column (CASSANDRA-699)
 * access levels for authentication/authorization (CASSANDRA-900)
 * add ReadRepairChance to CF definition (CASSANDRA-930)
 * fix heisenbug in system tests, especially common on OS X (CASSANDRA-944)
 * convert to byte[] keys internally and all public APIs (CASSANDRA-767)
 * ability to alter schema definitions on a live cluster (CASSANDRA-44)
 * renamed configuration file to cassandra.xml, and log4j.properties to
   log4j-server.properties, which must now be loaded from
   the classpath (which is how our scripts in bin/ have always done it)
   (CASSANDRA-971)
 * change get_count to require a SlicePredicate. create multi_get_count
   (CASSANDRA-744)
 * re-organized endpointsnitch implementations and added SimpleSnitch
   (CASSANDRA-994)
 * Added preload_row_cache option (CASSANDRA-946)
 * add CRC to commitlog header (CASSANDRA-999)
 * removed deprecated batch_insert and get_range_slice methods (CASSANDRA-1065)
 * add truncate thrift method (CASSANDRA-531)
 * http mini-interface using mx4j (CASSANDRA-1068)
 * optimize away copy of sliced row on memtable read path (CASSANDRA-1046)
 * replace constant-size 2GB mmaped segments and special casing for index 
   entries spanning segment boundaries, with SegmentedFile that computes 
   segments that always contain entire entries/rows (CASSANDRA-1117)
 * avoid reading large rows into memory during compaction (CASSANDRA-16)
 * added hadoop OutputFormat (CASSANDRA-1101)
 * efficient Streaming (no more anticompaction) (CASSANDRA-579)
 * split commitlog header into separate file and add size checksum to
   mutations (CASSANDRA-1179)
 * avoid allocating a new byte[] for each mutation on replay (CASSANDRA-1219)
 * revise HH schema to be per-endpoint (CASSANDRA-1142)
 * add joining/leaving status to nodetool ring (CASSANDRA-1115)
 * allow multiple repair sessions per node (CASSANDRA-1190)
 * optimize away MessagingService for local range queries (CASSANDRA-1261)
 * make framed transport the default so malformed requests can't OOM the 
   server (CASSANDRA-475)
 * significantly faster reads from row cache (CASSANDRA-1267)
 * take advantage of row cache during range queries (CASSANDRA-1302)
 * make GCGraceSeconds a per-ColumnFamily value (CASSANDRA-1276)
 * keep persistent row size and column count statistics (CASSANDRA-1155)
 * add IntegerType (CASSANDRA-1282)
 * page within a single row during hinted handoff (CASSANDRA-1327)
 * push DatacenterShardStrategy configuration into keyspace definition,
   eliminating datacenter.properties. (CASSANDRA-1066)
 * optimize forward slices starting with '' and single-index-block name 
   queries by skipping the column index (CASSANDRA-1338)
 * streaming refactor (CASSANDRA-1189)
 * faster comparison for UUID types (CASSANDRA-1043)
 * secondary index support (CASSANDRA-749 and subtasks)
 * make compaction buckets deterministic (CASSANDRA-1265)


0.6.6
 * Allow using DynamicEndpointSnitch with RackAwareStrategy (CASSANDRA-1429)
 * remove the remaining vestiges of the unfinished DatacenterShardStrategy 
   (replaced by NetworkTopologyStrategy in 0.7)
   

0.6.5
 * fix key ordering in range query results with RandomPartitioner
   and ConsistencyLevel > ONE (CASSANDRA-1145)
 * fix for range query starting with the wrong token range (CASSANDRA-1042)
 * page within a single row during hinted handoff (CASSANDRA-1327)
 * fix compilation on non-sun JDKs (CASSANDRA-1061)
 * remove String.trim() call on row keys in batch mutations (CASSANDRA-1235)
 * Log summary of dropped messages instead of spamming log (CASSANDRA-1284)
 * add dynamic endpoint snitch (CASSANDRA-981)
 * fix streaming for keyspaces with hyphens in their name (CASSANDRA-1377)
 * fix errors in hard-coded bloom filter optKPerBucket by computing it
   algorithmically (CASSANDRA-1220
 * remove message deserialization stage, and uncap read/write stages
   so slow reads/writes don't block gossip processing (CASSANDRA-1358)
 * add jmx port configuration to Debian package (CASSANDRA-1202)
 * use mlockall via JNA, if present, to prevent Linux from swapping
   out parts of the JVM (CASSANDRA-1214)


0.6.4
 * avoid queuing multiple hint deliveries for the same endpoint
   (CASSANDRA-1229)
 * better performance for and stricter checking of UTF8 column names
   (CASSANDRA-1232)
 * extend option to lower compaction priority to hinted handoff
   as well (CASSANDRA-1260)
 * log errors in gossip instead of re-throwing (CASSANDRA-1289)
 * avoid aborting commitlog replay prematurely if a flushed-but-
   not-removed commitlog segment is encountered (CASSANDRA-1297)
 * fix duplicate rows being read during mapreduce (CASSANDRA-1142)
 * failure detection wasn't closing command sockets (CASSANDRA-1221)
 * cassandra-cli.bat works on windows (CASSANDRA-1236)
 * pre-emptively drop requests that cannot be processed within RPCTimeout
   (CASSANDRA-685)
 * add ack to Binary write verb and update CassandraBulkLoader
   to wait for acks for each row (CASSANDRA-1093)
 * added describe_partitioner Thrift method (CASSANDRA-1047)
 * Hadoop jobs no longer require the Cassandra storage-conf.xml
   (CASSANDRA-1280, CASSANDRA-1047)
 * log thread pool stats when GC is excessive (CASSANDRA-1275)
 * remove gossip message size limit (CASSANDRA-1138)
 * parallelize local and remote reads during multiget, and respect snitch 
   when determining whether to do local read for CL.ONE (CASSANDRA-1317)
 * fix read repair to use requested consistency level on digest mismatch,
   rather than assuming QUORUM (CASSANDRA-1316)
 * process digest mismatch re-reads in parallel (CASSANDRA-1323)
 * switch hints CF comparator to BytesType (CASSANDRA-1274)


0.6.3
 * retry to make streaming connections up to 8 times. (CASSANDRA-1019)
 * reject describe_ring() calls on invalid keyspaces (CASSANDRA-1111)
 * fix cache size calculation for size of 100% (CASSANDRA-1129)
 * fix cache capacity only being recalculated once (CASSANDRA-1129)
 * remove hourly scan of all hints on the off chance that the gossiper
   missed a status change; instead, expose deliverHintsToEndpoint to JMX
   so it can be done manually, if necessary (CASSANDRA-1141)
 * don't reject reads at CL.ALL (CASSANDRA-1152)
 * reject deletions to supercolumns in CFs containing only standard
   columns (CASSANDRA-1139)
 * avoid preserving login information after client disconnects
   (CASSANDRA-1057)
 * prefer sun jdk to openjdk in debian init script (CASSANDRA-1174)
 * detect partioner config changes between restarts and fail fast 
   (CASSANDRA-1146)
 * use generation time to resolve node token reassignment disagreements
   (CASSANDRA-1118)
 * restructure the startup ordering of Gossiper and MessageService to avoid
   timing anomalies (CASSANDRA-1160)
 * detect incomplete commit log hearders (CASSANDRA-1119)
 * force anti-entropy service to stream files on the stream stage to avoid
   sending streams out of order (CASSANDRA-1169)
 * remove inactive stream managers after AES streams files (CASSANDRA-1169)
 * allow removing entire row through batch_mutate Deletion (CASSANDRA-1027)
 * add JMX metrics for row-level bloom filter false positives (CASSANDRA-1212)
 * added a redhat init script to contrib (CASSANDRA-1201)
 * use midpoint when bootstrapping a new machine into range with not
   much data yet instead of random token (CASSANDRA-1112)
 * kill server on OOM in executor stage as well as Thrift (CASSANDRA-1226)
 * remove opportunistic repairs, when two machines with overlapping replica
   responsibilities happen to finish major compactions of the same CF near
   the same time.  repairs are now fully manual (CASSANDRA-1190)
 * add ability to lower compaction priority (default is no change from 0.6.2)
   (CASSANDRA-1181)


0.6.2
 * fix contrib/word_count build. (CASSANDRA-992)
 * split CommitLogExecutorService into BatchCommitLogExecutorService and 
   PeriodicCommitLogExecutorService (CASSANDRA-1014)
 * add latency histograms to CFSMBean (CASSANDRA-1024)
 * make resolving timestamp ties deterministic by using value bytes
   as a tiebreaker (CASSANDRA-1039)
 * Add option to turn off Hinted Handoff (CASSANDRA-894)
 * fix windows startup (CASSANDRA-948)
 * make concurrent_reads, concurrent_writes configurable at runtime via JMX
   (CASSANDRA-1060)
 * disable GCInspector on non-Sun JVMs (CASSANDRA-1061)
 * fix tombstone handling in sstable rows with no other data (CASSANDRA-1063)
 * fix size of row in spanned index entries (CASSANDRA-1056)
 * install json2sstable, sstable2json, and sstablekeys to Debian package
 * StreamingService.StreamDestinations wouldn't empty itself after streaming
   finished (CASSANDRA-1076)
 * added Collections.shuffle(splits) before returning the splits in 
   ColumnFamilyInputFormat (CASSANDRA-1096)
 * do not recalculate cache capacity post-compaction if it's been manually 
   modified (CASSANDRA-1079)
 * better defaults for flush sorter + writer executor queue sizes
   (CASSANDRA-1100)
 * windows scripts for SSTableImport/Export (CASSANDRA-1051)
 * windows script for nodetool (CASSANDRA-1113)
 * expose PhiConvictThreshold (CASSANDRA-1053)
 * make repair of RF==1 a no-op (CASSANDRA-1090)
 * improve default JVM GC options (CASSANDRA-1014)
 * fix SlicePredicate serialization inside Hadoop jobs (CASSANDRA-1049)
 * close Thrift sockets in Hadoop ColumnFamilyRecordReader (CASSANDRA-1081)


0.6.1
 * fix NPE in sstable2json when no excluded keys are given (CASSANDRA-934)
 * keep the replica set constant throughout the read repair process
   (CASSANDRA-937)
 * allow querying getAllRanges with empty token list (CASSANDRA-933)
 * fix command line arguments inversion in clustertool (CASSANDRA-942)
 * fix race condition that could trigger a false-positive assertion
   during post-flush discard of old commitlog segments (CASSANDRA-936)
 * fix neighbor calculation for anti-entropy repair (CASSANDRA-924)
 * perform repair even for small entropy differences (CASSANDRA-924)
 * Use hostnames in CFInputFormat to allow Hadoop's naive string-based
   locality comparisons to work (CASSANDRA-955)
 * cache read-only BufferedRandomAccessFile length to avoid
   3 system calls per invocation (CASSANDRA-950)
 * nodes with IPv6 (and no IPv4) addresses could not join cluster
   (CASSANDRA-969)
 * Retrieve the correct number of undeleted columns, if any, from
   a supercolumn in a row that had been deleted previously (CASSANDRA-920)
 * fix index scans that cross the 2GB mmap boundaries for both mmap
   and standard i/o modes (CASSANDRA-866)
 * expose drain via nodetool (CASSANDRA-978)


0.6.0-RC1
 * JMX drain to flush memtables and run through commit log (CASSANDRA-880)
 * Bootstrapping can skip ranges under the right conditions (CASSANDRA-902)
 * fix merging row versions in range_slice for CL > ONE (CASSANDRA-884)
 * default write ConsistencyLeven chaned from ZERO to ONE
 * fix for index entries spanning mmap buffer boundaries (CASSANDRA-857)
 * use lexical comparison if time part of TimeUUIDs are the same 
   (CASSANDRA-907)
 * bound read, mutation, and response stages to fix possible OOM
   during log replay (CASSANDRA-885)
 * Use microseconds-since-epoch (UTC) in cli, instead of milliseconds
 * Treat batch_mutate Deletion with null supercolumn as "apply this predicate 
   to top level supercolumns" (CASSANDRA-834)
 * Streaming destination nodes do not update their JMX status (CASSANDRA-916)
 * Fix internal RPC timeout calculation (CASSANDRA-911)
 * Added Pig loadfunc to contrib/pig (CASSANDRA-910)


0.6.0-beta3
 * fix compaction bucketing bug (CASSANDRA-814)
 * update windows batch file (CASSANDRA-824)
 * deprecate KeysCachedFraction configuration directive in favor
   of KeysCached; move to unified-per-CF key cache (CASSANDRA-801)
 * add invalidateRowCache to ColumnFamilyStoreMBean (CASSANDRA-761)
 * send Handoff hints to natural locations to reduce load on
   remaining nodes in a failure scenario (CASSANDRA-822)
 * Add RowWarningThresholdInMB configuration option to warn before very 
   large rows get big enough to threaten node stability, and -x option to
   be able to remove them with sstable2json if the warning is unheeded
   until it's too late (CASSANDRA-843)
 * Add logging of GC activity (CASSANDRA-813)
 * fix ConcurrentModificationException in commitlog discard (CASSANDRA-853)
 * Fix hardcoded row count in Hadoop RecordReader (CASSANDRA-837)
 * Add a jmx status to the streaming service and change several DEBUG
   messages to INFO (CASSANDRA-845)
 * fix classpath in cassandra-cli.bat for Windows (CASSANDRA-858)
 * allow re-specifying host, port to cassandra-cli if invalid ones
   are first tried (CASSANDRA-867)
 * fix race condition handling rpc timeout in the coordinator
   (CASSANDRA-864)
 * Remove CalloutLocation and StagingFileDirectory from storage-conf files 
   since those settings are no longer used (CASSANDRA-878)
 * Parse a long from RowWarningThresholdInMB instead of an int (CASSANDRA-882)
 * Remove obsolete ControlPort code from DatabaseDescriptor (CASSANDRA-886)
 * move skipBytes side effect out of assert (CASSANDRA-899)
 * add "double getLoad" to StorageServiceMBean (CASSANDRA-898)
 * track row stats per CF at compaction time (CASSANDRA-870)
 * disallow CommitLogDirectory matching a DataFileDirectory (CASSANDRA-888)
 * default key cache size is 200k entries, changed from 10% (CASSANDRA-863)
 * add -Dcassandra-foreground=yes to cassandra.bat
 * exit if cluster name is changed unexpectedly (CASSANDRA-769)


0.6.0-beta1/beta2
 * add batch_mutate thrift command, deprecating batch_insert (CASSANDRA-336)
 * remove get_key_range Thrift API, deprecated in 0.5 (CASSANDRA-710)
 * add optional login() Thrift call for authentication (CASSANDRA-547)
 * support fat clients using gossiper and StorageProxy to perform
   replication in-process [jvm-only] (CASSANDRA-535)
 * support mmapped I/O for reads, on by default on 64bit JVMs 
   (CASSANDRA-408, CASSANDRA-669)
 * improve insert concurrency, particularly during Hinted Handoff
   (CASSANDRA-658)
 * faster network code (CASSANDRA-675)
 * stress.py moved to contrib (CASSANDRA-635)
 * row caching [must be explicitly enabled per-CF in config] (CASSANDRA-678)
 * present a useful measure of compaction progress in JMX (CASSANDRA-599)
 * add bin/sstablekeys (CASSNADRA-679)
 * add ConsistencyLevel.ANY (CASSANDRA-687)
 * make removetoken remove nodes from gossip entirely (CASSANDRA-644)
 * add ability to set cache sizes at runtime (CASSANDRA-708)
 * report latency and cache hit rate statistics with lifetime totals
   instead of average over the last minute (CASSANDRA-702)
 * support get_range_slice for RandomPartitioner (CASSANDRA-745)
 * per-keyspace replication factory and replication strategy (CASSANDRA-620)
 * track latency in microseconds (CASSANDRA-733)
 * add describe_ Thrift methods, deprecating get_string_property and 
   get_string_list_property
 * jmx interface for tracking operation mode and streams in general.
   (CASSANDRA-709)
 * keep memtables in sorted order to improve range query performance
   (CASSANDRA-799)
 * use while loop instead of recursion when trimming sstables compaction list 
   to avoid blowing stack in pathological cases (CASSANDRA-804)
 * basic Hadoop map/reduce support (CASSANDRA-342)


0.5.1
 * ensure all files for an sstable are streamed to the same directory.
   (CASSANDRA-716)
 * more accurate load estimate for bootstrapping (CASSANDRA-762)
 * tolerate dead or unavailable bootstrap target on write (CASSANDRA-731)
 * allow larger numbers of keys (> 140M) in a sstable bloom filter
   (CASSANDRA-790)
 * include jvm argument improvements from CASSANDRA-504 in debian package
 * change streaming chunk size to 32MB to accomodate Windows XP limitations
   (was 64MB) (CASSANDRA-795)
 * fix get_range_slice returning results in the wrong order (CASSANDRA-781)
 

0.5.0 final
 * avoid attempting to delete temporary bootstrap files twice (CASSANDRA-681)
 * fix bogus NaN in nodeprobe cfstats output (CASSANDRA-646)
 * provide a policy for dealing with single thread executors w/ a full queue
   (CASSANDRA-694)
 * optimize inner read in MessagingService, vastly improving multiple-node
   performance (CASSANDRA-675)
 * wait for table flush before streaming data back to a bootstrapping node.
   (CASSANDRA-696)
 * keep track of bootstrapping sources by table so that bootstrapping doesn't 
   give the indication of finishing early (CASSANDRA-673)


0.5.0 RC3
 * commit the correct version of the patch for CASSANDRA-663


0.5.0 RC2 (unreleased)
 * fix bugs in converting get_range_slice results to Thrift 
   (CASSANDRA-647, CASSANDRA-649)
 * expose java.util.concurrent.TimeoutException in StorageProxy methods
   (CASSANDRA-600)
 * TcpConnectionManager was holding on to disconnected connections, 
   giving the false indication they were being used. (CASSANDRA-651)
 * Remove duplicated write. (CASSANDRA-662)
 * Abort bootstrap if IP is already in the token ring (CASSANDRA-663)
 * increase default commitlog sync period, and wait for last sync to 
   finish before submitting another (CASSANDRA-668)


0.5.0 RC1
 * Fix potential NPE in get_range_slice (CASSANDRA-623)
 * add CRC32 to commitlog entries (CASSANDRA-605)
 * fix data streaming on windows (CASSANDRA-630)
 * GC compacted sstables after cleanup and compaction (CASSANDRA-621)
 * Speed up anti-entropy validation (CASSANDRA-629)
 * Fix anti-entropy assertion error (CASSANDRA-639)
 * Fix pending range conflicts when bootstapping or moving
   multiple nodes at once (CASSANDRA-603)
 * Handle obsolete gossip related to node movement in the case where
   one or more nodes is down when the movement occurs (CASSANDRA-572)
 * Include dead nodes in gossip to avoid a variety of problems
   and fix HH to removed nodes (CASSANDRA-634)
 * return an InvalidRequestException for mal-formed SlicePredicates
   (CASSANDRA-643)
 * fix bug determining closest neighbor for use in multiple datacenters
   (CASSANDRA-648)
 * Vast improvements in anticompaction speed (CASSANDRA-607)
 * Speed up log replay and writes by avoiding redundant serializations
   (CASSANDRA-652)


0.5.0 beta 2
 * Bootstrap improvements (several tickets)
 * add nodeprobe repair anti-entropy feature (CASSANDRA-193, CASSANDRA-520)
 * fix possibility of partition when many nodes restart at once
   in clusters with multiple seeds (CASSANDRA-150)
 * fix NPE in get_range_slice when no data is found (CASSANDRA-578)
 * fix potential NPE in hinted handoff (CASSANDRA-585)
 * fix cleanup of local "system" keyspace (CASSANDRA-576)
 * improve computation of cluster load balance (CASSANDRA-554)
 * added super column read/write, column count, and column/row delete to
   cassandra-cli (CASSANDRA-567, CASSANDRA-594)
 * fix returning live subcolumns of deleted supercolumns (CASSANDRA-583)
 * respect JAVA_HOME in bin/ scripts (several tickets)
 * add StorageService.initClient for fat clients on the JVM (CASSANDRA-535)
   (see contrib/client_only for an example of use)
 * make consistency_level functional in get_range_slice (CASSANDRA-568)
 * optimize key deserialization for RandomPartitioner (CASSANDRA-581)
 * avoid GCing tombstones except on major compaction (CASSANDRA-604)
 * increase failure conviction threshold, resulting in less nodes
   incorrectly (and temporarily) marked as down (CASSANDRA-610)
 * respect memtable thresholds during log replay (CASSANDRA-609)
 * support ConsistencyLevel.ALL on read (CASSANDRA-584)
 * add nodeprobe removetoken command (CASSANDRA-564)


0.5.0 beta
 * Allow multiple simultaneous flushes, improving flush throughput 
   on multicore systems (CASSANDRA-401)
 * Split up locks to improve write and read throughput on multicore systems
   (CASSANDRA-444, CASSANDRA-414)
 * More efficient use of memory during compaction (CASSANDRA-436)
 * autobootstrap option: when enabled, all non-seed nodes will attempt
   to bootstrap when started, until bootstrap successfully
   completes. -b option is removed.  (CASSANDRA-438)
 * Unless a token is manually specified in the configuration xml,
   a bootstraping node will use a token that gives it half the
   keys from the most-heavily-loaded node in the cluster,
   instead of generating a random token. 
   (CASSANDRA-385, CASSANDRA-517)
 * Miscellaneous bootstrap fixes (several tickets)
 * Ability to change a node's token even after it has data on it
   (CASSANDRA-541)
 * Ability to decommission a live node from the ring (CASSANDRA-435)
 * Semi-automatic loadbalancing via nodeprobe (CASSANDRA-192)
 * Add ability to set compaction thresholds at runtime via
   JMX / nodeprobe.  (CASSANDRA-465)
 * Add "comment" field to ColumnFamily definition. (CASSANDRA-481)
 * Additional JMX metrics (CASSANDRA-482)
 * JSON based export and import tools (several tickets)
 * Hinted Handoff fixes (several tickets)
 * Add key cache to improve read performance (CASSANDRA-423)
 * Simplified construction of custom ReplicationStrategy classes
   (CASSANDRA-497)
 * Graphical application (Swing) for ring integrity verification and 
   visualization was added to contrib (CASSANDRA-252)
 * Add DCQUORUM, DCQUORUMSYNC consistency levels and corresponding
   ReplicationStrategy / EndpointSnitch classes.  Experimental.
   (CASSANDRA-492)
 * Web client interface added to contrib (CASSANDRA-457)
 * More-efficient flush for Random, CollatedOPP partitioners 
   for normal writes (CASSANDRA-446) and bulk load (CASSANDRA-420)
 * Add MemtableFlushAfterMinutes, a global replacement for the old 
   per-CF FlushPeriodInMinutes setting (CASSANDRA-463)
 * optimizations to slice reading (CASSANDRA-350) and supercolumn
   queries (CASSANDRA-510)
 * force binding to given listenaddress for nodes with multiple
   interfaces (CASSANDRA-546)
 * stress.py benchmarking tool improvements (several tickets)
 * optimized replica placement code (CASSANDRA-525)
 * faster log replay on restart (CASSANDRA-539, CASSANDRA-540)
 * optimized local-node writes (CASSANDRA-558)
 * added get_range_slice, deprecating get_key_range (CASSANDRA-344)
 * expose TimedOutException to thrift (CASSANDRA-563)
 

0.4.2
 * Add validation disallowing null keys (CASSANDRA-486)
 * Fix race conditions in TCPConnectionManager (CASSANDRA-487)
 * Fix using non-utf8-aware comparison as a sanity check.
   (CASSANDRA-493)
 * Improve default garbage collector options (CASSANDRA-504)
 * Add "nodeprobe flush" (CASSANDRA-505)
 * remove NotFoundException from get_slice throws list (CASSANDRA-518)
 * fix get (not get_slice) of entire supercolumn (CASSANDRA-508)
 * fix null token during bootstrap (CASSANDRA-501)


0.4.1
 * Fix FlushPeriod columnfamily configuration regression
   (CASSANDRA-455)
 * Fix long column name support (CASSANDRA-460)
 * Fix for serializing a row that only contains tombstones
   (CASSANDRA-458)
 * Fix for discarding unneeded commitlog segments (CASSANDRA-459)
 * Add SnapshotBeforeCompaction configuration option (CASSANDRA-426)
 * Fix compaction abort under insufficient disk space (CASSANDRA-473)
 * Fix reading subcolumn slice from tombstoned CF (CASSANDRA-484)
 * Fix race condition in RVH causing occasional NPE (CASSANDRA-478)


0.4.0
 * fix get_key_range problems when a node is down (CASSANDRA-440)
   and add UnavailableException to more Thrift methods
 * Add example EndPointSnitch contrib code (several tickets)


0.4.0 RC2
 * fix SSTable generation clash during compaction (CASSANDRA-418)
 * reject method calls with null parameters (CASSANDRA-308)
 * properly order ranges in nodeprobe output (CASSANDRA-421)
 * fix logging of certain errors on executor threads (CASSANDRA-425)


0.4.0 RC1
 * Bootstrap feature is live; use -b on startup (several tickets)
 * Added multiget api (CASSANDRA-70)
 * fix Deadlock with SelectorManager.doProcess and TcpConnection.write
   (CASSANDRA-392)
 * remove key cache b/c of concurrency bugs in third-party
   CLHM library (CASSANDRA-405)
 * update non-major compaction logic to use two threshold values
   (CASSANDRA-407)
 * add periodic / batch commitlog sync modes (several tickets)
 * inline BatchMutation into batch_insert params (CASSANDRA-403)
 * allow setting the logging level at runtime via mbean (CASSANDRA-402)
 * change default comparator to BytesType (CASSANDRA-400)
 * add forwards-compatible ConsistencyLevel parameter to get_key_range
   (CASSANDRA-322)
 * r/m special case of blocking for local destination when writing with 
   ConsistencyLevel.ZERO (CASSANDRA-399)
 * Fixes to make BinaryMemtable [bulk load interface] useful (CASSANDRA-337);
   see contrib/bmt_example for an example of using it.
 * More JMX properties added (several tickets)
 * Thrift changes (several tickets)
    - Merged _super get methods with the normal ones; return values
      are now of ColumnOrSuperColumn.
    - Similarly, merged batch_insert_super into batch_insert.



0.4.0 beta
 * On-disk data format has changed to allow billions of keys/rows per
   node instead of only millions
 * Multi-keyspace support
 * Scan all sstables for all queries to avoid situations where
   different types of operation on the same ColumnFamily could
   disagree on what data was present
 * Snapshot support via JMX
 * Thrift API has changed a _lot_:
    - removed time-sorted CFs; instead, user-defined comparators
      may be defined on the column names, which are now byte arrays.
      Default comparators are provided for UTF8, Bytes, Ascii, Long (i64),
      and UUID types.
    - removed colon-delimited strings in thrift api in favor of explicit
      structs such as ColumnPath, ColumnParent, etc.  Also normalized
      thrift struct and argument naming.
    - Added columnFamily argument to get_key_range.
    - Change signature of get_slice to accept starting and ending
      columns as well as an offset.  (This allows use of indexes.)
      Added "ascending" flag to allow reasonably-efficient reverse
      scans as well.  Removed get_slice_by_range as redundant.
    - get_key_range operates on one CF at a time
    - changed `block` boolean on insert methods to ConsistencyLevel enum,
      with options of NONE, ONE, QUORUM, and ALL.
    - added similar consistency_level parameter to read methods
    - column-name-set slice with no names given now returns zero columns
      instead of all of them.  ("all" can run your server out of memory.
      use a range-based slice with a high max column count instead.)
 * Removed the web interface. Node information can now be obtained by 
   using the newly introduced nodeprobe utility.
 * More JMX stats
 * Remove magic values from internals (e.g. special key to indicate
   when to flush memtables)
 * Rename configuration "table" to "keyspace"
 * Moved to crash-only design; no more shutdown (just kill the process)
 * Lots of bug fixes

Full list of issues resolved in 0.4 is at https://issues.apache.org/jira/secure/IssueNavigator.jspa?reset=true&&pid=12310865&fixfor=12313862&resolution=1&sorter/field=issuekey&sorter/order=DESC


0.3.0 RC3
 * Fix potential deadlock under load in TCPConnection.
   (CASSANDRA-220)


0.3.0 RC2
 * Fix possible data loss when server is stopped after replaying
   log but before new inserts force memtable flush.
   (CASSANDRA-204)
 * Added BUGS file


0.3.0 RC1
 * Range queries on keys, including user-defined key collation
 * Remove support
 * Workarounds for a weird bug in JDK select/register that seems
   particularly common on VM environments. Cassandra should deploy
   fine on EC2 now
 * Much improved infrastructure: the beginnings of a decent test suite
   ("ant test" for unit tests; "nosetests" for system tests), code
   coverage reporting, etc.
 * Expanded node status reporting via JMX
 * Improved error reporting/logging on both server and client
 * Reduced memory footprint in default configuration
 * Combined blocking and non-blocking versions of insert APIs
 * Added FlushPeriodInMinutes configuration parameter to force
   flushing of infrequently-updated ColumnFamilies<|MERGE_RESOLUTION|>--- conflicted
+++ resolved
@@ -24,16 +24,6 @@
  * Fix binding null values inside UDT (CASSANDRA-7685)
  * Fix UDT field selection with empty fields (CASSANDRA-7670)
  * Bogus deserialization of static cells from sstable (CASSANDRA-7684)
-<<<<<<< HEAD
-Merged from 2.0:
- * Remove CqlPagingRecordReader/CqlPagingInputFormat (CASSANDRA-7570)
-=======
- * cqlsh DESC CLUSTER fails retrieving ring information (CASSANDRA-7687)
- * Fix binding null values inside UDT (CASSANDRA-7685)
- * Fix UDT field selection with empty fields (CASSANDRA-7670)
- * Bogus deserialization of static cells from sstable (CASSANDRA-7684)
->>>>>>> 1993702a
- * Add stop method to EmbeddedCassandraService (CASSANDRA-7595)
 Merged from 2.0:
  * Update java driver (for hadoop) (CASSANDRA-7618)
  * Remove CqlPagingRecordReader/CqlPagingInputFormat (CASSANDRA-7570)
