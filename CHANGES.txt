--- conflicted
+++ resolved
@@ -1,11 +1,7 @@
-<<<<<<< HEAD
 3.11.4
  * Correct sstable sorting for garbagecollect and levelled compaction (CASSANDRA-14870)
 Merged from 3.0:
-=======
-3.0.18
  * Netty epoll IOExceptions caused by unclean client disconnects being logged at INFO (CASSANDRA-14909)
->>>>>>> e4d0ce6b
  * Unfiltered.isEmpty conflicts with Row extends AbstractCollection.isEmpty (CASSANDRA-14588)
  * RangeTombstoneList doesn't properly clean up mergeable or superseded rts in some cases (CASSANDRA-14894)
  * Fix handling of collection tombstones for dropped columns from legacy sstables (CASSANDRA-14912)
