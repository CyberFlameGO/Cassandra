--- conflicted
+++ resolved
@@ -93,10 +93,7 @@
  * exit CQLSH with error status code if script fails (CASSANDRA-6344)
  * Fix bug with some IN queries missig results (CASSANDRA-7105)
  * Fix availability validation for LOCAL_ONE CL (CASSANDRA-7319)
-<<<<<<< HEAD
-=======
  * Hint streaming can cause decommission to fail (CASSANDRA-7219)
->>>>>>> c2563dbc
 
 
 2.1.0-beta2
