--- conflicted
+++ resolved
@@ -1,10 +1,6 @@
-<<<<<<< HEAD
 3.11.12
 Merged from 3.0:
-=======
-3.0.26:
  * Handle properly UnsatisfiedLinkError in NativeLibrary#getProcessID() (CASSANDRA-16578)
->>>>>>> e399dea9
  * Remove mutation data from error log message (CASSANDRA-16817)
 
 
