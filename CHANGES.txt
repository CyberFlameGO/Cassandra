3.0
 * Support pure user-defined functions (CASSANDRA-7395)
 * Permit configurable timestamps with cassandra-stress (CASSANDRA-7416)
 * Move sstable RandomAccessReader to nio2, which allows using the
   FILE_SHARE_DELETE flag on Windows (CASSANDRA-4050)
 * Remove CQL2 (CASSANDRA-5918)
 * Add Thrift get_multi_slice call (CASSANDRA-6757)
 * Optimize fetching multiple cells by name (CASSANDRA-6933)
 * Allow compilation in java 8 (CASSANDRA-7028)
 * Make incremental repair default (CASSANDRA-7250)
 * Enable code coverage thru JaCoCo (CASSANDRA-7226)
 * Switch external naming of 'column families' to 'tables' (CASSANDRA-4369) 
 * Shorten SSTable path (CASSANDRA-6962)
 * Use unsafe mutations for most unit tests (CASSANDRA-6969)
 * Fix race condition during calculation of pending ranges (CASSANDRA-7390)


2.1.1
 * Support list index operations with conditions (CASSANDRA-7499)
 * Add max live/tombstoned cells to nodetool cfstats output (CASSANDRA-7731)
 * Validate IPv6 wildcard addresses properly (CASSANDRA-7680)
 * (cqlsh) Error when tracing query (CASSANDRA-7613)
 * Avoid IOOBE when building SyntaxError message snippet (CASSANDRA-7569)
 * SSTableExport uses correct validator to create string representation of partition
   keys (CASSANDRA-7498)
 * Avoid NPEs when receiving type changes for an unknown keyspace (CASSANDRA-7689)
 * Add support for custom 2i validation (CASSANDRA-7575)
 * Pig support for hadoop CqlInputFormat (CASSANDRA-6454)
 * Add duration mode to cassandra-stress (CASSANDRA-7468)
 * Add listen_interface and rpc_interface options (CASSANDRA-7417)
 * Improve schema merge performance (CASSANDRA-7444)
 * Adjust MT depth based on # of partition validating (CASSANDRA-5263)
 * Optimise NativeCell comparisons (CASSANDRA-6755)
 * Configurable client timeout for cqlsh (CASSANDRA-7516)
 * Include snippet of CQL query near syntax error in messages (CASSANDRA-7111)
Merged from 2.0:
 * (Hadoop) allow ACFRW to limit nodes to local DC (CASSANDRA-7252)
 * (cqlsh) cqlsh should automatically disable tracing when selecting
   from system_traces (CASSANDRA-7641)
 * (Hadoop) Add CqlOutputFormat (CASSANDRA-6927)
 * Don't depend on cassandra config for nodetool ring (CASSANDRA-7508)
 * (cqlsh) Fix failing cqlsh formatting tests (CASSANDRA-7703)
 * Fix IncompatibleClassChangeError from hadoop2 (CASSANDRA-7229)
 * Add 'nodetool sethintedhandoffthrottlekb' (CASSANDRA-7635)
 * (cqlsh) Add tab-completion for CREATE/DROP USER IF [NOT] EXISTS (CASSANDRA-7611)
 * Catch errors when the JVM pulls the rug out from GCInspector (CASSANDRA-5345)
 * cqlsh fails when version number parts are not int (CASSANDRA-7524)

2.1.0
Merged from 2.0:
 * Properly reject operations on list index with conditions (CASSANDRA-7499)
 * (Hadoop) allow ACFRW to limit nodes to local DC (CASSANDRA-7252)


2.1.0-rc6
 * Fix OOM issue from netty caching over time (CASSANDRA-7743)
 * json2sstable couldn't import JSON for CQL table (CASSANDRA-7477)
 * Invalidate all caches on table drop (CASSANDRA-7561)
 * Skip strict endpoint selection for ranges if RF == nodes (CASSANRA-7765)
 * Fix Thrift range filtering without 2ary index lookups (CASSANDRA-7741)
 * Add tracing entries about concurrent range requests (CASSANDRA-7599)
 * (cqlsh) Fix DESCRIBE for NTS keyspaces (CASSANDRA-7729)
 * Remove netty buffer ref-counting (CASSANDRA-7735)
 * Pass mutated cf to index updater for use by PRSI (CASSANDRA-7742)
 * Include stress yaml example in release and deb (CASSANDRA-7717)
 * workaround for netty issue causing corrupted data off the wire (CASSANDRA-7695)
 * cqlsh DESC CLUSTER fails retrieving ring information (CASSANDRA-7687)
 * Fix binding null values inside UDT (CASSANDRA-7685)
 * Fix UDT field selection with empty fields (CASSANDRA-7670)
 * Bogus deserialization of static cells from sstable (CASSANDRA-7684)
 * Fix NPE on compaction leftover cleanup for dropped table (CASSANDRA-7770)
Merged from 2.0:
<<<<<<< HEAD
=======
2.0.10
 * Fix race condition in StreamTransferTask that could lead to
   infinite loops and premature sstable deletion (CASSANDRA-7704)
=======
>>>>>>> 5db108c3
 * (cqlsh) Wait up to 10 sec for a tracing session (CASSANDRA-7222)
 * Fix NPE in FileCacheService.sizeInBytes (CASSANDRA-7756)
 * Remove duplicates from StorageService.getJoiningNodes (CASSANDRA-7478)
 * Clone token map outside of hot gossip loops (CASSANDRA-7758)
 * Fix MS expiring map timeout for Paxos messages (CASSANDRA-7752)
 * Do not flush on truncate if durable_writes is false (CASSANDRA-7750)
 * Give CRR a default input_cql Statement (CASSANDRA-7226)
 * Better error message when adding a collection with the same name
   than a previously dropped one (CASSANDRA-6276)
 * Fix validation when adding static columns (CASSANDRA-7730)
 * (Thrift) fix range deletion of supercolumns (CASSANDRA-7733)
 * Fix potential AssertionError in RangeTombstoneList (CASSANDRA-7700)
 * Validate arguments of blobAs* functions (CASSANDRA-7707)
 * Fix potential AssertionError with 2ndary indexes (CASSANDRA-6612)
 * Avoid logging CompactionInterrupted at ERROR (CASSANDRA-7694)
 * Minor leak in sstable2jon (CASSANDRA-7709)
 * Add cassandra.auto_bootstrap system property (CASSANDRA-7650)
 * Update java driver (for hadoop) (CASSANDRA-7618)
 * Remove CqlPagingRecordReader/CqlPagingInputFormat (CASSANDRA-7570)
 * Support connecting to ipv6 jmx with nodetool (CASSANDRA-7669)


2.1.0-rc5
 * Reject counters inside user types (CASSANDRA-7672)
 * Switch to notification-based GCInspector (CASSANDRA-7638)
 * (cqlsh) Handle nulls in UDTs and tuples correctly (CASSANDRA-7656)
 * Don't use strict consistency when replacing (CASSANDRA-7568)
 * Fix min/max cell name collection on 2.0 SSTables with range
   tombstones (CASSANDRA-7593)
 * Tolerate min/max cell names of different lengths (CASSANDRA-7651)
 * Filter cached results correctly (CASSANDRA-7636)
 * Fix tracing on the new SEPExecutor (CASSANDRA-7644)
 * Remove shuffle and taketoken (CASSANDRA-7601)
 * Clean up Windows batch scripts (CASSANDRA-7619)
 * Fix native protocol drop user type notification (CASSANDRA-7571)
 * Give read access to system.schema_usertypes to all authenticated users
   (CASSANDRA-7578)
 * (cqlsh) Fix cqlsh display when zero rows are returned (CASSANDRA-7580)
 * Get java version correctly when JAVA_TOOL_OPTIONS is set (CASSANDRA-7572)
 * Fix NPE when dropping index from non-existent keyspace, AssertionError when
   dropping non-existent index with IF EXISTS (CASSANDRA-7590)
 * Fix sstablelevelresetter hang (CASSANDRA-7614)
 * (cqlsh) Fix deserialization of blobs (CASSANDRA-7603)
 * Use "keyspace updated" schema change message for UDT changes in v1 and
   v2 protocols (CASSANDRA-7617)
 * Fix tracing of range slices and secondary index lookups that are local
   to the coordinator (CASSANDRA-7599)
 * Set -Dcassandra.storagedir for all tool shell scripts (CASSANDRA-7587)
 * Don't swap max/min col names when mutating sstable metadata (CASSANDRA-7596)
 * (cqlsh) Correctly handle paged result sets (CASSANDRA-7625)
 * (cqlsh) Improve waiting for a trace to complete (CASSANDRA-7626)
 * Fix tracing of concurrent range slices and 2ary index queries (CASSANDRA-7626)
 * Fix scrub against collection type (CASSANDRA-7665)
Merged from 2.0:
 * Set gc_grace_seconds to seven days for system schema tables (CASSANDRA-7668)
 * SimpleSeedProvider no longer caches seeds forever (CASSANDRA-7663)
 * Always flush on truncate (CASSANDRA-7511)
 * Fix ReversedType(DateType) mapping to native protocol (CASSANDRA-7576)
 * Always merge ranges owned by a single node (CASSANDRA-6930)
 * Track max/min timestamps for range tombstones (CASSANDRA-7647)
 * Fix NPE when listing saved caches dir (CASSANDRA-7632)


2.1.0-rc4
 * Fix word count hadoop example (CASSANDRA-7200)
 * Updated memtable_cleanup_threshold and memtable_flush_writers defaults 
   (CASSANDRA-7551)
 * (Windows) fix startup when WMI memory query fails (CASSANDRA-7505)
 * Anti-compaction proceeds if any part of the repair failed (CASANDRA-7521)
 * Add missing table name to DROP INDEX responses and notifications (CASSANDRA-7539)
 * Bump CQL version to 3.2.0 and update CQL documentation (CASSANDRA-7527)
 * Fix configuration error message when running nodetool ring (CASSANDRA-7508)
 * Support conditional updates, tuple type, and the v3 protocol in cqlsh (CASSANDRA-7509)
 * Handle queries on multiple secondary index types (CASSANDRA-7525)
 * Fix cqlsh authentication with v3 native protocol (CASSANDRA-7564)
 * Fix NPE when unknown prepared statement ID is used (CASSANDRA-7454)
Merged from 2.0:
 * (Windows) force range-based repair to non-sequential mode (CASSANDRA-7541)
 * Fix range merging when DES scores are zero (CASSANDRA-7535)
 * Warn when SSL certificates have expired (CASSANDRA-7528)
 * Fix error when doing reversed queries with static columns (CASSANDRA-7490)
Merged from 1.2:
 * Set correct stream ID on responses when non-Exception Throwables
   are thrown while handling native protocol messages (CASSANDRA-7470)


2.1.0-rc3
 * Consider expiry when reconciling otherwise equal cells (CASSANDRA-7403)
 * Introduce CQL support for stress tool (CASSANDRA-6146)
 * Fix ClassCastException processing expired messages (CASSANDRA-7496)
 * Fix prepared marker for collections inside UDT (CASSANDRA-7472)
 * Remove left-over populate_io_cache_on_flush and replicate_on_write
   uses (CASSANDRA-7493)
 * (Windows) handle spaces in path names (CASSANDRA-7451)
 * Ensure writes have completed after dropping a table, before recycling
   commit log segments (CASSANDRA-7437)
 * Remove left-over rows_per_partition_to_cache (CASSANDRA-7493)
 * Fix error when CONTAINS is used with a bind marker (CASSANDRA-7502)
 * Properly reject unknown UDT field (CASSANDRA-7484)
Merged from 2.0:
 * Fix CC#collectTimeOrderedData() tombstone optimisations (CASSANDRA-7394)
 * Support DISTINCT for static columns and fix behaviour when DISTINC is
   not use (CASSANDRA-7305).
 * Workaround JVM NPE on JMX bind failure (CASSANDRA-7254)
 * Fix race in FileCacheService RemovalListener (CASSANDRA-7278)
 * Fix inconsistent use of consistencyForCommit that allowed LOCAL_QUORUM
   operations to incorrect become full QUORUM (CASSANDRA-7345)
 * Properly handle unrecognized opcodes and flags (CASSANDRA-7440)
 * (Hadoop) close CqlRecordWriter clients when finished (CASSANDRA-7459)
 * Commit disk failure policy (CASSANDRA-7429)
 * Make sure high level sstables get compacted (CASSANDRA-7414)
 * Fix AssertionError when using empty clustering columns and static columns
   (CASSANDRA-7455)
 * Add option to disable STCS in L0 (CASSANDRA-6621)
 * Upgrade to snappy-java 1.0.5.2 (CASSANDRA-7476)


2.1.0-rc2
 * Fix heap size calculation for CompoundSparseCellName and 
   CompoundSparseCellName.WithCollection (CASSANDRA-7421)
 * Allow counter mutations in UNLOGGED batches (CASSANDRA-7351)
 * Modify reconcile logic to always pick a tombstone over a counter cell
   (CASSANDRA-7346)
 * Avoid incremental compaction on Windows (CASSANDRA-7365)
 * Fix exception when querying a composite-keyed table with a collection index
   (CASSANDRA-7372)
 * Use node's host id in place of counter ids (CASSANDRA-7366)
 * Fix error when doing reversed queries with static columns (CASSANDRA-7490)
 * Backport CASSANDRA-6747 (CASSANDRA-7560)
 * Track max/min timestamps for range tombstones (CASSANDRA-7647)
 * Fix NPE when listing saved caches dir (CASSANDRA-7632)
 * Fix sstableloader unable to connect encrypted node (CASSANDRA-7585)
Merged from 1.2:
 * Clone token map outside of hot gossip loops (CASSANDRA-7758)
 * Add stop method to EmbeddedCassandraService (CASSANDRA-7595)
 * Support connecting to ipv6 jmx with nodetool (CASSANDRA-7669)
 * Set gc_grace_seconds to seven days for system schema tables (CASSANDRA-7668)
 * SimpleSeedProvider no longer caches seeds forever (CASSANDRA-7663)
 * Set correct stream ID on responses when non-Exception Throwables
   are thrown while handling native protocol messages (CASSANDRA-7470)
 * Fix row size miscalculation in LazilyCompactedRow (CASSANDRA-7543)
 * Fix race in background compaction check (CASSANDRA-7745)


2.1.0-rc1
 * Revert flush directory (CASSANDRA-6357)
 * More efficient executor service for fast operations (CASSANDRA-4718)
 * Move less common tools into a new cassandra-tools package (CASSANDRA-7160)
 * Support more concurrent requests in native protocol (CASSANDRA-7231)
 * Add tab-completion to debian nodetool packaging (CASSANDRA-6421)
 * Change concurrent_compactors defaults (CASSANDRA-7139)
 * Add PowerShell Windows launch scripts (CASSANDRA-7001)
 * Make commitlog archive+restore more robust (CASSANDRA-6974)
 * Fix marking commitlogsegments clean (CASSANDRA-6959)
 * Add snapshot "manifest" describing files included (CASSANDRA-6326)
 * Parallel streaming for sstableloader (CASSANDRA-3668)
 * Fix bugs in supercolumns handling (CASSANDRA-7138)
 * Fix ClassClassException on composite dense tables (CASSANDRA-7112)
 * Cleanup and optimize collation and slice iterators (CASSANDRA-7107)
 * Upgrade NBHM lib (CASSANDRA-7128)
 * Optimize netty server (CASSANDRA-6861)
 * Fix repair hang when given CF does not exist (CASSANDRA-7189)
 * Allow c* to be shutdown in an embedded mode (CASSANDRA-5635)
 * Add server side batching to native transport (CASSANDRA-5663)
 * Make batchlog replay asynchronous (CASSANDRA-6134)
 * remove unused classes (CASSANDRA-7197)
 * Limit user types to the keyspace they are defined in (CASSANDRA-6643)
 * Add validate method to CollectionType (CASSANDRA-7208)
 * New serialization format for UDT values (CASSANDRA-7209, CASSANDRA-7261)
 * Fix nodetool netstats (CASSANDRA-7270)
 * Fix potential ClassCastException in HintedHandoffManager (CASSANDRA-7284)
 * Use prepared statements internally (CASSANDRA-6975)
 * Fix broken paging state with prepared statement (CASSANDRA-7120)
 * Fix IllegalArgumentException in CqlStorage (CASSANDRA-7287)
 * Allow nulls/non-existant fields in UDT (CASSANDRA-7206)
 * Backport Thrift MultiSliceRequest (CASSANDRA-7027)
 * Handle overlapping MultiSlices (CASSANDRA-7279)
 * Fix DataOutputTest on Windows (CASSANDRA-7265)
 * Embedded sets in user defined data-types are not updating (CASSANDRA-7267)
 * Add tuple type to CQL/native protocol (CASSANDRA-7248)
 * Fix CqlPagingRecordReader on tables with few rows (CASSANDRA-7322)
Merged from 2.0:
 * Copy compaction options to make sure they are reloaded (CASSANDRA-7290)
 * Add option to do more aggressive tombstone compactions (CASSANDRA-6563)
 * Don't try to compact already-compacting files in HHOM (CASSANDRA-7288)
 * Always reallocate buffers in HSHA (CASSANDRA-6285)
 * (Hadoop) support authentication in CqlRecordReader (CASSANDRA-7221)
 * (Hadoop) Close java driver Cluster in CQLRR.close (CASSANDRA-7228)
 * Warn when 'USING TIMESTAMP' is used on a CAS BATCH (CASSANDRA-7067)
 * return all cpu values from BackgroundActivityMonitor.readAndCompute (CASSANDRA-7183)
 * Correctly delete scheduled range xfers (CASSANDRA-7143)
 * return all cpu values from BackgroundActivityMonitor.readAndCompute (CASSANDRA-7183)  
 * reduce garbage creation in calculatePendingRanges (CASSANDRA-7191)
 * fix c* launch issues on Russian os's due to output of linux 'free' cmd (CASSANDRA-6162)
 * Fix disabling autocompaction (CASSANDRA-7187)
 * Fix potential NumberFormatException when deserializing IntegerType (CASSANDRA-7088)
 * cqlsh can't tab-complete disabling compaction (CASSANDRA-7185)
 * cqlsh: Accept and execute CQL statement(s) from command-line parameter (CASSANDRA-7172)
 * Fix IllegalStateException in CqlPagingRecordReader (CASSANDRA-7198)
 * Fix the InvertedIndex trigger example (CASSANDRA-7211)
 * Add --resolve-ip option to 'nodetool ring' (CASSANDRA-7210)
 * reduce garbage on codec flag deserialization (CASSANDRA-7244) 
 * Fix duplicated error messages on directory creation error at startup (CASSANDRA-5818)
 * Proper null handle for IF with map element access (CASSANDRA-7155)
 * Improve compaction visibility (CASSANDRA-7242)
 * Correctly delete scheduled range xfers (CASSANDRA-7143)
 * Make batchlog replica selection rack-aware (CASSANDRA-6551)
 * Fix CFMetaData#getColumnDefinitionFromColumnName() (CASSANDRA-7074)
 * Fix writetime/ttl functions for static columns (CASSANDRA-7081)
 * Suggest CTRL-C or semicolon after three blank lines in cqlsh (CASSANDRA-7142)
 * Fix 2ndary index queries with DESC clustering order (CASSANDRA-6950)
 * Invalid key cache entries on DROP (CASSANDRA-6525)
 * Fix flapping RecoveryManagerTest (CASSANDRA-7084)
 * Add missing iso8601 patterns for date strings (CASSANDRA-6973)
 * Support selecting multiple rows in a partition using IN (CASSANDRA-6875)
 * Add authentication support to shuffle (CASSANDRA-6484)
 * Swap local and global default read repair chances (CASSANDRA-7320)
 * Add conditional CREATE/DROP USER support (CASSANDRA-7264)
 * Cqlsh counts non-empty lines for "Blank lines" warning (CASSANDRA-7325)
Merged from 1.2:
 * Add Cloudstack snitch (CASSANDRA-7147)
 * Update system.peers correctly when relocating tokens (CASSANDRA-7126)
 * Add Google Compute Engine snitch (CASSANDRA-7132)
 * remove duplicate query for local tokens (CASSANDRA-7182)
 * exit CQLSH with error status code if script fails (CASSANDRA-6344)
 * Fix bug with some IN queries missig results (CASSANDRA-7105)
 * Fix availability validation for LOCAL_ONE CL (CASSANDRA-7319)
 * Hint streaming can cause decommission to fail (CASSANDRA-7219)


2.1.0-beta2
 * Increase default CL space to 8GB (CASSANDRA-7031)
 * Add range tombstones to read repair digests (CASSANDRA-6863)
 * Fix BTree.clear for large updates (CASSANDRA-6943)
 * Fail write instead of logging a warning when unable to append to CL
   (CASSANDRA-6764)
 * Eliminate possibility of CL segment appearing twice in active list 
   (CASSANDRA-6557)
 * Apply DONTNEED fadvise to commitlog segments (CASSANDRA-6759)
 * Switch CRC component to Adler and include it for compressed sstables 
   (CASSANDRA-4165)
 * Allow cassandra-stress to set compaction strategy options (CASSANDRA-6451)
 * Add broadcast_rpc_address option to cassandra.yaml (CASSANDRA-5899)
 * Auto reload GossipingPropertyFileSnitch config (CASSANDRA-5897)
 * Fix overflow of memtable_total_space_in_mb (CASSANDRA-6573)
 * Fix ABTC NPE and apply update function correctly (CASSANDRA-6692)
 * Allow nodetool to use a file or prompt for password (CASSANDRA-6660)
 * Fix AIOOBE when concurrently accessing ABSC (CASSANDRA-6742)
 * Fix assertion error in ALTER TYPE RENAME (CASSANDRA-6705)
 * Scrub should not always clear out repaired status (CASSANDRA-5351)
 * Improve handling of range tombstone for wide partitions (CASSANDRA-6446)
 * Fix ClassCastException for compact table with composites (CASSANDRA-6738)
 * Fix potentially repairing with wrong nodes (CASSANDRA-6808)
 * Change caching option syntax (CASSANDRA-6745)
 * Fix stress to do proper counter reads (CASSANDRA-6835)
 * Fix help message for stress counter_write (CASSANDRA-6824)
 * Fix stress smart Thrift client to pick servers correctly (CASSANDRA-6848)
 * Add logging levels (minimal, normal or verbose) to stress tool (CASSANDRA-6849)
 * Fix race condition in Batch CLE (CASSANDRA-6860)
 * Improve cleanup/scrub/upgradesstables failure handling (CASSANDRA-6774)
 * ByteBuffer write() methods for serializing sstables (CASSANDRA-6781)
 * Proper compare function for CollectionType (CASSANDRA-6783)
 * Update native server to Netty 4 (CASSANDRA-6236)
 * Fix off-by-one error in stress (CASSANDRA-6883)
 * Make OpOrder AutoCloseable (CASSANDRA-6901)
 * Remove sync repair JMX interface (CASSANDRA-6900)
 * Add multiple memory allocation options for memtables (CASSANDRA-6689, 6694)
 * Remove adjusted op rate from stress output (CASSANDRA-6921)
 * Add optimized CF.hasColumns() implementations (CASSANDRA-6941)
 * Serialize batchlog mutations with the version of the target node
   (CASSANDRA-6931)
 * Optimize CounterColumn#reconcile() (CASSANDRA-6953)
 * Properly remove 1.2 sstable support in 2.1 (CASSANDRA-6869)
 * Lock counter cells, not partitions (CASSANDRA-6880)
 * Track presence of legacy counter shards in sstables (CASSANDRA-6888)
 * Ensure safe resource cleanup when replacing sstables (CASSANDRA-6912)
 * Add failure handler to async callback (CASSANDRA-6747)
 * Fix AE when closing SSTable without releasing reference (CASSANDRA-7000)
 * Clean up IndexInfo on keyspace/table drops (CASSANDRA-6924)
 * Only snapshot relative SSTables when sequential repair (CASSANDRA-7024)
 * Require nodetool rebuild_index to specify index names (CASSANDRA-7038)
 * fix cassandra stress errors on reads with native protocol (CASSANDRA-7033)
 * Use OpOrder to guard sstable references for reads (CASSANDRA-6919)
 * Preemptive opening of compaction result (CASSANDRA-6916)
 * Multi-threaded scrub/cleanup/upgradesstables (CASSANDRA-5547)
 * Optimize cellname comparison (CASSANDRA-6934)
 * Native protocol v3 (CASSANDRA-6855)
 * Optimize Cell liveness checks and clean up Cell (CASSANDRA-7119)
 * Support consistent range movements (CASSANDRA-2434)
Merged from 2.0:
 * Avoid race-prone second "scrub" of system keyspace (CASSANDRA-6797)
 * Pool CqlRecordWriter clients by inetaddress rather than Range
   (CASSANDRA-6665)
 * Fix compaction_history timestamps (CASSANDRA-6784)
 * Compare scores of full replica ordering in DES (CASSANDRA-6683)
 * fix CME in SessionInfo updateProgress affecting netstats (CASSANDRA-6577)
 * Allow repairing between specific replicas (CASSANDRA-6440)
 * Allow per-dc enabling of hints (CASSANDRA-6157)
 * Add compatibility for Hadoop 0.2.x (CASSANDRA-5201)
 * Fix EstimatedHistogram races (CASSANDRA-6682)
 * Failure detector correctly converts initial value to nanos (CASSANDRA-6658)
 * Add nodetool taketoken to relocate vnodes (CASSANDRA-4445)
 * Expose bulk loading progress over JMX (CASSANDRA-4757)
 * Correctly handle null with IF conditions and TTL (CASSANDRA-6623)
 * Account for range/row tombstones in tombstone drop
   time histogram (CASSANDRA-6522)
 * Stop CommitLogSegment.close() from calling sync() (CASSANDRA-6652)
 * Make commitlog failure handling configurable (CASSANDRA-6364)
 * Avoid overlaps in LCS (CASSANDRA-6688)
 * Improve support for paginating over composites (CASSANDRA-4851)
 * Fix count(*) queries in a mixed cluster (CASSANDRA-6707)
 * Improve repair tasks(snapshot, differencing) concurrency (CASSANDRA-6566)
 * Fix replaying pre-2.0 commit logs (CASSANDRA-6714)
 * Add static columns to CQL3 (CASSANDRA-6561)
 * Optimize single partition batch statements (CASSANDRA-6737)
 * Disallow post-query re-ordering when paging (CASSANDRA-6722)
 * Fix potential paging bug with deleted columns (CASSANDRA-6748)
 * Fix NPE on BulkLoader caused by losing StreamEvent (CASSANDRA-6636)
 * Fix truncating compression metadata (CASSANDRA-6791)
 * Add CMSClassUnloadingEnabled JVM option (CASSANDRA-6541)
 * Catch memtable flush exceptions during shutdown (CASSANDRA-6735)
 * Fix upgradesstables NPE for non-CF-based indexes (CASSANDRA-6645)
 * Fix UPDATE updating PRIMARY KEY columns implicitly (CASSANDRA-6782)
 * Fix IllegalArgumentException when updating from 1.2 with SuperColumns
   (CASSANDRA-6733)
 * FBUtilities.singleton() should use the CF comparator (CASSANDRA-6778)
 * Fix CQLSStableWriter.addRow(Map<String, Object>) (CASSANDRA-6526)
 * Fix HSHA server introducing corrupt data (CASSANDRA-6285)
 * Fix CAS conditions for COMPACT STORAGE tables (CASSANDRA-6813)
 * Starting threads in OutboundTcpConnectionPool constructor causes race conditions (CASSANDRA-7177)
 * Allow overriding cassandra-rackdc.properties file (CASSANDRA-7072)
 * Set JMX RMI port to 7199 (CASSANDRA-7087)
 * Use LOCAL_QUORUM for data reads at LOCAL_SERIAL (CASSANDRA-6939)
 * Log a warning for large batches (CASSANDRA-6487)
 * Put nodes in hibernate when join_ring is false (CASSANDRA-6961)
 * Avoid early loading of non-system keyspaces before compaction-leftovers 
   cleanup at startup (CASSANDRA-6913)
 * Restrict Windows to parallel repairs (CASSANDRA-6907)
 * (Hadoop) Allow manually specifying start/end tokens in CFIF (CASSANDRA-6436)
 * Fix NPE in MeteredFlusher (CASSANDRA-6820)
 * Fix race processing range scan responses (CASSANDRA-6820)
 * Allow deleting snapshots from dropped keyspaces (CASSANDRA-6821)
 * Add uuid() function (CASSANDRA-6473)
 * Omit tombstones from schema digests (CASSANDRA-6862)
 * Include correct consistencyLevel in LWT timeout (CASSANDRA-6884)
 * Lower chances for losing new SSTables during nodetool refresh and
   ColumnFamilyStore.loadNewSSTables (CASSANDRA-6514)
 * Add support for DELETE ... IF EXISTS to CQL3 (CASSANDRA-5708)
 * Update hadoop_cql3_word_count example (CASSANDRA-6793)
 * Fix handling of RejectedExecution in sync Thrift server (CASSANDRA-6788)
 * Log more information when exceeding tombstone_warn_threshold (CASSANDRA-6865)
 * Fix truncate to not abort due to unreachable fat clients (CASSANDRA-6864)
 * Fix schema concurrency exceptions (CASSANDRA-6841)
 * Fix leaking validator FH in StreamWriter (CASSANDRA-6832)
 * Fix saving triggers to schema (CASSANDRA-6789)
 * Fix trigger mutations when base mutation list is immutable (CASSANDRA-6790)
 * Fix accounting in FileCacheService to allow re-using RAR (CASSANDRA-6838)
 * Fix static counter columns (CASSANDRA-6827)
 * Restore expiring->deleted (cell) compaction optimization (CASSANDRA-6844)
 * Fix CompactionManager.needsCleanup (CASSANDRA-6845)
 * Correctly compare BooleanType values other than 0 and 1 (CASSANDRA-6779)
 * Read message id as string from earlier versions (CASSANDRA-6840)
 * Properly use the Paxos consistency for (non-protocol) batch (CASSANDRA-6837)
 * Add paranoid disk failure option (CASSANDRA-6646)
 * Improve PerRowSecondaryIndex performance (CASSANDRA-6876)
 * Extend triggers to support CAS updates (CASSANDRA-6882)
 * Static columns with IF NOT EXISTS don't always work as expected (CASSANDRA-6873)
 * Fix paging with SELECT DISTINCT (CASSANDRA-6857)
 * Fix UnsupportedOperationException on CAS timeout (CASSANDRA-6923)
 * Improve MeteredFlusher handling of MF-unaffected column families
   (CASSANDRA-6867)
 * Add CqlRecordReader using native pagination (CASSANDRA-6311)
 * Add QueryHandler interface (CASSANDRA-6659)
 * Track liveRatio per-memtable, not per-CF (CASSANDRA-6945)
 * Make sure upgradesstables keeps sstable level (CASSANDRA-6958)
 * Fix LIMIT with static columns (CASSANDRA-6956)
 * Fix clash with CQL column name in thrift validation (CASSANDRA-6892)
 * Fix error with super columns in mixed 1.2-2.0 clusters (CASSANDRA-6966)
 * Fix bad skip of sstables on slice query with composite start/finish (CASSANDRA-6825)
 * Fix unintended update with conditional statement (CASSANDRA-6893)
 * Fix map element access in IF (CASSANDRA-6914)
 * Avoid costly range calculations for range queries on system keyspaces
   (CASSANDRA-6906)
 * Fix SSTable not released if stream session fails (CASSANDRA-6818)
 * Avoid build failure due to ANTLR timeout (CASSANDRA-6991)
 * Queries on compact tables can return more rows that requested (CASSANDRA-7052)
 * USING TIMESTAMP for batches does not work (CASSANDRA-7053)
 * Fix performance regression from CASSANDRA-5614 (CASSANDRA-6949)
 * Ensure that batchlog and hint timeouts do not produce hints (CASSANDRA-7058)
 * Merge groupable mutations in TriggerExecutor#execute() (CASSANDRA-7047)
 * Plug holes in resource release when wiring up StreamSession (CASSANDRA-7073)
 * Re-add parameter columns to tracing session (CASSANDRA-6942)
 * Preserves CQL metadata when updating table from thrift (CASSANDRA-6831)
Merged from 1.2:
 * Fix nodetool display with vnodes (CASSANDRA-7082)
 * Add UNLOGGED, COUNTER options to BATCH documentation (CASSANDRA-6816)
 * add extra SSL cipher suites (CASSANDRA-6613)
 * fix nodetool getsstables for blob PK (CASSANDRA-6803)
 * Fix BatchlogManager#deleteBatch() use of millisecond timestamps
   (CASSANDRA-6822)
 * Continue assassinating even if the endpoint vanishes (CASSANDRA-6787)
 * Schedule schema pulls on change (CASSANDRA-6971)
 * Non-droppable verbs shouldn't be dropped from OTC (CASSANDRA-6980)
 * Shutdown batchlog executor in SS#drain() (CASSANDRA-7025)
 * Fix batchlog to account for CF truncation records (CASSANDRA-6999)
 * Fix CQLSH parsing of functions and BLOB literals (CASSANDRA-7018)
 * Properly load trustore in the native protocol (CASSANDRA-6847)
 * Always clean up references in SerializingCache (CASSANDRA-6994)
 * Don't shut MessagingService down when replacing a node (CASSANDRA-6476)
 * fix npe when doing -Dcassandra.fd_initial_value_ms (CASSANDRA-6751)


2.1.0-beta1
 * Add flush directory distinct from compaction directories (CASSANDRA-6357)
 * Require JNA by default (CASSANDRA-6575)
 * add listsnapshots command to nodetool (CASSANDRA-5742)
 * Introduce AtomicBTreeColumns (CASSANDRA-6271, 6692)
 * Multithreaded commitlog (CASSANDRA-3578)
 * allocate fixed index summary memory pool and resample cold index summaries 
   to use less memory (CASSANDRA-5519)
 * Removed multithreaded compaction (CASSANDRA-6142)
 * Parallelize fetching rows for low-cardinality indexes (CASSANDRA-1337)
 * change logging from log4j to logback (CASSANDRA-5883)
 * switch to LZ4 compression for internode communication (CASSANDRA-5887)
 * Stop using Thrift-generated Index* classes internally (CASSANDRA-5971)
 * Remove 1.2 network compatibility code (CASSANDRA-5960)
 * Remove leveled json manifest migration code (CASSANDRA-5996)
 * Remove CFDefinition (CASSANDRA-6253)
 * Use AtomicIntegerFieldUpdater in RefCountedMemory (CASSANDRA-6278)
 * User-defined types for CQL3 (CASSANDRA-5590)
 * Use of o.a.c.metrics in nodetool (CASSANDRA-5871, 6406)
 * Batch read from OTC's queue and cleanup (CASSANDRA-1632)
 * Secondary index support for collections (CASSANDRA-4511, 6383)
 * SSTable metadata(Stats.db) format change (CASSANDRA-6356)
 * Push composites support in the storage engine
   (CASSANDRA-5417, CASSANDRA-6520)
 * Add snapshot space used to cfstats (CASSANDRA-6231)
 * Add cardinality estimator for key count estimation (CASSANDRA-5906)
 * CF id is changed to be non-deterministic. Data dir/key cache are created
   uniquely for CF id (CASSANDRA-5202)
 * New counters implementation (CASSANDRA-6504)
 * Replace UnsortedColumns, EmptyColumns, TreeMapBackedSortedColumns with new
   ArrayBackedSortedColumns (CASSANDRA-6630, CASSANDRA-6662, CASSANDRA-6690)
 * Add option to use row cache with a given amount of rows (CASSANDRA-5357)
 * Avoid repairing already repaired data (CASSANDRA-5351)
 * Reject counter updates with USING TTL/TIMESTAMP (CASSANDRA-6649)
 * Replace index_interval with min/max_index_interval (CASSANDRA-6379)
 * Lift limitation that order by columns must be selected for IN queries (CASSANDRA-4911)


2.0.5
 * Reduce garbage generated by bloom filter lookups (CASSANDRA-6609)
 * Add ks.cf names to tombstone logging (CASSANDRA-6597)
 * Use LOCAL_QUORUM for LWT operations at LOCAL_SERIAL (CASSANDRA-6495)
 * Wait for gossip to settle before accepting client connections (CASSANDRA-4288)
 * Delete unfinished compaction incrementally (CASSANDRA-6086)
 * Allow specifying custom secondary index options in CQL3 (CASSANDRA-6480)
 * Improve replica pinning for cache efficiency in DES (CASSANDRA-6485)
 * Fix LOCAL_SERIAL from thrift (CASSANDRA-6584)
 * Don't special case received counts in CAS timeout exceptions (CASSANDRA-6595)
 * Add support for 2.1 global counter shards (CASSANDRA-6505)
 * Fix NPE when streaming connection is not yet established (CASSANDRA-6210)
 * Avoid rare duplicate read repair triggering (CASSANDRA-6606)
 * Fix paging discardFirst (CASSANDRA-6555)
 * Fix ArrayIndexOutOfBoundsException in 2ndary index query (CASSANDRA-6470)
 * Release sstables upon rebuilding 2i (CASSANDRA-6635)
 * Add AbstractCompactionStrategy.startup() method (CASSANDRA-6637)
 * SSTableScanner may skip rows during cleanup (CASSANDRA-6638)
 * sstables from stalled repair sessions can resurrect deleted data (CASSANDRA-6503)
 * Switch stress to use ITransportFactory (CASSANDRA-6641)
 * Fix IllegalArgumentException during prepare (CASSANDRA-6592)
 * Fix possible loss of 2ndary index entries during compaction (CASSANDRA-6517)
 * Fix direct Memory on architectures that do not support unaligned long access
   (CASSANDRA-6628)
 * Let scrub optionally skip broken counter partitions (CASSANDRA-5930)
Merged from 1.2:
 * fsync compression metadata (CASSANDRA-6531)
 * Validate CF existence on execution for prepared statement (CASSANDRA-6535)
 * Add ability to throttle batchlog replay (CASSANDRA-6550)
 * Fix executing LOCAL_QUORUM with SimpleStrategy (CASSANDRA-6545)
 * Avoid StackOverflow when using large IN queries (CASSANDRA-6567)
 * Nodetool upgradesstables includes secondary indexes (CASSANDRA-6598)
 * Paginate batchlog replay (CASSANDRA-6569)
 * skip blocking on streaming during drain (CASSANDRA-6603)
 * Improve error message when schema doesn't match loaded sstable (CASSANDRA-6262)
 * Add properties to adjust FD initial value and max interval (CASSANDRA-4375)
 * Fix preparing with batch and delete from collection (CASSANDRA-6607)
 * Fix ABSC reverse iterator's remove() method (CASSANDRA-6629)
 * Handle host ID conflicts properly (CASSANDRA-6615)
 * Move handling of migration event source to solve bootstrap race. (CASSANDRA-6648)
 * Make sure compaction throughput value doesn't overflow with int math (CASSANDRA-6647)


2.0.4
 * Allow removing snapshots of no-longer-existing CFs (CASSANDRA-6418)
 * add StorageService.stopDaemon() (CASSANDRA-4268)
 * add IRE for invalid CF supplied to get_count (CASSANDRA-5701)
 * add client encryption support to sstableloader (CASSANDRA-6378)
 * Fix accept() loop for SSL sockets post-shutdown (CASSANDRA-6468)
 * Fix size-tiered compaction in LCS L0 (CASSANDRA-6496)
 * Fix assertion failure in filterColdSSTables (CASSANDRA-6483)
 * Fix row tombstones in larger-than-memory compactions (CASSANDRA-6008)
 * Fix cleanup ClassCastException (CASSANDRA-6462)
 * Reduce gossip memory use by interning VersionedValue strings (CASSANDRA-6410)
 * Allow specifying datacenters to participate in a repair (CASSANDRA-6218)
 * Fix divide-by-zero in PCI (CASSANDRA-6403)
 * Fix setting last compacted key in the wrong level for LCS (CASSANDRA-6284)
 * Add millisecond precision formats to the timestamp parser (CASSANDRA-6395)
 * Expose a total memtable size metric for a CF (CASSANDRA-6391)
 * cqlsh: handle symlinks properly (CASSANDRA-6425)
 * Fix potential infinite loop when paging query with IN (CASSANDRA-6464)
 * Fix assertion error in AbstractQueryPager.discardFirst (CASSANDRA-6447)
 * Fix streaming older SSTable yields unnecessary tombstones (CASSANDRA-6527)
Merged from 1.2:
 * Improved error message on bad properties in DDL queries (CASSANDRA-6453)
 * Randomize batchlog candidates selection (CASSANDRA-6481)
 * Fix thundering herd on endpoint cache invalidation (CASSANDRA-6345, 6485)
 * Improve batchlog write performance with vnodes (CASSANDRA-6488)
 * cqlsh: quote single quotes in strings inside collections (CASSANDRA-6172)
 * Improve gossip performance for typical messages (CASSANDRA-6409)
 * Throw IRE if a prepared statement has more markers than supported 
   (CASSANDRA-5598)
 * Expose Thread metrics for the native protocol server (CASSANDRA-6234)
 * Change snapshot response message verb to INTERNAL to avoid dropping it 
   (CASSANDRA-6415)
 * Warn when collection read has > 65K elements (CASSANDRA-5428)
 * Fix cache persistence when both row and key cache are enabled 
   (CASSANDRA-6413)
 * (Hadoop) add describe_local_ring (CASSANDRA-6268)
 * Fix handling of concurrent directory creation failure (CASSANDRA-6459)
 * Allow executing CREATE statements multiple times (CASSANDRA-6471)
 * Don't send confusing info with timeouts (CASSANDRA-6491)
 * Don't resubmit counter mutation runnables internally (CASSANDRA-6427)
 * Don't drop local mutations without a hint (CASSANDRA-6510)
 * Don't allow null max_hint_window_in_ms (CASSANDRA-6419)
 * Validate SliceRange start and finish lengths (CASSANDRA-6521)


2.0.3
 * Fix FD leak on slice read path (CASSANDRA-6275)
 * Cancel read meter task when closing SSTR (CASSANDRA-6358)
 * free off-heap IndexSummary during bulk (CASSANDRA-6359)
 * Recover from IOException in accept() thread (CASSANDRA-6349)
 * Improve Gossip tolerance of abnormally slow tasks (CASSANDRA-6338)
 * Fix trying to hint timed out counter writes (CASSANDRA-6322)
 * Allow restoring specific columnfamilies from archived CL (CASSANDRA-4809)
 * Avoid flushing compaction_history after each operation (CASSANDRA-6287)
 * Fix repair assertion error when tombstones expire (CASSANDRA-6277)
 * Skip loading corrupt key cache (CASSANDRA-6260)
 * Fixes for compacting larger-than-memory rows (CASSANDRA-6274)
 * Compact hottest sstables first and optionally omit coldest from
   compaction entirely (CASSANDRA-6109)
 * Fix modifying column_metadata from thrift (CASSANDRA-6182)
 * cqlsh: fix LIST USERS output (CASSANDRA-6242)
 * Add IRequestSink interface (CASSANDRA-6248)
 * Update memtable size while flushing (CASSANDRA-6249)
 * Provide hooks around CQL2/CQL3 statement execution (CASSANDRA-6252)
 * Require Permission.SELECT for CAS updates (CASSANDRA-6247)
 * New CQL-aware SSTableWriter (CASSANDRA-5894)
 * Reject CAS operation when the protocol v1 is used (CASSANDRA-6270)
 * Correctly throw error when frame too large (CASSANDRA-5981)
 * Fix serialization bug in PagedRange with 2ndary indexes (CASSANDRA-6299)
 * Fix CQL3 table validation in Thrift (CASSANDRA-6140)
 * Fix bug missing results with IN clauses (CASSANDRA-6327)
 * Fix paging with reversed slices (CASSANDRA-6343)
 * Set minTimestamp correctly to be able to drop expired sstables (CASSANDRA-6337)
 * Support NaN and Infinity as float literals (CASSANDRA-6003)
 * Remove RF from nodetool ring output (CASSANDRA-6289)
 * Fix attempting to flush empty rows (CASSANDRA-6374)
 * Fix potential out of bounds exception when paging (CASSANDRA-6333)
Merged from 1.2:
 * Optimize FD phi calculation (CASSANDRA-6386)
 * Improve initial FD phi estimate when starting up (CASSANDRA-6385)
 * Don't list CQL3 table in CLI describe even if named explicitely 
   (CASSANDRA-5750)
 * Invalidate row cache when dropping CF (CASSANDRA-6351)
 * add non-jamm path for cached statements (CASSANDRA-6293)
 * add windows bat files for shell commands (CASSANDRA-6145)
 * Require logging in for Thrift CQL2/3 statement preparation (CASSANDRA-6254)
 * restrict max_num_tokens to 1536 (CASSANDRA-6267)
 * Nodetool gets default JMX port from cassandra-env.sh (CASSANDRA-6273)
 * make calculatePendingRanges asynchronous (CASSANDRA-6244)
 * Remove blocking flushes in gossip thread (CASSANDRA-6297)
 * Fix potential socket leak in connectionpool creation (CASSANDRA-6308)
 * Allow LOCAL_ONE/LOCAL_QUORUM to work with SimpleStrategy (CASSANDRA-6238)
 * cqlsh: handle 'null' as session duration (CASSANDRA-6317)
 * Fix json2sstable handling of range tombstones (CASSANDRA-6316)
 * Fix missing one row in reverse query (CASSANDRA-6330)
 * Fix reading expired row value from row cache (CASSANDRA-6325)
 * Fix AssertionError when doing set element deletion (CASSANDRA-6341)
 * Make CL code for the native protocol match the one in C* 2.0
   (CASSANDRA-6347)
 * Disallow altering CQL3 table from thrift (CASSANDRA-6370)
 * Fix size computation of prepared statement (CASSANDRA-6369)


2.0.2
 * Update FailureDetector to use nanontime (CASSANDRA-4925)
 * Fix FileCacheService regressions (CASSANDRA-6149)
 * Never return WriteTimeout for CL.ANY (CASSANDRA-6132)
 * Fix race conditions in bulk loader (CASSANDRA-6129)
 * Add configurable metrics reporting (CASSANDRA-4430)
 * drop queries exceeding a configurable number of tombstones (CASSANDRA-6117)
 * Track and persist sstable read activity (CASSANDRA-5515)
 * Fixes for speculative retry (CASSANDRA-5932, CASSANDRA-6194)
 * Improve memory usage of metadata min/max column names (CASSANDRA-6077)
 * Fix thrift validation refusing row markers on CQL3 tables (CASSANDRA-6081)
 * Fix insertion of collections with CAS (CASSANDRA-6069)
 * Correctly send metadata on SELECT COUNT (CASSANDRA-6080)
 * Track clients' remote addresses in ClientState (CASSANDRA-6070)
 * Create snapshot dir if it does not exist when migrating
   leveled manifest (CASSANDRA-6093)
 * make sequential nodetool repair the default (CASSANDRA-5950)
 * Add more hooks for compaction strategy implementations (CASSANDRA-6111)
 * Fix potential NPE on composite 2ndary indexes (CASSANDRA-6098)
 * Delete can potentially be skipped in batch (CASSANDRA-6115)
 * Allow alter keyspace on system_traces (CASSANDRA-6016)
 * Disallow empty column names in cql (CASSANDRA-6136)
 * Use Java7 file-handling APIs and fix file moving on Windows (CASSANDRA-5383)
 * Save compaction history to system keyspace (CASSANDRA-5078)
 * Fix NPE if StorageService.getOperationMode() is executed before full startup (CASSANDRA-6166)
 * CQL3: support pre-epoch longs for TimestampType (CASSANDRA-6212)
 * Add reloadtriggers command to nodetool (CASSANDRA-4949)
 * cqlsh: ignore empty 'value alias' in DESCRIBE (CASSANDRA-6139)
 * Fix sstable loader (CASSANDRA-6205)
 * Reject bootstrapping if the node already exists in gossip (CASSANDRA-5571)
 * Fix NPE while loading paxos state (CASSANDRA-6211)
 * cqlsh: add SHOW SESSION <tracing-session> command (CASSANDRA-6228)
Merged from 1.2:
 * (Hadoop) Require CFRR batchSize to be at least 2 (CASSANDRA-6114)
 * Add a warning for small LCS sstable size (CASSANDRA-6191)
 * Add ability to list specific KS/CF combinations in nodetool cfstats (CASSANDRA-4191)
 * Mark CF clean if a mutation raced the drop and got it marked dirty (CASSANDRA-5946)
 * Add a LOCAL_ONE consistency level (CASSANDRA-6202)
 * Limit CQL prepared statement cache by size instead of count (CASSANDRA-6107)
 * Tracing should log write failure rather than raw exceptions (CASSANDRA-6133)
 * lock access to TM.endpointToHostIdMap (CASSANDRA-6103)
 * Allow estimated memtable size to exceed slab allocator size (CASSANDRA-6078)
 * Start MeteredFlusher earlier to prevent OOM during CL replay (CASSANDRA-6087)
 * Avoid sending Truncate command to fat clients (CASSANDRA-6088)
 * Allow where clause conditions to be in parenthesis (CASSANDRA-6037)
 * Do not open non-ssl storage port if encryption option is all (CASSANDRA-3916)
 * Move batchlog replay to its own executor (CASSANDRA-6079)
 * Add tombstone debug threshold and histogram (CASSANDRA-6042, 6057)
 * Enable tcp keepalive on incoming connections (CASSANDRA-4053)
 * Fix fat client schema pull NPE (CASSANDRA-6089)
 * Fix memtable flushing for indexed tables (CASSANDRA-6112)
 * Fix skipping columns with multiple slices (CASSANDRA-6119)
 * Expose connected thrift + native client counts (CASSANDRA-5084)
 * Optimize auth setup (CASSANDRA-6122)
 * Trace index selection (CASSANDRA-6001)
 * Update sstablesPerReadHistogram to use biased sampling (CASSANDRA-6164)
 * Log UnknownColumnfamilyException when closing socket (CASSANDRA-5725)
 * Properly error out on CREATE INDEX for counters table (CASSANDRA-6160)
 * Handle JMX notification failure for repair (CASSANDRA-6097)
 * (Hadoop) Fetch no more than 128 splits in parallel (CASSANDRA-6169)
 * stress: add username/password authentication support (CASSANDRA-6068)
 * Fix indexed queries with row cache enabled on parent table (CASSANDRA-5732)
 * Fix compaction race during columnfamily drop (CASSANDRA-5957)
 * Fix validation of empty column names for compact tables (CASSANDRA-6152)
 * Skip replaying mutations that pass CRC but fail to deserialize (CASSANDRA-6183)
 * Rework token replacement to use replace_address (CASSANDRA-5916)
 * Fix altering column types (CASSANDRA-6185)
 * cqlsh: fix CREATE/ALTER WITH completion (CASSANDRA-6196)
 * add windows bat files for shell commands (CASSANDRA-6145)
 * Fix potential stack overflow during range tombstones insertion (CASSANDRA-6181)
 * (Hadoop) Make LOCAL_ONE the default consistency level (CASSANDRA-6214)


2.0.1
 * Fix bug that could allow reading deleted data temporarily (CASSANDRA-6025)
 * Improve memory use defaults (CASSANDRA-6059)
 * Make ThriftServer more easlly extensible (CASSANDRA-6058)
 * Remove Hadoop dependency from ITransportFactory (CASSANDRA-6062)
 * add file_cache_size_in_mb setting (CASSANDRA-5661)
 * Improve error message when yaml contains invalid properties (CASSANDRA-5958)
 * Improve leveled compaction's ability to find non-overlapping L0 compactions
   to work on concurrently (CASSANDRA-5921)
 * Notify indexer of columns shadowed by range tombstones (CASSANDRA-5614)
 * Log Merkle tree stats (CASSANDRA-2698)
 * Switch from crc32 to adler32 for compressed sstable checksums (CASSANDRA-5862)
 * Improve offheap memcpy performance (CASSANDRA-5884)
 * Use a range aware scanner for cleanup (CASSANDRA-2524)
 * Cleanup doesn't need to inspect sstables that contain only local data
   (CASSANDRA-5722)
 * Add ability for CQL3 to list partition keys (CASSANDRA-4536)
 * Improve native protocol serialization (CASSANDRA-5664)
 * Upgrade Thrift to 0.9.1 (CASSANDRA-5923)
 * Require superuser status for adding triggers (CASSANDRA-5963)
 * Make standalone scrubber handle old and new style leveled manifest
   (CASSANDRA-6005)
 * Fix paxos bugs (CASSANDRA-6012, 6013, 6023)
 * Fix paged ranges with multiple replicas (CASSANDRA-6004)
 * Fix potential AssertionError during tracing (CASSANDRA-6041)
 * Fix NPE in sstablesplit (CASSANDRA-6027)
 * Migrate pre-2.0 key/value/column aliases to system.schema_columns
   (CASSANDRA-6009)
 * Paging filter empty rows too agressively (CASSANDRA-6040)
 * Support variadic parameters for IN clauses (CASSANDRA-4210)
 * cqlsh: return the result of CAS writes (CASSANDRA-5796)
 * Fix validation of IN clauses with 2ndary indexes (CASSANDRA-6050)
 * Support named bind variables in CQL (CASSANDRA-6033)
Merged from 1.2:
 * Allow cache-keys-to-save to be set at runtime (CASSANDRA-5980)
 * Avoid second-guessing out-of-space state (CASSANDRA-5605)
 * Tuning knobs for dealing with large blobs and many CFs (CASSANDRA-5982)
 * (Hadoop) Fix CQLRW for thrift tables (CASSANDRA-6002)
 * Fix possible divide-by-zero in HHOM (CASSANDRA-5990)
 * Allow local batchlog writes for CL.ANY (CASSANDRA-5967)
 * Upgrade metrics-core to version 2.2.0 (CASSANDRA-5947)
 * Fix CqlRecordWriter with composite keys (CASSANDRA-5949)
 * Add snitch, schema version, cluster, partitioner to JMX (CASSANDRA-5881)
 * Allow disabling SlabAllocator (CASSANDRA-5935)
 * Make user-defined compaction JMX blocking (CASSANDRA-4952)
 * Fix streaming does not transfer wrapped range (CASSANDRA-5948)
 * Fix loading index summary containing empty key (CASSANDRA-5965)
 * Correctly handle limits in CompositesSearcher (CASSANDRA-5975)
 * Pig: handle CQL collections (CASSANDRA-5867)
 * Pass the updated cf to the PRSI index() method (CASSANDRA-5999)
 * Allow empty CQL3 batches (as no-op) (CASSANDRA-5994)
 * Support null in CQL3 functions (CASSANDRA-5910)
 * Replace the deprecated MapMaker with CacheLoader (CASSANDRA-6007)
 * Add SSTableDeletingNotification to DataTracker (CASSANDRA-6010)
 * Fix snapshots in use get deleted during snapshot repair (CASSANDRA-6011)
 * Move hints and exception count to o.a.c.metrics (CASSANDRA-6017)
 * Fix memory leak in snapshot repair (CASSANDRA-6047)
 * Fix sstable2sjon for CQL3 tables (CASSANDRA-5852)


2.0.0
 * Fix thrift validation when inserting into CQL3 tables (CASSANDRA-5138)
 * Fix periodic memtable flushing behavior with clean memtables (CASSANDRA-5931)
 * Fix dateOf() function for pre-2.0 timestamp columns (CASSANDRA-5928)
 * Fix SSTable unintentionally loads BF when opened for batch (CASSANDRA-5938)
 * Add stream session progress to JMX (CASSANDRA-4757)
 * Fix NPE during CAS operation (CASSANDRA-5925)
Merged from 1.2:
 * Fix getBloomFilterDiskSpaceUsed for AlwaysPresentFilter (CASSANDRA-5900)
 * Don't announce schema version until we've loaded the changes locally
   (CASSANDRA-5904)
 * Fix to support off heap bloom filters size greater than 2 GB (CASSANDRA-5903)
 * Properly handle parsing huge map and set literals (CASSANDRA-5893)


2.0.0-rc2
 * enable vnodes by default (CASSANDRA-5869)
 * fix CAS contention timeout (CASSANDRA-5830)
 * fix HsHa to respect max frame size (CASSANDRA-4573)
 * Fix (some) 2i on composite components omissions (CASSANDRA-5851)
 * cqlsh: add DESCRIBE FULL SCHEMA variant (CASSANDRA-5880)
Merged from 1.2:
 * Correctly validate sparse composite cells in scrub (CASSANDRA-5855)
 * Add KeyCacheHitRate metric to CF metrics (CASSANDRA-5868)
 * cqlsh: add support for multiline comments (CASSANDRA-5798)
 * Handle CQL3 SELECT duplicate IN restrictions on clustering columns
   (CASSANDRA-5856)


2.0.0-rc1
 * improve DecimalSerializer performance (CASSANDRA-5837)
 * fix potential spurious wakeup in AsyncOneResponse (CASSANDRA-5690)
 * fix schema-related trigger issues (CASSANDRA-5774)
 * Better validation when accessing CQL3 table from thrift (CASSANDRA-5138)
 * Fix assertion error during repair (CASSANDRA-5801)
 * Fix range tombstone bug (CASSANDRA-5805)
 * DC-local CAS (CASSANDRA-5797)
 * Add a native_protocol_version column to the system.local table (CASSANRDA-5819)
 * Use index_interval from cassandra.yaml when upgraded (CASSANDRA-5822)
 * Fix buffer underflow on socket close (CASSANDRA-5792)
Merged from 1.2:
 * Fix reading DeletionTime from 1.1-format sstables (CASSANDRA-5814)
 * cqlsh: add collections support to COPY (CASSANDRA-5698)
 * retry important messages for any IOException (CASSANDRA-5804)
 * Allow empty IN relations in SELECT/UPDATE/DELETE statements (CASSANDRA-5626)
 * cqlsh: fix crashing on Windows due to libedit detection (CASSANDRA-5812)
 * fix bulk-loading compressed sstables (CASSANDRA-5820)
 * (Hadoop) fix quoting in CqlPagingRecordReader and CqlRecordWriter 
   (CASSANDRA-5824)
 * update default LCS sstable size to 160MB (CASSANDRA-5727)
 * Allow compacting 2Is via nodetool (CASSANDRA-5670)
 * Hex-encode non-String keys in OPP (CASSANDRA-5793)
 * nodetool history logging (CASSANDRA-5823)
 * (Hadoop) fix support for Thrift tables in CqlPagingRecordReader 
   (CASSANDRA-5752)
 * add "all time blocked" to StatusLogger output (CASSANDRA-5825)
 * Future-proof inter-major-version schema migrations (CASSANDRA-5845)
 * (Hadoop) add CqlPagingRecordReader support for ReversedType in Thrift table
   (CASSANDRA-5718)
 * Add -no-snapshot option to scrub (CASSANDRA-5891)
 * Fix to support off heap bloom filters size greater than 2 GB (CASSANDRA-5903)
 * Properly handle parsing huge map and set literals (CASSANDRA-5893)
 * Fix LCS L0 compaction may overlap in L1 (CASSANDRA-5907)
 * New sstablesplit tool to split large sstables offline (CASSANDRA-4766)
 * Fix potential deadlock in native protocol server (CASSANDRA-5926)
 * Disallow incompatible type change in CQL3 (CASSANDRA-5882)
Merged from 1.1:
 * Correctly validate sparse composite cells in scrub (CASSANDRA-5855)


2.0.0-beta2
 * Replace countPendingHints with Hints Created metric (CASSANDRA-5746)
 * Allow nodetool with no args, and with help to run without a server (CASSANDRA-5734)
 * Cleanup AbstractType/TypeSerializer classes (CASSANDRA-5744)
 * Remove unimplemented cli option schema-mwt (CASSANDRA-5754)
 * Support range tombstones in thrift (CASSANDRA-5435)
 * Normalize table-manipulating CQL3 statements' class names (CASSANDRA-5759)
 * cqlsh: add missing table options to DESCRIBE output (CASSANDRA-5749)
 * Fix assertion error during repair (CASSANDRA-5757)
 * Fix bulkloader (CASSANDRA-5542)
 * Add LZ4 compression to the native protocol (CASSANDRA-5765)
 * Fix bugs in the native protocol v2 (CASSANDRA-5770)
 * CAS on 'primary key only' table (CASSANDRA-5715)
 * Support streaming SSTables of old versions (CASSANDRA-5772)
 * Always respect protocol version in native protocol (CASSANDRA-5778)
 * Fix ConcurrentModificationException during streaming (CASSANDRA-5782)
 * Update deletion timestamp in Commit#updatesWithPaxosTime (CASSANDRA-5787)
 * Thrift cas() method crashes if input columns are not sorted (CASSANDRA-5786)
 * Order columns names correctly when querying for CAS (CASSANDRA-5788)
 * Fix streaming retry (CASSANDRA-5775)
Merged from 1.2:
 * if no seeds can be a reached a node won't start in a ring by itself (CASSANDRA-5768)
 * add cassandra.unsafesystem property (CASSANDRA-5704)
 * (Hadoop) quote identifiers in CqlPagingRecordReader (CASSANDRA-5763)
 * Add replace_node functionality for vnodes (CASSANDRA-5337)
 * Add timeout events to query traces (CASSANDRA-5520)
 * Fix serialization of the LEFT gossip value (CASSANDRA-5696)
 * Pig: support for cql3 tables (CASSANDRA-5234)
 * Fix skipping range tombstones with reverse queries (CASSANDRA-5712)
 * Expire entries out of ThriftSessionManager (CASSANDRA-5719)
 * Don't keep ancestor information in memory (CASSANDRA-5342)
 * Expose native protocol server status in nodetool info (CASSANDRA-5735)
 * Fix pathetic performance of range tombstones (CASSANDRA-5677)
 * Fix querying with an empty (impossible) range (CASSANDRA-5573)
 * cqlsh: handle CUSTOM 2i in DESCRIBE output (CASSANDRA-5760)
 * Fix minor bug in Range.intersects(Bound) (CASSANDRA-5771)
 * cqlsh: handle disabled compression in DESCRIBE output (CASSANDRA-5766)
 * Ensure all UP events are notified on the native protocol (CASSANDRA-5769)
 * Fix formatting of sstable2json with multiple -k arguments (CASSANDRA-5781)
 * Don't rely on row marker for queries in general to hide lost markers
   after TTL expires (CASSANDRA-5762)
 * Sort nodetool help output (CASSANDRA-5776)
 * Fix column expiring during 2 phases compaction (CASSANDRA-5799)
 * now() is being rejected in INSERTs when inside collections (CASSANDRA-5795)


2.0.0-beta1
 * Add support for indexing clustered columns (CASSANDRA-5125)
 * Removed on-heap row cache (CASSANDRA-5348)
 * use nanotime consistently for node-local timeouts (CASSANDRA-5581)
 * Avoid unnecessary second pass on name-based queries (CASSANDRA-5577)
 * Experimental triggers (CASSANDRA-1311)
 * JEMalloc support for off-heap allocation (CASSANDRA-3997)
 * Single-pass compaction (CASSANDRA-4180)
 * Removed token range bisection (CASSANDRA-5518)
 * Removed compatibility with pre-1.2.5 sstables and network messages
   (CASSANDRA-5511)
 * removed PBSPredictor (CASSANDRA-5455)
 * CAS support (CASSANDRA-5062, 5441, 5442, 5443, 5619, 5667)
 * Leveled compaction performs size-tiered compactions in L0 
   (CASSANDRA-5371, 5439)
 * Add yaml network topology snitch for mixed ec2/other envs (CASSANDRA-5339)
 * Log when a node is down longer than the hint window (CASSANDRA-4554)
 * Optimize tombstone creation for ExpiringColumns (CASSANDRA-4917)
 * Improve LeveledScanner work estimation (CASSANDRA-5250, 5407)
 * Replace compaction lock with runWithCompactionsDisabled (CASSANDRA-3430)
 * Change Message IDs to ints (CASSANDRA-5307)
 * Move sstable level information into the Stats component, removing the
   need for a separate Manifest file (CASSANDRA-4872)
 * avoid serializing to byte[] on commitlog append (CASSANDRA-5199)
 * make index_interval configurable per columnfamily (CASSANDRA-3961, CASSANDRA-5650)
 * add default_time_to_live (CASSANDRA-3974)
 * add memtable_flush_period_in_ms (CASSANDRA-4237)
 * replace supercolumns internally by composites (CASSANDRA-3237, 5123)
 * upgrade thrift to 0.9.0 (CASSANDRA-3719)
 * drop unnecessary keyspace parameter from user-defined compaction API 
   (CASSANDRA-5139)
 * more robust solution to incomplete compactions + counters (CASSANDRA-5151)
 * Change order of directory searching for c*.in.sh (CASSANDRA-3983)
 * Add tool to reset SSTable compaction level for LCS (CASSANDRA-5271)
 * Allow custom configuration loader (CASSANDRA-5045)
 * Remove memory emergency pressure valve logic (CASSANDRA-3534)
 * Reduce request latency with eager retry (CASSANDRA-4705)
 * cqlsh: Remove ASSUME command (CASSANDRA-5331)
 * Rebuild BF when loading sstables if bloom_filter_fp_chance
   has changed since compaction (CASSANDRA-5015)
 * remove row-level bloom filters (CASSANDRA-4885)
 * Change Kernel Page Cache skipping into row preheating (disabled by default)
   (CASSANDRA-4937)
 * Improve repair by deciding on a gcBefore before sending
   out TreeRequests (CASSANDRA-4932)
 * Add an official way to disable compactions (CASSANDRA-5074)
 * Reenable ALTER TABLE DROP with new semantics (CASSANDRA-3919)
 * Add binary protocol versioning (CASSANDRA-5436)
 * Swap THshaServer for TThreadedSelectorServer (CASSANDRA-5530)
 * Add alias support to SELECT statement (CASSANDRA-5075)
 * Don't create empty RowMutations in CommitLogReplayer (CASSANDRA-5541)
 * Use range tombstones when dropping cfs/columns from schema (CASSANDRA-5579)
 * cqlsh: drop CQL2/CQL3-beta support (CASSANDRA-5585)
 * Track max/min column names in sstables to be able to optimize slice
   queries (CASSANDRA-5514, CASSANDRA-5595, CASSANDRA-5600)
 * Binary protocol: allow batching already prepared statements (CASSANDRA-4693)
 * Allow preparing timestamp, ttl and limit in CQL3 queries (CASSANDRA-4450)
 * Support native link w/o JNA in Java7 (CASSANDRA-3734)
 * Use SASL authentication in binary protocol v2 (CASSANDRA-5545)
 * Replace Thrift HsHa with LMAX Disruptor based implementation (CASSANDRA-5582)
 * cqlsh: Add row count to SELECT output (CASSANDRA-5636)
 * Include a timestamp with all read commands to determine column expiration
   (CASSANDRA-5149)
 * Streaming 2.0 (CASSANDRA-5286, 5699)
 * Conditional create/drop ks/table/index statements in CQL3 (CASSANDRA-2737)
 * more pre-table creation property validation (CASSANDRA-5693)
 * Redesign repair messages (CASSANDRA-5426)
 * Fix ALTER RENAME post-5125 (CASSANDRA-5702)
 * Disallow renaming a 2ndary indexed column (CASSANDRA-5705)
 * Rename Table to Keyspace (CASSANDRA-5613)
 * Ensure changing column_index_size_in_kb on different nodes don't corrupt the
   sstable (CASSANDRA-5454)
 * Move resultset type information into prepare, not execute (CASSANDRA-5649)
 * Auto paging in binary protocol (CASSANDRA-4415, 5714)
 * Don't tie client side use of AbstractType to JDBC (CASSANDRA-4495)
 * Adds new TimestampType to replace DateType (CASSANDRA-5723, CASSANDRA-5729)
Merged from 1.2:
 * make starting native protocol server idempotent (CASSANDRA-5728)
 * Fix loading key cache when a saved entry is no longer valid (CASSANDRA-5706)
 * Fix serialization of the LEFT gossip value (CASSANDRA-5696)
 * cqlsh: Don't show 'null' in place of empty values (CASSANDRA-5675)
 * Race condition in detecting version on a mixed 1.1/1.2 cluster
   (CASSANDRA-5692)
 * Fix skipping range tombstones with reverse queries (CASSANDRA-5712)
 * Expire entries out of ThriftSessionManager (CASSANRDA-5719)
 * Don't keep ancestor information in memory (CASSANDRA-5342)
 * cqlsh: fix handling of semicolons inside BATCH queries (CASSANDRA-5697)


1.2.6
 * Fix tracing when operation completes before all responses arrive 
   (CASSANDRA-5668)
 * Fix cross-DC mutation forwarding (CASSANDRA-5632)
 * Reduce SSTableLoader memory usage (CASSANDRA-5555)
 * Scale hinted_handoff_throttle_in_kb to cluster size (CASSANDRA-5272)
 * (Hadoop) Add CQL3 input/output formats (CASSANDRA-4421, 5622)
 * (Hadoop) Fix InputKeyRange in CFIF (CASSANDRA-5536)
 * Fix dealing with ridiculously large max sstable sizes in LCS (CASSANDRA-5589)
 * Ignore pre-truncate hints (CASSANDRA-4655)
 * Move System.exit on OOM into a separate thread (CASSANDRA-5273)
 * Write row markers when serializing schema (CASSANDRA-5572)
 * Check only SSTables for the requested range when streaming (CASSANDRA-5569)
 * Improve batchlog replay behavior and hint ttl handling (CASSANDRA-5314)
 * Exclude localTimestamp from validation for tombstones (CASSANDRA-5398)
 * cqlsh: add custom prompt support (CASSANDRA-5539)
 * Reuse prepared statements in hot auth queries (CASSANDRA-5594)
 * cqlsh: add vertical output option (see EXPAND) (CASSANDRA-5597)
 * Add a rate limit option to stress (CASSANDRA-5004)
 * have BulkLoader ignore snapshots directories (CASSANDRA-5587) 
 * fix SnitchProperties logging context (CASSANDRA-5602)
 * Expose whether jna is enabled and memory is locked via JMX (CASSANDRA-5508)
 * cqlsh: fix COPY FROM with ReversedType (CASSANDRA-5610)
 * Allow creating CUSTOM indexes on collections (CASSANDRA-5615)
 * Evaluate now() function at execution time (CASSANDRA-5616)
 * Expose detailed read repair metrics (CASSANDRA-5618)
 * Correct blob literal + ReversedType parsing (CASSANDRA-5629)
 * Allow GPFS to prefer the internal IP like EC2MRS (CASSANDRA-5630)
 * fix help text for -tspw cassandra-cli (CASSANDRA-5643)
 * don't throw away initial causes exceptions for internode encryption issues 
   (CASSANDRA-5644)
 * Fix message spelling errors for cql select statements (CASSANDRA-5647)
 * Suppress custom exceptions thru jmx (CASSANDRA-5652)
 * Update CREATE CUSTOM INDEX syntax (CASSANDRA-5639)
 * Fix PermissionDetails.equals() method (CASSANDRA-5655)
 * Never allow partition key ranges in CQL3 without token() (CASSANDRA-5666)
 * Gossiper incorrectly drops AppState for an upgrading node (CASSANDRA-5660)
 * Connection thrashing during multi-region ec2 during upgrade, due to 
   messaging version (CASSANDRA-5669)
 * Avoid over reconnecting in EC2MRS (CASSANDRA-5678)
 * Fix ReadResponseSerializer.serializedSize() for digest reads (CASSANDRA-5476)
 * allow sstable2json on 2i CFs (CASSANDRA-5694)
Merged from 1.1:
 * Remove buggy thrift max message length option (CASSANDRA-5529)
 * Fix NPE in Pig's widerow mode (CASSANDRA-5488)
 * Add split size parameter to Pig and disable split combination (CASSANDRA-5544)


1.2.5
 * make BytesToken.toString only return hex bytes (CASSANDRA-5566)
 * Ensure that submitBackground enqueues at least one task (CASSANDRA-5554)
 * fix 2i updates with identical values and timestamps (CASSANDRA-5540)
 * fix compaction throttling bursty-ness (CASSANDRA-4316)
 * reduce memory consumption of IndexSummary (CASSANDRA-5506)
 * remove per-row column name bloom filters (CASSANDRA-5492)
 * Include fatal errors in trace events (CASSANDRA-5447)
 * Ensure that PerRowSecondaryIndex is notified of row-level deletes
   (CASSANDRA-5445)
 * Allow empty blob literals in CQL3 (CASSANDRA-5452)
 * Fix streaming RangeTombstones at column index boundary (CASSANDRA-5418)
 * Fix preparing statements when current keyspace is not set (CASSANDRA-5468)
 * Fix SemanticVersion.isSupportedBy minor/patch handling (CASSANDRA-5496)
 * Don't provide oldCfId for post-1.1 system cfs (CASSANDRA-5490)
 * Fix primary range ignores replication strategy (CASSANDRA-5424)
 * Fix shutdown of binary protocol server (CASSANDRA-5507)
 * Fix repair -snapshot not working (CASSANDRA-5512)
 * Set isRunning flag later in binary protocol server (CASSANDRA-5467)
 * Fix use of CQL3 functions with descending clustering order (CASSANDRA-5472)
 * Disallow renaming columns one at a time for thrift table in CQL3
   (CASSANDRA-5531)
 * cqlsh: add CLUSTERING ORDER BY support to DESCRIBE (CASSANDRA-5528)
 * Add custom secondary index support to CQL3 (CASSANDRA-5484)
 * Fix repair hanging silently on unexpected error (CASSANDRA-5229)
 * Fix Ec2Snitch regression introduced by CASSANDRA-5171 (CASSANDRA-5432)
 * Add nodetool enablebackup/disablebackup (CASSANDRA-5556)
 * cqlsh: fix DESCRIBE after case insensitive USE (CASSANDRA-5567)
Merged from 1.1
 * Add retry mechanism to OTC for non-droppable_verbs (CASSANDRA-5393)
 * Use allocator information to improve memtable memory usage estimate
   (CASSANDRA-5497)
 * Fix trying to load deleted row into row cache on startup (CASSANDRA-4463)
 * fsync leveled manifest to avoid corruption (CASSANDRA-5535)
 * Fix Bound intersection computation (CASSANDRA-5551)
 * sstablescrub now respects max memory size in cassandra.in.sh (CASSANDRA-5562)


1.2.4
 * Ensure that PerRowSecondaryIndex updates see the most recent values
   (CASSANDRA-5397)
 * avoid duplicate index entries ind PrecompactedRow and 
   ParallelCompactionIterable (CASSANDRA-5395)
 * remove the index entry on oldColumn when new column is a tombstone 
   (CASSANDRA-5395)
 * Change default stream throughput from 400 to 200 mbps (CASSANDRA-5036)
 * Gossiper logs DOWN for symmetry with UP (CASSANDRA-5187)
 * Fix mixing prepared statements between keyspaces (CASSANDRA-5352)
 * Fix consistency level during bootstrap - strike 3 (CASSANDRA-5354)
 * Fix transposed arguments in AlreadyExistsException (CASSANDRA-5362)
 * Improve asynchronous hint delivery (CASSANDRA-5179)
 * Fix Guava dependency version (12.0 -> 13.0.1) for Maven (CASSANDRA-5364)
 * Validate that provided CQL3 collection value are < 64K (CASSANDRA-5355)
 * Make upgradeSSTable skip current version sstables by default (CASSANDRA-5366)
 * Optimize min/max timestamp collection (CASSANDRA-5373)
 * Invalid streamId in cql binary protocol when using invalid CL 
   (CASSANDRA-5164)
 * Fix validation for IN where clauses with collections (CASSANDRA-5376)
 * Copy resultSet on count query to avoid ConcurrentModificationException 
   (CASSANDRA-5382)
 * Correctly typecheck in CQL3 even with ReversedType (CASSANDRA-5386)
 * Fix streaming compressed files when using encryption (CASSANDRA-5391)
 * cassandra-all 1.2.0 pom missing netty dependency (CASSANDRA-5392)
 * Fix writetime/ttl functions on null values (CASSANDRA-5341)
 * Fix NPE during cql3 select with token() (CASSANDRA-5404)
 * IndexHelper.skipBloomFilters won't skip non-SHA filters (CASSANDRA-5385)
 * cqlsh: Print maps ordered by key, sort sets (CASSANDRA-5413)
 * Add null syntax support in CQL3 for inserts (CASSANDRA-3783)
 * Allow unauthenticated set_keyspace() calls (CASSANDRA-5423)
 * Fix potential incremental backups race (CASSANDRA-5410)
 * Fix prepared BATCH statements with batch-level timestamps (CASSANDRA-5415)
 * Allow overriding superuser setup delay (CASSANDRA-5430)
 * cassandra-shuffle with JMX usernames and passwords (CASSANDRA-5431)
Merged from 1.1:
 * cli: Quote ks and cf names in schema output when needed (CASSANDRA-5052)
 * Fix bad default for min/max timestamp in SSTableMetadata (CASSANDRA-5372)
 * Fix cf name extraction from manifest in Directories.migrateFile() 
   (CASSANDRA-5242)
 * Support pluggable internode authentication (CASSANDRA-5401)


1.2.3
 * add check for sstable overlap within a level on startup (CASSANDRA-5327)
 * replace ipv6 colons in jmx object names (CASSANDRA-5298, 5328)
 * Avoid allocating SSTableBoundedScanner during repair when the range does 
   not intersect the sstable (CASSANDRA-5249)
 * Don't lowercase property map keys (this breaks NTS) (CASSANDRA-5292)
 * Fix composite comparator with super columns (CASSANDRA-5287)
 * Fix insufficient validation of UPDATE queries against counter cfs
   (CASSANDRA-5300)
 * Fix PropertyFileSnitch default DC/Rack behavior (CASSANDRA-5285)
 * Handle null values when executing prepared statement (CASSANDRA-5081)
 * Add netty to pom dependencies (CASSANDRA-5181)
 * Include type arguments in Thrift CQLPreparedResult (CASSANDRA-5311)
 * Fix compaction not removing columns when bf_fp_ratio is 1 (CASSANDRA-5182)
 * cli: Warn about missing CQL3 tables in schema descriptions (CASSANDRA-5309)
 * Re-enable unknown option in replication/compaction strategies option for
   backward compatibility (CASSANDRA-4795)
 * Add binary protocol support to stress (CASSANDRA-4993)
 * cqlsh: Fix COPY FROM value quoting and null handling (CASSANDRA-5305)
 * Fix repair -pr for vnodes (CASSANDRA-5329)
 * Relax CL for auth queries for non-default users (CASSANDRA-5310)
 * Fix AssertionError during repair (CASSANDRA-5245)
 * Don't announce migrations to pre-1.2 nodes (CASSANDRA-5334)
Merged from 1.1:
 * Update offline scrub for 1.0 -> 1.1 directory structure (CASSANDRA-5195)
 * add tmp flag to Descriptor hashcode (CASSANDRA-4021)
 * fix logging of "Found table data in data directories" when only system tables
   are present (CASSANDRA-5289)
 * cli: Add JMX authentication support (CASSANDRA-5080)
 * nodetool: ability to repair specific range (CASSANDRA-5280)
 * Fix possible assertion triggered in SliceFromReadCommand (CASSANDRA-5284)
 * cqlsh: Add inet type support on Windows (ipv4-only) (CASSANDRA-4801)
 * Fix race when initializing ColumnFamilyStore (CASSANDRA-5350)
 * Add UseTLAB JVM flag (CASSANDRA-5361)


1.2.2
 * fix potential for multiple concurrent compactions of the same sstables
   (CASSANDRA-5256)
 * avoid no-op caching of byte[] on commitlog append (CASSANDRA-5199)
 * fix symlinks under data dir not working (CASSANDRA-5185)
 * fix bug in compact storage metadata handling (CASSANDRA-5189)
 * Validate login for USE queries (CASSANDRA-5207)
 * cli: remove default username and password (CASSANDRA-5208)
 * configure populate_io_cache_on_flush per-CF (CASSANDRA-4694)
 * allow configuration of internode socket buffer (CASSANDRA-3378)
 * Make sstable directory picking blacklist-aware again (CASSANDRA-5193)
 * Correctly expire gossip states for edge cases (CASSANDRA-5216)
 * Improve handling of directory creation failures (CASSANDRA-5196)
 * Expose secondary indicies to the rest of nodetool (CASSANDRA-4464)
 * Binary protocol: avoid sending notification for 0.0.0.0 (CASSANDRA-5227)
 * add UseCondCardMark XX jvm settings on jdk 1.7 (CASSANDRA-4366)
 * CQL3 refactor to allow conversion function (CASSANDRA-5226)
 * Fix drop of sstables in some circumstance (CASSANDRA-5232)
 * Implement caching of authorization results (CASSANDRA-4295)
 * Add support for LZ4 compression (CASSANDRA-5038)
 * Fix missing columns in wide rows queries (CASSANDRA-5225)
 * Simplify auth setup and make system_auth ks alterable (CASSANDRA-5112)
 * Stop compactions from hanging during bootstrap (CASSANDRA-5244)
 * fix compressed streaming sending extra chunk (CASSANDRA-5105)
 * Add CQL3-based implementations of IAuthenticator and IAuthorizer
   (CASSANDRA-4898)
 * Fix timestamp-based tomstone removal logic (CASSANDRA-5248)
 * cli: Add JMX authentication support (CASSANDRA-5080)
 * Fix forceFlush behavior (CASSANDRA-5241)
 * cqlsh: Add username autocompletion (CASSANDRA-5231)
 * Fix CQL3 composite partition key error (CASSANDRA-5240)
 * Allow IN clause on last clustering key (CASSANDRA-5230)
Merged from 1.1:
 * fix start key/end token validation for wide row iteration (CASSANDRA-5168)
 * add ConfigHelper support for Thrift frame and max message sizes (CASSANDRA-5188)
 * fix nodetool repair not fail on node down (CASSANDRA-5203)
 * always collect tombstone hints (CASSANDRA-5068)
 * Fix error when sourcing file in cqlsh (CASSANDRA-5235)


1.2.1
 * stream undelivered hints on decommission (CASSANDRA-5128)
 * GossipingPropertyFileSnitch loads saved dc/rack info if needed (CASSANDRA-5133)
 * drain should flush system CFs too (CASSANDRA-4446)
 * add inter_dc_tcp_nodelay setting (CASSANDRA-5148)
 * re-allow wrapping ranges for start_token/end_token range pairitspwng (CASSANDRA-5106)
 * fix validation compaction of empty rows (CASSANDRA-5136)
 * nodetool methods to enable/disable hint storage/delivery (CASSANDRA-4750)
 * disallow bloom filter false positive chance of 0 (CASSANDRA-5013)
 * add threadpool size adjustment methods to JMXEnabledThreadPoolExecutor and 
   CompactionManagerMBean (CASSANDRA-5044)
 * fix hinting for dropped local writes (CASSANDRA-4753)
 * off-heap cache doesn't need mutable column container (CASSANDRA-5057)
 * apply disk_failure_policy to bad disks on initial directory creation 
   (CASSANDRA-4847)
 * Optimize name-based queries to use ArrayBackedSortedColumns (CASSANDRA-5043)
 * Fall back to old manifest if most recent is unparseable (CASSANDRA-5041)
 * pool [Compressed]RandomAccessReader objects on the partitioned read path
   (CASSANDRA-4942)
 * Add debug logging to list filenames processed by Directories.migrateFile 
   method (CASSANDRA-4939)
 * Expose black-listed directories via JMX (CASSANDRA-4848)
 * Log compaction merge counts (CASSANDRA-4894)
 * Minimize byte array allocation by AbstractData{Input,Output} (CASSANDRA-5090)
 * Add SSL support for the binary protocol (CASSANDRA-5031)
 * Allow non-schema system ks modification for shuffle to work (CASSANDRA-5097)
 * cqlsh: Add default limit to SELECT statements (CASSANDRA-4972)
 * cqlsh: fix DESCRIBE for 1.1 cfs in CQL3 (CASSANDRA-5101)
 * Correctly gossip with nodes >= 1.1.7 (CASSANDRA-5102)
 * Ensure CL guarantees on digest mismatch (CASSANDRA-5113)
 * Validate correctly selects on composite partition key (CASSANDRA-5122)
 * Fix exception when adding collection (CASSANDRA-5117)
 * Handle states for non-vnode clusters correctly (CASSANDRA-5127)
 * Refuse unrecognized replication and compaction strategy options (CASSANDRA-4795)
 * Pick the correct value validator in sstable2json for cql3 tables (CASSANDRA-5134)
 * Validate login for describe_keyspace, describe_keyspaces and set_keyspace
   (CASSANDRA-5144)
 * Fix inserting empty maps (CASSANDRA-5141)
 * Don't remove tokens from System table for node we know (CASSANDRA-5121)
 * fix streaming progress report for compresed files (CASSANDRA-5130)
 * Coverage analysis for low-CL queries (CASSANDRA-4858)
 * Stop interpreting dates as valid timeUUID value (CASSANDRA-4936)
 * Adds E notation for floating point numbers (CASSANDRA-4927)
 * Detect (and warn) unintentional use of the cql2 thrift methods when cql3 was
   intended (CASSANDRA-5172)
 * cli: Quote ks and cf names in schema output when needed (CASSANDRA-5052)
 * Fix cf name extraction from manifest in Directories.migrateFile() (CASSANDRA-5242)
 * Replace mistaken usage of commons-logging with slf4j (CASSANDRA-5464)
 * Ensure Jackson dependency matches lib (CASSANDRA-5126)
 * Expose droppable tombstone ratio stats over JMX (CASSANDRA-5159)
Merged from 1.1:
 * Simplify CompressedRandomAccessReader to work around JDK FD bug (CASSANDRA-5088)
 * Improve handling a changing target throttle rate mid-compaction (CASSANDRA-5087)
 * Pig: correctly decode row keys in widerow mode (CASSANDRA-5098)
 * nodetool repair command now prints progress (CASSANDRA-4767)
 * fix user defined compaction to run against 1.1 data directory (CASSANDRA-5118)
 * Fix CQL3 BATCH authorization caching (CASSANDRA-5145)
 * fix get_count returns incorrect value with TTL (CASSANDRA-5099)
 * better handling for mid-compaction failure (CASSANDRA-5137)
 * convert default marshallers list to map for better readability (CASSANDRA-5109)
 * fix ConcurrentModificationException in getBootstrapSource (CASSANDRA-5170)
 * fix sstable maxtimestamp for row deletes and pre-1.1.1 sstables (CASSANDRA-5153)
 * Fix thread growth on node removal (CASSANDRA-5175)
 * Make Ec2Region's datacenter name configurable (CASSANDRA-5155)


1.2.0
 * Disallow counters in collections (CASSANDRA-5082)
 * cqlsh: add unit tests (CASSANDRA-3920)
 * fix default bloom_filter_fp_chance for LeveledCompactionStrategy (CASSANDRA-5093)
Merged from 1.1:
 * add validation for get_range_slices with start_key and end_token (CASSANDRA-5089)


1.2.0-rc2
 * fix nodetool ownership display with vnodes (CASSANDRA-5065)
 * cqlsh: add DESCRIBE KEYSPACES command (CASSANDRA-5060)
 * Fix potential infinite loop when reloading CFS (CASSANDRA-5064)
 * Fix SimpleAuthorizer example (CASSANDRA-5072)
 * cqlsh: force CL.ONE for tracing and system.schema* queries (CASSANDRA-5070)
 * Includes cassandra-shuffle in the debian package (CASSANDRA-5058)
Merged from 1.1:
 * fix multithreaded compaction deadlock (CASSANDRA-4492)
 * fix temporarily missing schema after upgrade from pre-1.1.5 (CASSANDRA-5061)
 * Fix ALTER TABLE overriding compression options with defaults
   (CASSANDRA-4996, 5066)
 * fix specifying and altering crc_check_chance (CASSANDRA-5053)
 * fix Murmur3Partitioner ownership% calculation (CASSANDRA-5076)
 * Don't expire columns sooner than they should in 2ndary indexes (CASSANDRA-5079)


1.2-rc1
 * rename rpc_timeout settings to request_timeout (CASSANDRA-5027)
 * add BF with 0.1 FP to LCS by default (CASSANDRA-5029)
 * Fix preparing insert queries (CASSANDRA-5016)
 * Fix preparing queries with counter increment (CASSANDRA-5022)
 * Fix preparing updates with collections (CASSANDRA-5017)
 * Don't generate UUID based on other node address (CASSANDRA-5002)
 * Fix message when trying to alter a clustering key type (CASSANDRA-5012)
 * Update IAuthenticator to match the new IAuthorizer (CASSANDRA-5003)
 * Fix inserting only a key in CQL3 (CASSANDRA-5040)
 * Fix CQL3 token() function when used with strings (CASSANDRA-5050)
Merged from 1.1:
 * reduce log spam from invalid counter shards (CASSANDRA-5026)
 * Improve schema propagation performance (CASSANDRA-5025)
 * Fix for IndexHelper.IndexFor throws OOB Exception (CASSANDRA-5030)
 * cqlsh: make it possible to describe thrift CFs (CASSANDRA-4827)
 * cqlsh: fix timestamp formatting on some platforms (CASSANDRA-5046)


1.2-beta3
 * make consistency level configurable in cqlsh (CASSANDRA-4829)
 * fix cqlsh rendering of blob fields (CASSANDRA-4970)
 * fix cqlsh DESCRIBE command (CASSANDRA-4913)
 * save truncation position in system table (CASSANDRA-4906)
 * Move CompressionMetadata off-heap (CASSANDRA-4937)
 * allow CLI to GET cql3 columnfamily data (CASSANDRA-4924)
 * Fix rare race condition in getExpireTimeForEndpoint (CASSANDRA-4402)
 * acquire references to overlapping sstables during compaction so bloom filter
   doesn't get free'd prematurely (CASSANDRA-4934)
 * Don't share slice query filter in CQL3 SelectStatement (CASSANDRA-4928)
 * Separate tracing from Log4J (CASSANDRA-4861)
 * Exclude gcable tombstones from merkle-tree computation (CASSANDRA-4905)
 * Better printing of AbstractBounds for tracing (CASSANDRA-4931)
 * Optimize mostRecentTombstone check in CC.collectAllData (CASSANDRA-4883)
 * Change stream session ID to UUID to avoid collision from same node (CASSANDRA-4813)
 * Use Stats.db when bulk loading if present (CASSANDRA-4957)
 * Skip repair on system_trace and keyspaces with RF=1 (CASSANDRA-4956)
 * (cql3) Remove arbitrary SELECT limit (CASSANDRA-4918)
 * Correctly handle prepared operation on collections (CASSANDRA-4945)
 * Fix CQL3 LIMIT (CASSANDRA-4877)
 * Fix Stress for CQL3 (CASSANDRA-4979)
 * Remove cassandra specific exceptions from JMX interface (CASSANDRA-4893)
 * (CQL3) Force using ALLOW FILTERING on potentially inefficient queries (CASSANDRA-4915)
 * (cql3) Fix adding column when the table has collections (CASSANDRA-4982)
 * (cql3) Fix allowing collections with compact storage (CASSANDRA-4990)
 * (cql3) Refuse ttl/writetime function on collections (CASSANDRA-4992)
 * Replace IAuthority with new IAuthorizer (CASSANDRA-4874)
 * clqsh: fix KEY pseudocolumn escaping when describing Thrift tables
   in CQL3 mode (CASSANDRA-4955)
 * add basic authentication support for Pig CassandraStorage (CASSANDRA-3042)
 * fix CQL2 ALTER TABLE compaction_strategy_class altering (CASSANDRA-4965)
Merged from 1.1:
 * Fall back to old describe_splits if d_s_ex is not available (CASSANDRA-4803)
 * Improve error reporting when streaming ranges fail (CASSANDRA-5009)
 * Fix cqlsh timestamp formatting of timezone info (CASSANDRA-4746)
 * Fix assertion failure with leveled compaction (CASSANDRA-4799)
 * Check for null end_token in get_range_slice (CASSANDRA-4804)
 * Remove all remnants of removed nodes (CASSANDRA-4840)
 * Add aut-reloading of the log4j file in debian package (CASSANDRA-4855)
 * Fix estimated row cache entry size (CASSANDRA-4860)
 * reset getRangeSlice filter after finishing a row for get_paged_slice
   (CASSANDRA-4919)
 * expunge row cache post-truncate (CASSANDRA-4940)
 * Allow static CF definition with compact storage (CASSANDRA-4910)
 * Fix endless loop/compaction of schema_* CFs due to broken timestamps (CASSANDRA-4880)
 * Fix 'wrong class type' assertion in CounterColumn (CASSANDRA-4976)


1.2-beta2
 * fp rate of 1.0 disables BF entirely; LCS defaults to 1.0 (CASSANDRA-4876)
 * off-heap bloom filters for row keys (CASSANDRA_4865)
 * add extension point for sstable components (CASSANDRA-4049)
 * improve tracing output (CASSANDRA-4852, 4862)
 * make TRACE verb droppable (CASSANDRA-4672)
 * fix BulkLoader recognition of CQL3 columnfamilies (CASSANDRA-4755)
 * Sort commitlog segments for replay by id instead of mtime (CASSANDRA-4793)
 * Make hint delivery asynchronous (CASSANDRA-4761)
 * Pluggable Thrift transport factories for CLI and cqlsh (CASSANDRA-4609, 4610)
 * cassandra-cli: allow Double value type to be inserted to a column (CASSANDRA-4661)
 * Add ability to use custom TServerFactory implementations (CASSANDRA-4608)
 * optimize batchlog flushing to skip successful batches (CASSANDRA-4667)
 * include metadata for system keyspace itself in schema tables (CASSANDRA-4416)
 * add check to PropertyFileSnitch to verify presence of location for
   local node (CASSANDRA-4728)
 * add PBSPredictor consistency modeler (CASSANDRA-4261)
 * remove vestiges of Thrift unframed mode (CASSANDRA-4729)
 * optimize single-row PK lookups (CASSANDRA-4710)
 * adjust blockFor calculation to account for pending ranges due to node 
   movement (CASSANDRA-833)
 * Change CQL version to 3.0.0 and stop accepting 3.0.0-beta1 (CASSANDRA-4649)
 * (CQL3) Make prepared statement global instead of per connection 
   (CASSANDRA-4449)
 * Fix scrubbing of CQL3 created tables (CASSANDRA-4685)
 * (CQL3) Fix validation when using counter and regular columns in the same 
   table (CASSANDRA-4706)
 * Fix bug starting Cassandra with simple authentication (CASSANDRA-4648)
 * Add support for batchlog in CQL3 (CASSANDRA-4545, 4738)
 * Add support for multiple column family outputs in CFOF (CASSANDRA-4208)
 * Support repairing only the local DC nodes (CASSANDRA-4747)
 * Use rpc_address for binary protocol and change default port (CASSANDRA-4751)
 * Fix use of collections in prepared statements (CASSANDRA-4739)
 * Store more information into peers table (CASSANDRA-4351, 4814)
 * Configurable bucket size for size tiered compaction (CASSANDRA-4704)
 * Run leveled compaction in parallel (CASSANDRA-4310)
 * Fix potential NPE during CFS reload (CASSANDRA-4786)
 * Composite indexes may miss results (CASSANDRA-4796)
 * Move consistency level to the protocol level (CASSANDRA-4734, 4824)
 * Fix Subcolumn slice ends not respected (CASSANDRA-4826)
 * Fix Assertion error in cql3 select (CASSANDRA-4783)
 * Fix list prepend logic (CQL3) (CASSANDRA-4835)
 * Add booleans as literals in CQL3 (CASSANDRA-4776)
 * Allow renaming PK columns in CQL3 (CASSANDRA-4822)
 * Fix binary protocol NEW_NODE event (CASSANDRA-4679)
 * Fix potential infinite loop in tombstone compaction (CASSANDRA-4781)
 * Remove system tables accounting from schema (CASSANDRA-4850)
 * (cql3) Force provided columns in clustering key order in 
   'CLUSTERING ORDER BY' (CASSANDRA-4881)
 * Fix composite index bug (CASSANDRA-4884)
 * Fix short read protection for CQL3 (CASSANDRA-4882)
 * Add tracing support to the binary protocol (CASSANDRA-4699)
 * (cql3) Don't allow prepared marker inside collections (CASSANDRA-4890)
 * Re-allow order by on non-selected columns (CASSANDRA-4645)
 * Bug when composite index is created in a table having collections (CASSANDRA-4909)
 * log index scan subject in CompositesSearcher (CASSANDRA-4904)
Merged from 1.1:
 * add get[Row|Key]CacheEntries to CacheServiceMBean (CASSANDRA-4859)
 * fix get_paged_slice to wrap to next row correctly (CASSANDRA-4816)
 * fix indexing empty column values (CASSANDRA-4832)
 * allow JdbcDate to compose null Date objects (CASSANDRA-4830)
 * fix possible stackoverflow when compacting 1000s of sstables
   (CASSANDRA-4765)
 * fix wrong leveled compaction progress calculation (CASSANDRA-4807)
 * add a close() method to CRAR to prevent leaking file descriptors (CASSANDRA-4820)
 * fix potential infinite loop in get_count (CASSANDRA-4833)
 * fix compositeType.{get/from}String methods (CASSANDRA-4842)
 * (CQL) fix CREATE COLUMNFAMILY permissions check (CASSANDRA-4864)
 * Fix DynamicCompositeType same type comparison (CASSANDRA-4711)
 * Fix duplicate SSTable reference when stream session failed (CASSANDRA-3306)
 * Allow static CF definition with compact storage (CASSANDRA-4910)
 * Fix endless loop/compaction of schema_* CFs due to broken timestamps (CASSANDRA-4880)
 * Fix 'wrong class type' assertion in CounterColumn (CASSANDRA-4976)


1.2-beta1
 * add atomic_batch_mutate (CASSANDRA-4542, -4635)
 * increase default max_hint_window_in_ms to 3h (CASSANDRA-4632)
 * include message initiation time to replicas so they can more
   accurately drop timed-out requests (CASSANDRA-2858)
 * fix clientutil.jar dependencies (CASSANDRA-4566)
 * optimize WriteResponse (CASSANDRA-4548)
 * new metrics (CASSANDRA-4009)
 * redesign KEYS indexes to avoid read-before-write (CASSANDRA-2897)
 * debug tracing (CASSANDRA-1123)
 * parallelize row cache loading (CASSANDRA-4282)
 * Make compaction, flush JBOD-aware (CASSANDRA-4292)
 * run local range scans on the read stage (CASSANDRA-3687)
 * clean up ioexceptions (CASSANDRA-2116)
 * add disk_failure_policy (CASSANDRA-2118)
 * Introduce new json format with row level deletion (CASSANDRA-4054)
 * remove redundant "name" column from schema_keyspaces (CASSANDRA-4433)
 * improve "nodetool ring" handling of multi-dc clusters (CASSANDRA-3047)
 * update NTS calculateNaturalEndpoints to be O(N log N) (CASSANDRA-3881)
 * split up rpc timeout by operation type (CASSANDRA-2819)
 * rewrite key cache save/load to use only sequential i/o (CASSANDRA-3762)
 * update MS protocol with a version handshake + broadcast address id
   (CASSANDRA-4311)
 * multithreaded hint replay (CASSANDRA-4189)
 * add inter-node message compression (CASSANDRA-3127)
 * remove COPP (CASSANDRA-2479)
 * Track tombstone expiration and compact when tombstone content is
   higher than a configurable threshold, default 20% (CASSANDRA-3442, 4234)
 * update MurmurHash to version 3 (CASSANDRA-2975)
 * (CLI) track elapsed time for `delete' operation (CASSANDRA-4060)
 * (CLI) jline version is bumped to 1.0 to properly  support
   'delete' key function (CASSANDRA-4132)
 * Save IndexSummary into new SSTable 'Summary' component (CASSANDRA-2392, 4289)
 * Add support for range tombstones (CASSANDRA-3708)
 * Improve MessagingService efficiency (CASSANDRA-3617)
 * Avoid ID conflicts from concurrent schema changes (CASSANDRA-3794)
 * Set thrift HSHA server thread limit to unlimited by default (CASSANDRA-4277)
 * Avoids double serialization of CF id in RowMutation messages
   (CASSANDRA-4293)
 * stream compressed sstables directly with java nio (CASSANDRA-4297)
 * Support multiple ranges in SliceQueryFilter (CASSANDRA-3885)
 * Add column metadata to system column families (CASSANDRA-4018)
 * (cql3) Always use composite types by default (CASSANDRA-4329)
 * (cql3) Add support for set, map and list (CASSANDRA-3647)
 * Validate date type correctly (CASSANDRA-4441)
 * (cql3) Allow definitions with only a PK (CASSANDRA-4361)
 * (cql3) Add support for row key composites (CASSANDRA-4179)
 * improve DynamicEndpointSnitch by using reservoir sampling (CASSANDRA-4038)
 * (cql3) Add support for 2ndary indexes (CASSANDRA-3680)
 * (cql3) fix defining more than one PK to be invalid (CASSANDRA-4477)
 * remove schema agreement checking from all external APIs (Thrift, CQL and CQL3) (CASSANDRA-4487)
 * add Murmur3Partitioner and make it default for new installations (CASSANDRA-3772, 4621)
 * (cql3) update pseudo-map syntax to use map syntax (CASSANDRA-4497)
 * Finer grained exceptions hierarchy and provides error code with exceptions (CASSANDRA-3979)
 * Adds events push to binary protocol (CASSANDRA-4480)
 * Rewrite nodetool help (CASSANDRA-2293)
 * Make CQL3 the default for CQL (CASSANDRA-4640)
 * update stress tool to be able to use CQL3 (CASSANDRA-4406)
 * Accept all thrift update on CQL3 cf but don't expose their metadata (CASSANDRA-4377)
 * Replace Throttle with Guava's RateLimiter for HintedHandOff (CASSANDRA-4541)
 * fix counter add/get using CQL2 and CQL3 in stress tool (CASSANDRA-4633)
 * Add sstable count per level to cfstats (CASSANDRA-4537)
 * (cql3) Add ALTER KEYSPACE statement (CASSANDRA-4611)
 * (cql3) Allow defining default consistency levels (CASSANDRA-4448)
 * (cql3) Fix queries using LIMIT missing results (CASSANDRA-4579)
 * fix cross-version gossip messaging (CASSANDRA-4576)
 * added inet data type (CASSANDRA-4627)


1.1.6
 * Wait for writes on synchronous read digest mismatch (CASSANDRA-4792)
 * fix commitlog replay for nanotime-infected sstables (CASSANDRA-4782)
 * preflight check ttl for maximum of 20 years (CASSANDRA-4771)
 * (Pig) fix widerow input with single column rows (CASSANDRA-4789)
 * Fix HH to compact with correct gcBefore, which avoids wiping out
   undelivered hints (CASSANDRA-4772)
 * LCS will merge up to 32 L0 sstables as intended (CASSANDRA-4778)
 * NTS will default unconfigured DC replicas to zero (CASSANDRA-4675)
 * use default consistency level in counter validation if none is
   explicitly provide (CASSANDRA-4700)
 * Improve IAuthority interface by introducing fine-grained
   access permissions and grant/revoke commands (CASSANDRA-4490, 4644)
 * fix assumption error in CLI when updating/describing keyspace 
   (CASSANDRA-4322)
 * Adds offline sstablescrub to debian packaging (CASSANDRA-4642)
 * Automatic fixing of overlapping leveled sstables (CASSANDRA-4644)
 * fix error when using ORDER BY with extended selections (CASSANDRA-4689)
 * (CQL3) Fix validation for IN queries for non-PK cols (CASSANDRA-4709)
 * fix re-created keyspace disappering after 1.1.5 upgrade 
   (CASSANDRA-4698, 4752)
 * (CLI) display elapsed time in 2 fraction digits (CASSANDRA-3460)
 * add authentication support to sstableloader (CASSANDRA-4712)
 * Fix CQL3 'is reversed' logic (CASSANDRA-4716, 4759)
 * (CQL3) Don't return ReversedType in result set metadata (CASSANDRA-4717)
 * Backport adding AlterKeyspace statement (CASSANDRA-4611)
 * (CQL3) Correcty accept upper-case data types (CASSANDRA-4770)
 * Add binary protocol events for schema changes (CASSANDRA-4684)
Merged from 1.0:
 * Switch from NBHM to CHM in MessagingService's callback map, which
   prevents OOM in long-running instances (CASSANDRA-4708)


1.1.5
 * add SecondaryIndex.reload API (CASSANDRA-4581)
 * use millis + atomicint for commitlog segment creation instead of
   nanotime, which has issues under some hypervisors (CASSANDRA-4601)
 * fix FD leak in slice queries (CASSANDRA-4571)
 * avoid recursion in leveled compaction (CASSANDRA-4587)
 * increase stack size under Java7 to 180K
 * Log(info) schema changes (CASSANDRA-4547)
 * Change nodetool setcachecapcity to manipulate global caches (CASSANDRA-4563)
 * (cql3) fix setting compaction strategy (CASSANDRA-4597)
 * fix broken system.schema_* timestamps on system startup (CASSANDRA-4561)
 * fix wrong skip of cache saving (CASSANDRA-4533)
 * Avoid NPE when lost+found is in data dir (CASSANDRA-4572)
 * Respect five-minute flush moratorium after initial CL replay (CASSANDRA-4474)
 * Adds ntp as recommended in debian packaging (CASSANDRA-4606)
 * Configurable transport in CF Record{Reader|Writer} (CASSANDRA-4558)
 * (cql3) fix potential NPE with both equal and unequal restriction (CASSANDRA-4532)
 * (cql3) improves ORDER BY validation (CASSANDRA-4624)
 * Fix potential deadlock during counter writes (CASSANDRA-4578)
 * Fix cql error with ORDER BY when using IN (CASSANDRA-4612)
Merged from 1.0:
 * increase Xss to 160k to accomodate latest 1.6 JVMs (CASSANDRA-4602)
 * fix toString of hint destination tokens (CASSANDRA-4568)
 * Fix multiple values for CurrentLocal NodeID (CASSANDRA-4626)


1.1.4
 * fix offline scrub to catch >= out of order rows (CASSANDRA-4411)
 * fix cassandra-env.sh on RHEL and other non-dash-based systems 
   (CASSANDRA-4494)
Merged from 1.0:
 * (Hadoop) fix setting key length for old-style mapred api (CASSANDRA-4534)
 * (Hadoop) fix iterating through a resultset consisting entirely
   of tombstoned rows (CASSANDRA-4466)


1.1.3
 * (cqlsh) add COPY TO (CASSANDRA-4434)
 * munmap commitlog segments before rename (CASSANDRA-4337)
 * (JMX) rename getRangeKeySample to sampleKeyRange to avoid returning
   multi-MB results as an attribute (CASSANDRA-4452)
 * flush based on data size, not throughput; overwritten columns no 
   longer artificially inflate liveRatio (CASSANDRA-4399)
 * update default commitlog segment size to 32MB and total commitlog
   size to 32/1024 MB for 32/64 bit JVMs, respectively (CASSANDRA-4422)
 * avoid using global partitioner to estimate ranges in index sstables
   (CASSANDRA-4403)
 * restore pre-CASSANDRA-3862 approach to removing expired tombstones
   from row cache during compaction (CASSANDRA-4364)
 * (stress) support for CQL prepared statements (CASSANDRA-3633)
 * Correctly catch exception when Snappy cannot be loaded (CASSANDRA-4400)
 * (cql3) Support ORDER BY when IN condition is given in WHERE clause (CASSANDRA-4327)
 * (cql3) delete "component_index" column on DROP TABLE call (CASSANDRA-4420)
 * change nanoTime() to currentTimeInMillis() in schema related code (CASSANDRA-4432)
 * add a token generation tool (CASSANDRA-3709)
 * Fix LCS bug with sstable containing only 1 row (CASSANDRA-4411)
 * fix "Can't Modify Index Name" problem on CF update (CASSANDRA-4439)
 * Fix assertion error in getOverlappingSSTables during repair (CASSANDRA-4456)
 * fix nodetool's setcompactionthreshold command (CASSANDRA-4455)
 * Ensure compacted files are never used, to avoid counter overcount (CASSANDRA-4436)
Merged from 1.0:
 * Push the validation of secondary index values to the SecondaryIndexManager (CASSANDRA-4240)
 * allow dropping columns shadowed by not-yet-expired supercolumn or row
   tombstones in PrecompactedRow (CASSANDRA-4396)


1.1.2
 * Fix cleanup not deleting index entries (CASSANDRA-4379)
 * Use correct partitioner when saving + loading caches (CASSANDRA-4331)
 * Check schema before trying to export sstable (CASSANDRA-2760)
 * Raise a meaningful exception instead of NPE when PFS encounters
   an unconfigured node + no default (CASSANDRA-4349)
 * fix bug in sstable blacklisting with LCS (CASSANDRA-4343)
 * LCS no longer promotes tiny sstables out of L0 (CASSANDRA-4341)
 * skip tombstones during hint replay (CASSANDRA-4320)
 * fix NPE in compactionstats (CASSANDRA-4318)
 * enforce 1m min keycache for auto (CASSANDRA-4306)
 * Have DeletedColumn.isMFD always return true (CASSANDRA-4307)
 * (cql3) exeption message for ORDER BY constraints said primary filter can be
    an IN clause, which is misleading (CASSANDRA-4319)
 * (cql3) Reject (not yet supported) creation of 2ndardy indexes on tables with
   composite primary keys (CASSANDRA-4328)
 * Set JVM stack size to 160k for java 7 (CASSANDRA-4275)
 * cqlsh: add COPY command to load data from CSV flat files (CASSANDRA-4012)
 * CFMetaData.fromThrift to throw ConfigurationException upon error (CASSANDRA-4353)
 * Use CF comparator to sort indexed columns in SecondaryIndexManager
   (CASSANDRA-4365)
 * add strategy_options to the KSMetaData.toString() output (CASSANDRA-4248)
 * (cql3) fix range queries containing unqueried results (CASSANDRA-4372)
 * (cql3) allow updating column_alias types (CASSANDRA-4041)
 * (cql3) Fix deletion bug (CASSANDRA-4193)
 * Fix computation of overlapping sstable for leveled compaction (CASSANDRA-4321)
 * Improve scrub and allow to run it offline (CASSANDRA-4321)
 * Fix assertionError in StorageService.bulkLoad (CASSANDRA-4368)
 * (cqlsh) add option to authenticate to a keyspace at startup (CASSANDRA-4108)
 * (cqlsh) fix ASSUME functionality (CASSANDRA-4352)
 * Fix ColumnFamilyRecordReader to not return progress > 100% (CASSANDRA-3942)
Merged from 1.0:
 * Set gc_grace on index CF to 0 (CASSANDRA-4314)


1.1.1
 * add populate_io_cache_on_flush option (CASSANDRA-2635)
 * allow larger cache capacities than 2GB (CASSANDRA-4150)
 * add getsstables command to nodetool (CASSANDRA-4199)
 * apply parent CF compaction settings to secondary index CFs (CASSANDRA-4280)
 * preserve commitlog size cap when recycling segments at startup
   (CASSANDRA-4201)
 * (Hadoop) fix split generation regression (CASSANDRA-4259)
 * ignore min/max compactions settings in LCS, while preserving
   behavior that min=max=0 disables autocompaction (CASSANDRA-4233)
 * log number of rows read from saved cache (CASSANDRA-4249)
 * calculate exact size required for cleanup operations (CASSANDRA-1404)
 * avoid blocking additional writes during flush when the commitlog
   gets behind temporarily (CASSANDRA-1991)
 * enable caching on index CFs based on data CF cache setting (CASSANDRA-4197)
 * warn on invalid replication strategy creation options (CASSANDRA-4046)
 * remove [Freeable]Memory finalizers (CASSANDRA-4222)
 * include tombstone size in ColumnFamily.size, which can prevent OOM
   during sudden mass delete operations by yielding a nonzero liveRatio
   (CASSANDRA-3741)
 * Open 1 sstableScanner per level for leveled compaction (CASSANDRA-4142)
 * Optimize reads when row deletion timestamps allow us to restrict
   the set of sstables we check (CASSANDRA-4116)
 * add support for commitlog archiving and point-in-time recovery
   (CASSANDRA-3690)
 * avoid generating redundant compaction tasks during streaming
   (CASSANDRA-4174)
 * add -cf option to nodetool snapshot, and takeColumnFamilySnapshot to
   StorageService mbean (CASSANDRA-556)
 * optimize cleanup to drop entire sstables where possible (CASSANDRA-4079)
 * optimize truncate when autosnapshot is disabled (CASSANDRA-4153)
 * update caches to use byte[] keys to reduce memory overhead (CASSANDRA-3966)
 * add column limit to cli (CASSANDRA-3012, 4098)
 * clean up and optimize DataOutputBuffer, used by CQL compression and
   CompositeType (CASSANDRA-4072)
 * optimize commitlog checksumming (CASSANDRA-3610)
 * identify and blacklist corrupted SSTables from future compactions 
   (CASSANDRA-2261)
 * Move CfDef and KsDef validation out of thrift (CASSANDRA-4037)
 * Expose API to repair a user provided range (CASSANDRA-3912)
 * Add way to force the cassandra-cli to refresh its schema (CASSANDRA-4052)
 * Avoid having replicate on write tasks stacking up at CL.ONE (CASSANDRA-2889)
 * (cql3) Backwards compatibility for composite comparators in non-cql3-aware
   clients (CASSANDRA-4093)
 * (cql3) Fix order by for reversed queries (CASSANDRA-4160)
 * (cql3) Add ReversedType support (CASSANDRA-4004)
 * (cql3) Add timeuuid type (CASSANDRA-4194)
 * (cql3) Minor fixes (CASSANDRA-4185)
 * (cql3) Fix prepared statement in BATCH (CASSANDRA-4202)
 * (cql3) Reduce the list of reserved keywords (CASSANDRA-4186)
 * (cql3) Move max/min compaction thresholds to compaction strategy options
   (CASSANDRA-4187)
 * Fix exception during move when localhost is the only source (CASSANDRA-4200)
 * (cql3) Allow paging through non-ordered partitioner results (CASSANDRA-3771)
 * (cql3) Fix drop index (CASSANDRA-4192)
 * (cql3) Don't return range ghosts anymore (CASSANDRA-3982)
 * fix re-creating Keyspaces/ColumnFamilies with the same name as dropped
   ones (CASSANDRA-4219)
 * fix SecondaryIndex LeveledManifest save upon snapshot (CASSANDRA-4230)
 * fix missing arrayOffset in FBUtilities.hash (CASSANDRA-4250)
 * (cql3) Add name of parameters in CqlResultSet (CASSANDRA-4242)
 * (cql3) Correctly validate order by queries (CASSANDRA-4246)
 * rename stress to cassandra-stress for saner packaging (CASSANDRA-4256)
 * Fix exception on colum metadata with non-string comparator (CASSANDRA-4269)
 * Check for unknown/invalid compression options (CASSANDRA-4266)
 * (cql3) Adds simple access to column timestamp and ttl (CASSANDRA-4217)
 * (cql3) Fix range queries with secondary indexes (CASSANDRA-4257)
 * Better error messages from improper input in cli (CASSANDRA-3865)
 * Try to stop all compaction upon Keyspace or ColumnFamily drop (CASSANDRA-4221)
 * (cql3) Allow keyspace properties to contain hyphens (CASSANDRA-4278)
 * (cql3) Correctly validate keyspace access in create table (CASSANDRA-4296)
 * Avoid deadlock in migration stage (CASSANDRA-3882)
 * Take supercolumn names and deletion info into account in memtable throughput
   (CASSANDRA-4264)
 * Add back backward compatibility for old style replication factor (CASSANDRA-4294)
 * Preserve compatibility with pre-1.1 index queries (CASSANDRA-4262)
Merged from 1.0:
 * Fix super columns bug where cache is not updated (CASSANDRA-4190)
 * fix maxTimestamp to include row tombstones (CASSANDRA-4116)
 * (CLI) properly handle quotes in create/update keyspace commands (CASSANDRA-4129)
 * Avoids possible deadlock during bootstrap (CASSANDRA-4159)
 * fix stress tool that hangs forever on timeout or error (CASSANDRA-4128)
 * stress tool to return appropriate exit code on failure (CASSANDRA-4188)
 * fix compaction NPE when out of disk space and assertions disabled
   (CASSANDRA-3985)
 * synchronize LCS getEstimatedTasks to avoid CME (CASSANDRA-4255)
 * ensure unique streaming session id's (CASSANDRA-4223)
 * kick off background compaction when min/max thresholds change 
   (CASSANDRA-4279)
 * improve ability of STCS.getBuckets to deal with 100s of 1000s of
   sstables, such as when convertinb back from LCS (CASSANDRA-4287)
 * Oversize integer in CQL throws NumberFormatException (CASSANDRA-4291)
 * fix 1.0.x node join to mixed version cluster, other nodes >= 1.1 (CASSANDRA-4195)
 * Fix LCS splitting sstable base on uncompressed size (CASSANDRA-4419)
 * Push the validation of secondary index values to the SecondaryIndexManager (CASSANDRA-4240)
 * Don't purge columns during upgradesstables (CASSANDRA-4462)
 * Make cqlsh work with piping (CASSANDRA-4113)
 * Validate arguments for nodetool decommission (CASSANDRA-4061)
 * Report thrift status in nodetool info (CASSANDRA-4010)


1.1.0-final
 * average a reduced liveRatio estimate with the previous one (CASSANDRA-4065)
 * Allow KS and CF names up to 48 characters (CASSANDRA-4157)
 * fix stress build (CASSANDRA-4140)
 * add time remaining estimate to nodetool compactionstats (CASSANDRA-4167)
 * (cql) fix NPE in cql3 ALTER TABLE (CASSANDRA-4163)
 * (cql) Add support for CL.TWO and CL.THREE in CQL (CASSANDRA-4156)
 * (cql) Fix type in CQL3 ALTER TABLE preventing update (CASSANDRA-4170)
 * (cql) Throw invalid exception from CQL3 on obsolete options (CASSANDRA-4171)
 * (cqlsh) fix recognizing uppercase SELECT keyword (CASSANDRA-4161)
 * Pig: wide row support (CASSANDRA-3909)
Merged from 1.0:
 * avoid streaming empty files with bulk loader if sstablewriter errors out
   (CASSANDRA-3946)


1.1-rc1
 * Include stress tool in binary builds (CASSANDRA-4103)
 * (Hadoop) fix wide row iteration when last row read was deleted
   (CASSANDRA-4154)
 * fix read_repair_chance to really default to 0.1 in the cli (CASSANDRA-4114)
 * Adds caching and bloomFilterFpChange to CQL options (CASSANDRA-4042)
 * Adds posibility to autoconfigure size of the KeyCache (CASSANDRA-4087)
 * fix KEYS index from skipping results (CASSANDRA-3996)
 * Remove sliced_buffer_size_in_kb dead option (CASSANDRA-4076)
 * make loadNewSStable preserve sstable version (CASSANDRA-4077)
 * Respect 1.0 cache settings as much as possible when upgrading 
   (CASSANDRA-4088)
 * relax path length requirement for sstable files when upgrading on 
   non-Windows platforms (CASSANDRA-4110)
 * fix terminination of the stress.java when errors were encountered
   (CASSANDRA-4128)
 * Move CfDef and KsDef validation out of thrift (CASSANDRA-4037)
 * Fix get_paged_slice (CASSANDRA-4136)
 * CQL3: Support slice with exclusive start and stop (CASSANDRA-3785)
Merged from 1.0:
 * support PropertyFileSnitch in bulk loader (CASSANDRA-4145)
 * add auto_snapshot option allowing disabling snapshot before drop/truncate
   (CASSANDRA-3710)
 * allow short snitch names (CASSANDRA-4130)


1.1-beta2
 * rename loaded sstables to avoid conflicts with local snapshots
   (CASSANDRA-3967)
 * start hint replay as soon as FD notifies that the target is back up
   (CASSANDRA-3958)
 * avoid unproductive deserializing of cached rows during compaction
   (CASSANDRA-3921)
 * fix concurrency issues with CQL keyspace creation (CASSANDRA-3903)
 * Show Effective Owership via Nodetool ring <keyspace> (CASSANDRA-3412)
 * Update ORDER BY syntax for CQL3 (CASSANDRA-3925)
 * Fix BulkRecordWriter to not throw NPE if reducer gets no map data from Hadoop (CASSANDRA-3944)
 * Fix bug with counters in super columns (CASSANDRA-3821)
 * Remove deprecated merge_shard_chance (CASSANDRA-3940)
 * add a convenient way to reset a node's schema (CASSANDRA-2963)
 * fix for intermittent SchemaDisagreementException (CASSANDRA-3884)
 * CLI `list <CF>` to limit number of columns and their order (CASSANDRA-3012)
 * ignore deprecated KsDef/CfDef/ColumnDef fields in native schema (CASSANDRA-3963)
 * CLI to report when unsupported column_metadata pair was given (CASSANDRA-3959)
 * reincarnate removed and deprecated KsDef/CfDef attributes (CASSANDRA-3953)
 * Fix race between writes and read for cache (CASSANDRA-3862)
 * perform static initialization of StorageProxy on start-up (CASSANDRA-3797)
 * support trickling fsync() on writes (CASSANDRA-3950)
 * expose counters for unavailable/timeout exceptions given to thrift clients (CASSANDRA-3671)
 * avoid quadratic startup time in LeveledManifest (CASSANDRA-3952)
 * Add type information to new schema_ columnfamilies and remove thrift
   serialization for schema (CASSANDRA-3792)
 * add missing column validator options to the CLI help (CASSANDRA-3926)
 * skip reading saved key cache if CF's caching strategy is NONE or ROWS_ONLY (CASSANDRA-3954)
 * Unify migration code (CASSANDRA-4017)
Merged from 1.0:
 * cqlsh: guess correct version of Python for Arch Linux (CASSANDRA-4090)
 * (CLI) properly handle quotes in create/update keyspace commands (CASSANDRA-4129)
 * Avoids possible deadlock during bootstrap (CASSANDRA-4159)
 * fix stress tool that hangs forever on timeout or error (CASSANDRA-4128)
 * Fix super columns bug where cache is not updated (CASSANDRA-4190)
 * stress tool to return appropriate exit code on failure (CASSANDRA-4188)


1.0.9
 * improve index sampling performance (CASSANDRA-4023)
 * always compact away deleted hints immediately after handoff (CASSANDRA-3955)
 * delete hints from dropped ColumnFamilies on handoff instead of
   erroring out (CASSANDRA-3975)
 * add CompositeType ref to the CLI doc for create/update column family (CASSANDRA-3980)
 * Pig: support Counter ColumnFamilies (CASSANDRA-3973)
 * Pig: Composite column support (CASSANDRA-3684)
 * Avoid NPE during repair when a keyspace has no CFs (CASSANDRA-3988)
 * Fix division-by-zero error on get_slice (CASSANDRA-4000)
 * don't change manifest level for cleanup, scrub, and upgradesstables
   operations under LeveledCompactionStrategy (CASSANDRA-3989, 4112)
 * fix race leading to super columns assertion failure (CASSANDRA-3957)
 * fix NPE on invalid CQL delete command (CASSANDRA-3755)
 * allow custom types in CLI's assume command (CASSANDRA-4081)
 * fix totalBytes count for parallel compactions (CASSANDRA-3758)
 * fix intermittent NPE in get_slice (CASSANDRA-4095)
 * remove unnecessary asserts in native code interfaces (CASSANDRA-4096)
 * Validate blank keys in CQL to avoid assertion errors (CASSANDRA-3612)
 * cqlsh: fix bad decoding of some column names (CASSANDRA-4003)
 * cqlsh: fix incorrect padding with unicode chars (CASSANDRA-4033)
 * Fix EC2 snitch incorrectly reporting region (CASSANDRA-4026)
 * Shut down thrift during decommission (CASSANDRA-4086)
 * Expose nodetool cfhistograms for 2ndary indexes (CASSANDRA-4063)
Merged from 0.8:
 * Fix ConcurrentModificationException in gossiper (CASSANDRA-4019)


1.1-beta1
 * (cqlsh)
   + add SOURCE and CAPTURE commands, and --file option (CASSANDRA-3479)
   + add ALTER COLUMNFAMILY WITH (CASSANDRA-3523)
   + bundle Python dependencies with Cassandra (CASSANDRA-3507)
   + added to Debian package (CASSANDRA-3458)
   + display byte data instead of erroring out on decode failure 
     (CASSANDRA-3874)
 * add nodetool rebuild_index (CASSANDRA-3583)
 * add nodetool rangekeysample (CASSANDRA-2917)
 * Fix streaming too much data during move operations (CASSANDRA-3639)
 * Nodetool and CLI connect to localhost by default (CASSANDRA-3568)
 * Reduce memory used by primary index sample (CASSANDRA-3743)
 * (Hadoop) separate input/output configurations (CASSANDRA-3197, 3765)
 * avoid returning internal Cassandra classes over JMX (CASSANDRA-2805)
 * add row-level isolation via SnapTree (CASSANDRA-2893)
 * Optimize key count estimation when opening sstable on startup
   (CASSANDRA-2988)
 * multi-dc replication optimization supporting CL > ONE (CASSANDRA-3577)
 * add command to stop compactions (CASSANDRA-1740, 3566, 3582)
 * multithreaded streaming (CASSANDRA-3494)
 * removed in-tree redhat spec (CASSANDRA-3567)
 * "defragment" rows for name-based queries under STCS, again (CASSANDRA-2503)
 * Recycle commitlog segments for improved performance 
   (CASSANDRA-3411, 3543, 3557, 3615)
 * update size-tiered compaction to prioritize small tiers (CASSANDRA-2407)
 * add message expiration logic to OutboundTcpConnection (CASSANDRA-3005)
 * off-heap cache to use sun.misc.Unsafe instead of JNA (CASSANDRA-3271)
 * EACH_QUORUM is only supported for writes (CASSANDRA-3272)
 * replace compactionlock use in schema migration by checking CFS.isValid
   (CASSANDRA-3116)
 * recognize that "SELECT first ... *" isn't really "SELECT *" (CASSANDRA-3445)
 * Use faster bytes comparison (CASSANDRA-3434)
 * Bulk loader is no longer a fat client, (HADOOP) bulk load output format
   (CASSANDRA-3045)
 * (Hadoop) add support for KeyRange.filter
 * remove assumption that keys and token are in bijection
   (CASSANDRA-1034, 3574, 3604)
 * always remove endpoints from delevery queue in HH (CASSANDRA-3546)
 * fix race between cf flush and its 2ndary indexes flush (CASSANDRA-3547)
 * fix potential race in AES when a repair fails (CASSANDRA-3548)
 * Remove columns shadowed by a deleted container even when we cannot purge
   (CASSANDRA-3538)
 * Improve memtable slice iteration performance (CASSANDRA-3545)
 * more efficient allocation of small bloom filters (CASSANDRA-3618)
 * Use separate writer thread in SSTableSimpleUnsortedWriter (CASSANDRA-3619)
 * fsync the directory after new sstable or commitlog segment are created (CASSANDRA-3250)
 * fix minor issues reported by FindBugs (CASSANDRA-3658)
 * global key/row caches (CASSANDRA-3143, 3849)
 * optimize memtable iteration during range scan (CASSANDRA-3638)
 * introduce 'crc_check_chance' in CompressionParameters to support
   a checksum percentage checking chance similarly to read-repair (CASSANDRA-3611)
 * a way to deactivate global key/row cache on per-CF basis (CASSANDRA-3667)
 * fix LeveledCompactionStrategy broken because of generation pre-allocation
   in LeveledManifest (CASSANDRA-3691)
 * finer-grained control over data directories (CASSANDRA-2749)
 * Fix ClassCastException during hinted handoff (CASSANDRA-3694)
 * Upgrade Thrift to 0.7 (CASSANDRA-3213)
 * Make stress.java insert operation to use microseconds (CASSANDRA-3725)
 * Allows (internally) doing a range query with a limit of columns instead of
   rows (CASSANDRA-3742)
 * Allow rangeSlice queries to be start/end inclusive/exclusive (CASSANDRA-3749)
 * Fix BulkLoader to support new SSTable layout and add stream
   throttling to prevent an NPE when there is no yaml config (CASSANDRA-3752)
 * Allow concurrent schema migrations (CASSANDRA-1391, 3832)
 * Add SnapshotCommand to trigger snapshot on remote node (CASSANDRA-3721)
 * Make CFMetaData conversions to/from thrift/native schema inverses
   (CASSANDRA_3559)
 * Add initial code for CQL 3.0-beta (CASSANDRA-2474, 3781, 3753)
 * Add wide row support for ColumnFamilyInputFormat (CASSANDRA-3264)
 * Allow extending CompositeType comparator (CASSANDRA-3657)
 * Avoids over-paging during get_count (CASSANDRA-3798)
 * Add new command to rebuild a node without (repair) merkle tree calculations
   (CASSANDRA-3483, 3922)
 * respect not only row cache capacity but caching mode when
   trying to read data (CASSANDRA-3812)
 * fix system tests (CASSANDRA-3827)
 * CQL support for altering row key type in ALTER TABLE (CASSANDRA-3781)
 * turn compression on by default (CASSANDRA-3871)
 * make hexToBytes refuse invalid input (CASSANDRA-2851)
 * Make secondary indexes CF inherit compression and compaction from their
   parent CF (CASSANDRA-3877)
 * Finish cleanup up tombstone purge code (CASSANDRA-3872)
 * Avoid NPE on aboarted stream-out sessions (CASSANDRA-3904)
 * BulkRecordWriter throws NPE for counter columns (CASSANDRA-3906)
 * Support compression using BulkWriter (CASSANDRA-3907)


1.0.8
 * fix race between cleanup and flush on secondary index CFSes (CASSANDRA-3712)
 * avoid including non-queried nodes in rangeslice read repair
   (CASSANDRA-3843)
 * Only snapshot CF being compacted for snapshot_before_compaction 
   (CASSANDRA-3803)
 * Log active compactions in StatusLogger (CASSANDRA-3703)
 * Compute more accurate compaction score per level (CASSANDRA-3790)
 * Return InvalidRequest when using a keyspace that doesn't exist
   (CASSANDRA-3764)
 * disallow user modification of System keyspace (CASSANDRA-3738)
 * allow using sstable2json on secondary index data (CASSANDRA-3738)
 * (cqlsh) add DESCRIBE COLUMNFAMILIES (CASSANDRA-3586)
 * (cqlsh) format blobs correctly and use colors to improve output
   readability (CASSANDRA-3726)
 * synchronize BiMap of bootstrapping tokens (CASSANDRA-3417)
 * show index options in CLI (CASSANDRA-3809)
 * add optional socket timeout for streaming (CASSANDRA-3838)
 * fix truncate not to leave behind non-CFS backed secondary indexes
   (CASSANDRA-3844)
 * make CLI `show schema` to use output stream directly instead
   of StringBuilder (CASSANDRA-3842)
 * remove the wait on hint future during write (CASSANDRA-3870)
 * (cqlsh) ignore missing CfDef opts (CASSANDRA-3933)
 * (cqlsh) look for cqlshlib relative to realpath (CASSANDRA-3767)
 * Fix short read protection (CASSANDRA-3934)
 * Make sure infered and actual schema match (CASSANDRA-3371)
 * Fix NPE during HH delivery (CASSANDRA-3677)
 * Don't put boostrapping node in 'hibernate' status (CASSANDRA-3737)
 * Fix double quotes in windows bat files (CASSANDRA-3744)
 * Fix bad validator lookup (CASSANDRA-3789)
 * Fix soft reset in EC2MultiRegionSnitch (CASSANDRA-3835)
 * Don't leave zombie connections with THSHA thrift server (CASSANDRA-3867)
 * (cqlsh) fix deserialization of data (CASSANDRA-3874)
 * Fix removetoken force causing an inconsistent state (CASSANDRA-3876)
 * Fix ahndling of some types with Pig (CASSANDRA-3886)
 * Don't allow to drop the system keyspace (CASSANDRA-3759)
 * Make Pig deletes disabled by default and configurable (CASSANDRA-3628)
Merged from 0.8:
 * (Pig) fix CassandraStorage to use correct comparator in Super ColumnFamily
   case (CASSANDRA-3251)
 * fix thread safety issues in commitlog replay, primarily affecting
   systems with many (100s) of CF definitions (CASSANDRA-3751)
 * Fix relevant tombstone ignored with super columns (CASSANDRA-3875)


1.0.7
 * fix regression in HH page size calculation (CASSANDRA-3624)
 * retry failed stream on IOException (CASSANDRA-3686)
 * allow configuring bloom_filter_fp_chance (CASSANDRA-3497)
 * attempt hint delivery every ten minutes, or when failure detector
   notifies us that a node is back up, whichever comes first.  hint
   handoff throttle delay default changed to 1ms, from 50 (CASSANDRA-3554)
 * add nodetool setstreamthroughput (CASSANDRA-3571)
 * fix assertion when dropping a columnfamily with no sstables (CASSANDRA-3614)
 * more efficient allocation of small bloom filters (CASSANDRA-3618)
 * CLibrary.createHardLinkWithExec() to check for errors (CASSANDRA-3101)
 * Avoid creating empty and non cleaned writer during compaction (CASSANDRA-3616)
 * stop thrift service in shutdown hook so we can quiesce MessagingService
   (CASSANDRA-3335)
 * (CQL) compaction_strategy_options and compression_parameters for
   CREATE COLUMNFAMILY statement (CASSANDRA-3374)
 * Reset min/max compaction threshold when creating size tiered compaction
   strategy (CASSANDRA-3666)
 * Don't ignore IOException during compaction (CASSANDRA-3655)
 * Fix assertion error for CF with gc_grace=0 (CASSANDRA-3579)
 * Shutdown ParallelCompaction reducer executor after use (CASSANDRA-3711)
 * Avoid < 0 value for pending tasks in leveled compaction (CASSANDRA-3693)
 * (Hadoop) Support TimeUUID in Pig CassandraStorage (CASSANDRA-3327)
 * Check schema is ready before continuing boostrapping (CASSANDRA-3629)
 * Catch overflows during parsing of chunk_length_kb (CASSANDRA-3644)
 * Improve stream protocol mismatch errors (CASSANDRA-3652)
 * Avoid multiple thread doing HH to the same target (CASSANDRA-3681)
 * Add JMX property for rp_timeout_in_ms (CASSANDRA-2940)
 * Allow DynamicCompositeType to compare component of different types
   (CASSANDRA-3625)
 * Flush non-cfs backed secondary indexes (CASSANDRA-3659)
 * Secondary Indexes should report memory consumption (CASSANDRA-3155)
 * fix for SelectStatement start/end key are not set correctly
   when a key alias is involved (CASSANDRA-3700)
 * fix CLI `show schema` command insert of an extra comma in
   column_metadata (CASSANDRA-3714)
Merged from 0.8:
 * avoid logging (harmless) exception when GC takes < 1ms (CASSANDRA-3656)
 * prevent new nodes from thinking down nodes are up forever (CASSANDRA-3626)
 * use correct list of replicas for LOCAL_QUORUM reads when read repair
   is disabled (CASSANDRA-3696)
 * block on flush before compacting hints (may prevent OOM) (CASSANDRA-3733)


1.0.6
 * (CQL) fix cqlsh support for replicate_on_write (CASSANDRA-3596)
 * fix adding to leveled manifest after streaming (CASSANDRA-3536)
 * filter out unavailable cipher suites when using encryption (CASSANDRA-3178)
 * (HADOOP) add old-style api support for CFIF and CFRR (CASSANDRA-2799)
 * Support TimeUUIDType column names in Stress.java tool (CASSANDRA-3541)
 * (CQL) INSERT/UPDATE/DELETE/TRUNCATE commands should allow CF names to
   be qualified by keyspace (CASSANDRA-3419)
 * always remove endpoints from delevery queue in HH (CASSANDRA-3546)
 * fix race between cf flush and its 2ndary indexes flush (CASSANDRA-3547)
 * fix potential race in AES when a repair fails (CASSANDRA-3548)
 * fix default value validation usage in CLI SET command (CASSANDRA-3553)
 * Optimize componentsFor method for compaction and startup time
   (CASSANDRA-3532)
 * (CQL) Proper ColumnFamily metadata validation on CREATE COLUMNFAMILY 
   (CASSANDRA-3565)
 * fix compression "chunk_length_kb" option to set correct kb value for 
   thrift/avro (CASSANDRA-3558)
 * fix missing response during range slice repair (CASSANDRA-3551)
 * 'describe ring' moved from CLI to nodetool and available through JMX (CASSANDRA-3220)
 * add back partitioner to sstable metadata (CASSANDRA-3540)
 * fix NPE in get_count for counters (CASSANDRA-3601)
Merged from 0.8:
 * remove invalid assertion that table was opened before dropping it
   (CASSANDRA-3580)
 * range and index scans now only send requests to enough replicas to
   satisfy requested CL + RR (CASSANDRA-3598)
 * use cannonical host for local node in nodetool info (CASSANDRA-3556)
 * remove nonlocal DC write optimization since it only worked with
   CL.ONE or CL.LOCAL_QUORUM (CASSANDRA-3577, 3585)
 * detect misuses of CounterColumnType (CASSANDRA-3422)
 * turn off string interning in json2sstable, take 2 (CASSANDRA-2189)
 * validate compression parameters on add/update of the ColumnFamily 
   (CASSANDRA-3573)
 * Check for 0.0.0.0 is incorrect in CFIF (CASSANDRA-3584)
 * Increase vm.max_map_count in debian packaging (CASSANDRA-3563)
 * gossiper will never add itself to saved endpoints (CASSANDRA-3485)


1.0.5
 * revert CASSANDRA-3407 (see CASSANDRA-3540)
 * fix assertion error while forwarding writes to local nodes (CASSANDRA-3539)


1.0.4
 * fix self-hinting of timed out read repair updates and make hinted handoff
   less prone to OOMing a coordinator (CASSANDRA-3440)
 * expose bloom filter sizes via JMX (CASSANDRA-3495)
 * enforce RP tokens 0..2**127 (CASSANDRA-3501)
 * canonicalize paths exposed through JMX (CASSANDRA-3504)
 * fix "liveSize" stat when sstables are removed (CASSANDRA-3496)
 * add bloom filter FP rates to nodetool cfstats (CASSANDRA-3347)
 * record partitioner in sstable metadata component (CASSANDRA-3407)
 * add new upgradesstables nodetool command (CASSANDRA-3406)
 * skip --debug requirement to see common exceptions in CLI (CASSANDRA-3508)
 * fix incorrect query results due to invalid max timestamp (CASSANDRA-3510)
 * make sstableloader recognize compressed sstables (CASSANDRA-3521)
 * avoids race in OutboundTcpConnection in multi-DC setups (CASSANDRA-3530)
 * use SETLOCAL in cassandra.bat (CASSANDRA-3506)
 * fix ConcurrentModificationException in Table.all() (CASSANDRA-3529)
Merged from 0.8:
 * fix concurrence issue in the FailureDetector (CASSANDRA-3519)
 * fix array out of bounds error in counter shard removal (CASSANDRA-3514)
 * avoid dropping tombstones when they might still be needed to shadow
   data in a different sstable (CASSANDRA-2786)


1.0.3
 * revert name-based query defragmentation aka CASSANDRA-2503 (CASSANDRA-3491)
 * fix invalidate-related test failures (CASSANDRA-3437)
 * add next-gen cqlsh to bin/ (CASSANDRA-3188, 3131, 3493)
 * (CQL) fix handling of rows with no columns (CASSANDRA-3424, 3473)
 * fix querying supercolumns by name returning only a subset of
   subcolumns or old subcolumn versions (CASSANDRA-3446)
 * automatically compute sha1 sum for uncompressed data files (CASSANDRA-3456)
 * fix reading metadata/statistics component for version < h (CASSANDRA-3474)
 * add sstable forward-compatibility (CASSANDRA-3478)
 * report compression ratio in CFSMBean (CASSANDRA-3393)
 * fix incorrect size exception during streaming of counters (CASSANDRA-3481)
 * (CQL) fix for counter decrement syntax (CASSANDRA-3418)
 * Fix race introduced by CASSANDRA-2503 (CASSANDRA-3482)
 * Fix incomplete deletion of delivered hints (CASSANDRA-3466)
 * Avoid rescheduling compactions when no compaction was executed 
   (CASSANDRA-3484)
 * fix handling of the chunk_length_kb compression options (CASSANDRA-3492)
Merged from 0.8:
 * fix updating CF row_cache_provider (CASSANDRA-3414)
 * CFMetaData.convertToThrift method to set RowCacheProvider (CASSANDRA-3405)
 * acquire compactionlock during truncate (CASSANDRA-3399)
 * fix displaying cfdef entries for super columnfamilies (CASSANDRA-3415)
 * Make counter shard merging thread safe (CASSANDRA-3178)
 * Revert CASSANDRA-2855
 * Fix bug preventing the use of efficient cross-DC writes (CASSANDRA-3472)
 * `describe ring` command for CLI (CASSANDRA-3220)
 * (Hadoop) skip empty rows when entire row is requested, redux (CASSANDRA-2855)


1.0.2
 * "defragment" rows for name-based queries under STCS (CASSANDRA-2503)
 * Add timing information to cassandra-cli GET/SET/LIST queries (CASSANDRA-3326)
 * Only create one CompressionMetadata object per sstable (CASSANDRA-3427)
 * cleanup usage of StorageService.setMode() (CASSANDRA-3388)
 * Avoid large array allocation for compressed chunk offsets (CASSANDRA-3432)
 * fix DecimalType bytebuffer marshalling (CASSANDRA-3421)
 * fix bug that caused first column in per row indexes to be ignored 
   (CASSANDRA-3441)
 * add JMX call to clean (failed) repair sessions (CASSANDRA-3316)
 * fix sstableloader reference acquisition bug (CASSANDRA-3438)
 * fix estimated row size regression (CASSANDRA-3451)
 * make sure we don't return more columns than asked (CASSANDRA-3303, 3395)
Merged from 0.8:
 * acquire compactionlock during truncate (CASSANDRA-3399)
 * fix displaying cfdef entries for super columnfamilies (CASSANDRA-3415)


1.0.1
 * acquire references during index build to prevent delete problems
   on Windows (CASSANDRA-3314)
 * describe_ring should include datacenter/topology information (CASSANDRA-2882)
 * Thrift sockets are not properly buffered (CASSANDRA-3261)
 * performance improvement for bytebufferutil compare function (CASSANDRA-3286)
 * add system.versions ColumnFamily (CASSANDRA-3140)
 * reduce network copies (CASSANDRA-3333, 3373)
 * limit nodetool to 32MB of heap (CASSANDRA-3124)
 * (CQL) update parser to accept "timestamp" instead of "date" (CASSANDRA-3149)
 * Fix CLI `show schema` to include "compression_options" (CASSANDRA-3368)
 * Snapshot to include manifest under LeveledCompactionStrategy (CASSANDRA-3359)
 * (CQL) SELECT query should allow CF name to be qualified by keyspace (CASSANDRA-3130)
 * (CQL) Fix internal application error specifying 'using consistency ...'
   in lower case (CASSANDRA-3366)
 * fix Deflate compression when compression actually makes the data bigger
   (CASSANDRA-3370)
 * optimize UUIDGen to avoid lock contention on InetAddress.getLocalHost 
   (CASSANDRA-3387)
 * tolerate index being dropped mid-mutation (CASSANDRA-3334, 3313)
 * CompactionManager is now responsible for checking for new candidates
   post-task execution, enabling more consistent leveled compaction 
   (CASSANDRA-3391)
 * Cache HSHA threads (CASSANDRA-3372)
 * use CF/KS names as snapshot prefix for drop + truncate operations
   (CASSANDRA-2997)
 * Break bloom filters up to avoid heap fragmentation (CASSANDRA-2466)
 * fix cassandra hanging on jsvc stop (CASSANDRA-3302)
 * Avoid leveled compaction getting blocked on errors (CASSANDRA-3408)
 * Make reloading the compaction strategy safe (CASSANDRA-3409)
 * ignore 0.8 hints even if compaction begins before we try to purge
   them (CASSANDRA-3385)
 * remove procrun (bin\daemon) from Cassandra source tree and 
   artifacts (CASSANDRA-3331)
 * make cassandra compile under JDK7 (CASSANDRA-3275)
 * remove dependency of clientutil.jar to FBUtilities (CASSANDRA-3299)
 * avoid truncation errors by using long math on long values (CASSANDRA-3364)
 * avoid clock drift on some Windows machine (CASSANDRA-3375)
 * display cache provider in cli 'describe keyspace' command (CASSANDRA-3384)
 * fix incomplete topology information in describe_ring (CASSANDRA-3403)
 * expire dead gossip states based on time (CASSANDRA-2961)
 * improve CompactionTask extensibility (CASSANDRA-3330)
 * Allow one leveled compaction task to kick off another (CASSANDRA-3363)
 * allow encryption only between datacenters (CASSANDRA-2802)
Merged from 0.8:
 * fix truncate allowing data to be replayed post-restart (CASSANDRA-3297)
 * make iwriter final in IndexWriter to avoid NPE (CASSANDRA-2863)
 * (CQL) update grammar to require key clause in DELETE statement
   (CASSANDRA-3349)
 * (CQL) allow numeric keyspace names in USE statement (CASSANDRA-3350)
 * (Hadoop) skip empty rows when slicing the entire row (CASSANDRA-2855)
 * Fix handling of tombstone by SSTableExport/Import (CASSANDRA-3357)
 * fix ColumnIndexer to use long offsets (CASSANDRA-3358)
 * Improved CLI exceptions (CASSANDRA-3312)
 * Fix handling of tombstone by SSTableExport/Import (CASSANDRA-3357)
 * Only count compaction as active (for throttling) when they have
   successfully acquired the compaction lock (CASSANDRA-3344)
 * Display CLI version string on startup (CASSANDRA-3196)
 * (Hadoop) make CFIF try rpc_address or fallback to listen_address
   (CASSANDRA-3214)
 * (Hadoop) accept comma delimited lists of initial thrift connections
   (CASSANDRA-3185)
 * ColumnFamily min_compaction_threshold should be >= 2 (CASSANDRA-3342)
 * (Pig) add 0.8+ types and key validation type in schema (CASSANDRA-3280)
 * Fix completely removing column metadata using CLI (CASSANDRA-3126)
 * CLI `describe cluster;` output should be on separate lines for separate versions
   (CASSANDRA-3170)
 * fix changing durable_writes keyspace option during CF creation
   (CASSANDRA-3292)
 * avoid locking on update when no indexes are involved (CASSANDRA-3386)
 * fix assertionError during repair with ordered partitioners (CASSANDRA-3369)
 * correctly serialize key_validation_class for avro (CASSANDRA-3391)
 * don't expire counter tombstone after streaming (CASSANDRA-3394)
 * prevent nodes that failed to join from hanging around forever 
   (CASSANDRA-3351)
 * remove incorrect optimization from slice read path (CASSANDRA-3390)
 * Fix race in AntiEntropyService (CASSANDRA-3400)


1.0.0-final
 * close scrubbed sstable fd before deleting it (CASSANDRA-3318)
 * fix bug preventing obsolete commitlog segments from being removed
   (CASSANDRA-3269)
 * tolerate whitespace in seed CDL (CASSANDRA-3263)
 * Change default heap thresholds to max(min(1/2 ram, 1G), min(1/4 ram, 8GB))
   (CASSANDRA-3295)
 * Fix broken CompressedRandomAccessReaderTest (CASSANDRA-3298)
 * (CQL) fix type information returned for wildcard queries (CASSANDRA-3311)
 * add estimated tasks to LeveledCompactionStrategy (CASSANDRA-3322)
 * avoid including compaction cache-warming in keycache stats (CASSANDRA-3325)
 * run compaction and hinted handoff threads at MIN_PRIORITY (CASSANDRA-3308)
 * default hsha thrift server to cpu core count in rpc pool (CASSANDRA-3329)
 * add bin\daemon to binary tarball for Windows service (CASSANDRA-3331)
 * Fix places where uncompressed size of sstables was use in place of the
   compressed one (CASSANDRA-3338)
 * Fix hsha thrift server (CASSANDRA-3346)
 * Make sure repair only stream needed sstables (CASSANDRA-3345)


1.0.0-rc2
 * Log a meaningful warning when a node receives a message for a repair session
   that doesn't exist anymore (CASSANDRA-3256)
 * test for NUMA policy support as well as numactl presence (CASSANDRA-3245)
 * Fix FD leak when internode encryption is enabled (CASSANDRA-3257)
 * Remove incorrect assertion in mergeIterator (CASSANDRA-3260)
 * FBUtilities.hexToBytes(String) to throw NumberFormatException when string
   contains non-hex characters (CASSANDRA-3231)
 * Keep SimpleSnitch proximity ordering unchanged from what the Strategy
   generates, as intended (CASSANDRA-3262)
 * remove Scrub from compactionstats when finished (CASSANDRA-3255)
 * fix counter entry in jdbc TypesMap (CASSANDRA-3268)
 * fix full queue scenario for ParallelCompactionIterator (CASSANDRA-3270)
 * fix bootstrap process (CASSANDRA-3285)
 * don't try delivering hints if when there isn't any (CASSANDRA-3176)
 * CLI documentation change for ColumnFamily `compression_options` (CASSANDRA-3282)
 * ignore any CF ids sent by client for adding CF/KS (CASSANDRA-3288)
 * remove obsolete hints on first startup (CASSANDRA-3291)
 * use correct ISortedColumns for time-optimized reads (CASSANDRA-3289)
 * Evict gossip state immediately when a token is taken over by a new IP 
   (CASSANDRA-3259)


1.0.0-rc1
 * Update CQL to generate microsecond timestamps by default (CASSANDRA-3227)
 * Fix counting CFMetadata towards Memtable liveRatio (CASSANDRA-3023)
 * Kill server on wrapped OOME such as from FileChannel.map (CASSANDRA-3201)
 * remove unnecessary copy when adding to row cache (CASSANDRA-3223)
 * Log message when a full repair operation completes (CASSANDRA-3207)
 * Fix streamOutSession keeping sstables references forever if the remote end
   dies (CASSANDRA-3216)
 * Remove dynamic_snitch boolean from example configuration (defaulting to 
   true) and set default badness threshold to 0.1 (CASSANDRA-3229)
 * Base choice of random or "balanced" token on bootstrap on whether
   schema definitions were found (CASSANDRA-3219)
 * Fixes for LeveledCompactionStrategy score computation, prioritization,
   scheduling, and performance (CASSANDRA-3224, 3234)
 * parallelize sstable open at server startup (CASSANDRA-2988)
 * fix handling of exceptions writing to OutboundTcpConnection (CASSANDRA-3235)
 * Allow using quotes in "USE <keyspace>;" CLI command (CASSANDRA-3208)
 * Don't allow any cache loading exceptions to halt startup (CASSANDRA-3218)
 * Fix sstableloader --ignores option (CASSANDRA-3247)
 * File descriptor limit increased in packaging (CASSANDRA-3206)
 * Fix deadlock in commit log during flush (CASSANDRA-3253) 


1.0.0-beta1
 * removed binarymemtable (CASSANDRA-2692)
 * add commitlog_total_space_in_mb to prevent fragmented logs (CASSANDRA-2427)
 * removed commitlog_rotation_threshold_in_mb configuration (CASSANDRA-2771)
 * make AbstractBounds.normalize de-overlapp overlapping ranges (CASSANDRA-2641)
 * replace CollatingIterator, ReducingIterator with MergeIterator 
   (CASSANDRA-2062)
 * Fixed the ability to set compaction strategy in cli using create column 
   family command (CASSANDRA-2778)
 * clean up tmp files after failed compaction (CASSANDRA-2468)
 * restrict repair streaming to specific columnfamilies (CASSANDRA-2280)
 * don't bother persisting columns shadowed by a row tombstone (CASSANDRA-2589)
 * reset CF and SC deletion times after gc_grace (CASSANDRA-2317)
 * optimize away seek when compacting wide rows (CASSANDRA-2879)
 * single-pass streaming (CASSANDRA-2677, 2906, 2916, 3003)
 * use reference counting for deleting sstables instead of relying on GC
   (CASSANDRA-2521, 3179)
 * store hints as serialized mutations instead of pointers to data row
   (CASSANDRA-2045)
 * store hints in the coordinator node instead of in the closest replica 
   (CASSANDRA-2914)
 * add row_cache_keys_to_save CF option (CASSANDRA-1966)
 * check column family validity in nodetool repair (CASSANDRA-2933)
 * use lazy initialization instead of class initialization in NodeId
   (CASSANDRA-2953)
 * add paging to get_count (CASSANDRA-2894)
 * fix "short reads" in [multi]get (CASSANDRA-2643, 3157, 3192)
 * add optional compression for sstables (CASSANDRA-47, 2994, 3001, 3128)
 * add scheduler JMX metrics (CASSANDRA-2962)
 * add block level checksum for compressed data (CASSANDRA-1717)
 * make column family backed column map pluggable and introduce unsynchronized
   ArrayList backed one to speedup reads (CASSANDRA-2843, 3165, 3205)
 * refactoring of the secondary index api (CASSANDRA-2982)
 * make CL > ONE reads wait for digest reconciliation before returning
   (CASSANDRA-2494)
 * fix missing logging for some exceptions (CASSANDRA-2061)
 * refactor and optimize ColumnFamilyStore.files(...) and Descriptor.fromFilename(String)
   and few other places responsible for work with SSTable files (CASSANDRA-3040)
 * Stop reading from sstables once we know we have the most recent columns,
   for query-by-name requests (CASSANDRA-2498)
 * Add query-by-column mode to stress.java (CASSANDRA-3064)
 * Add "install" command to cassandra.bat (CASSANDRA-292)
 * clean up KSMetadata, CFMetadata from unnecessary
   Thrift<->Avro conversion methods (CASSANDRA-3032)
 * Add timeouts to client request schedulers (CASSANDRA-3079, 3096)
 * Cli to use hashes rather than array of hashes for strategy options (CASSANDRA-3081)
 * LeveledCompactionStrategy (CASSANDRA-1608, 3085, 3110, 3087, 3145, 3154, 3182)
 * Improvements of the CLI `describe` command (CASSANDRA-2630)
 * reduce window where dropped CF sstables may not be deleted (CASSANDRA-2942)
 * Expose gossip/FD info to JMX (CASSANDRA-2806)
 * Fix streaming over SSL when compressed SSTable involved (CASSANDRA-3051)
 * Add support for pluggable secondary index implementations (CASSANDRA-3078)
 * remove compaction_thread_priority setting (CASSANDRA-3104)
 * generate hints for replicas that timeout, not just replicas that are known
   to be down before starting (CASSANDRA-2034)
 * Add throttling for internode streaming (CASSANDRA-3080)
 * make the repair of a range repair all replica (CASSANDRA-2610, 3194)
 * expose the ability to repair the first range (as returned by the
   partitioner) of a node (CASSANDRA-2606)
 * Streams Compression (CASSANDRA-3015)
 * add ability to use multiple threads during a single compaction
   (CASSANDRA-2901)
 * make AbstractBounds.normalize support overlapping ranges (CASSANDRA-2641)
 * fix of the CQL count() behavior (CASSANDRA-3068)
 * use TreeMap backed column families for the SSTable simple writers
   (CASSANDRA-3148)
 * fix inconsistency of the CLI syntax when {} should be used instead of [{}]
   (CASSANDRA-3119)
 * rename CQL type names to match expected SQL behavior (CASSANDRA-3149, 3031)
 * Arena-based allocation for memtables (CASSANDRA-2252, 3162, 3163, 3168)
 * Default RR chance to 0.1 (CASSANDRA-3169)
 * Add RowLevel support to secondary index API (CASSANDRA-3147)
 * Make SerializingCacheProvider the default if JNA is available (CASSANDRA-3183)
 * Fix backwards compatibilty for CQL memtable properties (CASSANDRA-3190)
 * Add five-minute delay before starting compactions on a restarted server
   (CASSANDRA-3181)
 * Reduce copies done for intra-host messages (CASSANDRA-1788, 3144)
 * support of compaction strategy option for stress.java (CASSANDRA-3204)
 * make memtable throughput and column count thresholds no-ops (CASSANDRA-2449)
 * Return schema information along with the resultSet in CQL (CASSANDRA-2734)
 * Add new DecimalType (CASSANDRA-2883)
 * Fix assertion error in RowRepairResolver (CASSANDRA-3156)
 * Reduce unnecessary high buffer sizes (CASSANDRA-3171)
 * Pluggable compaction strategy (CASSANDRA-1610)
 * Add new broadcast_address config option (CASSANDRA-2491)


0.8.7
 * Kill server on wrapped OOME such as from FileChannel.map (CASSANDRA-3201)
 * Allow using quotes in "USE <keyspace>;" CLI command (CASSANDRA-3208)
 * Log message when a full repair operation completes (CASSANDRA-3207)
 * Don't allow any cache loading exceptions to halt startup (CASSANDRA-3218)
 * Fix sstableloader --ignores option (CASSANDRA-3247)
 * File descriptor limit increased in packaging (CASSANDRA-3206)
 * Log a meaningfull warning when a node receive a message for a repair session
   that doesn't exist anymore (CASSANDRA-3256)
 * Fix FD leak when internode encryption is enabled (CASSANDRA-3257)
 * FBUtilities.hexToBytes(String) to throw NumberFormatException when string
   contains non-hex characters (CASSANDRA-3231)
 * Keep SimpleSnitch proximity ordering unchanged from what the Strategy
   generates, as intended (CASSANDRA-3262)
 * remove Scrub from compactionstats when finished (CASSANDRA-3255)
 * Fix tool .bat files when CASSANDRA_HOME contains spaces (CASSANDRA-3258)
 * Force flush of status table when removing/updating token (CASSANDRA-3243)
 * Evict gossip state immediately when a token is taken over by a new IP (CASSANDRA-3259)
 * Fix bug where the failure detector can take too long to mark a host
   down (CASSANDRA-3273)
 * (Hadoop) allow wrapping ranges in queries (CASSANDRA-3137)
 * (Hadoop) check all interfaces for a match with split location
   before falling back to random replica (CASSANDRA-3211)
 * (Hadoop) Make Pig storage handle implements LoadMetadata (CASSANDRA-2777)
 * (Hadoop) Fix exception during PIG 'dump' (CASSANDRA-2810)
 * Fix stress COUNTER_GET option (CASSANDRA-3301)
 * Fix missing fields in CLI `show schema` output (CASSANDRA-3304)
 * Nodetool no longer leaks threads and closes JMX connections (CASSANDRA-3309)
 * fix truncate allowing data to be replayed post-restart (CASSANDRA-3297)
 * Move SimpleAuthority and SimpleAuthenticator to examples (CASSANDRA-2922)
 * Fix handling of tombstone by SSTableExport/Import (CASSANDRA-3357)
 * Fix transposition in cfHistograms (CASSANDRA-3222)
 * Allow using number as DC name when creating keyspace in CQL (CASSANDRA-3239)
 * Force flush of system table after updating/removing a token (CASSANDRA-3243)


0.8.6
 * revert CASSANDRA-2388
 * change TokenRange.endpoints back to listen/broadcast address to match
   pre-1777 behavior, and add TokenRange.rpc_endpoints instead (CASSANDRA-3187)
 * avoid trying to watch cassandra-topology.properties when loaded from jar
   (CASSANDRA-3138)
 * prevent users from creating keyspaces with LocalStrategy replication
   (CASSANDRA-3139)
 * fix CLI `show schema;` to output correct keyspace definition statement
   (CASSANDRA-3129)
 * CustomTThreadPoolServer to log TTransportException at DEBUG level
   (CASSANDRA-3142)
 * allow topology sort to work with non-unique rack names between 
   datacenters (CASSANDRA-3152)
 * Improve caching of same-version Messages on digest and repair paths
   (CASSANDRA-3158)
 * Randomize choice of first replica for counter increment (CASSANDRA-2890)
 * Fix using read_repair_chance instead of merge_shard_change (CASSANDRA-3202)
 * Avoid streaming data to nodes that already have it, on move as well as
   decommission (CASSANDRA-3041)
 * Fix divide by zero error in GCInspector (CASSANDRA-3164)
 * allow quoting of the ColumnFamily name in CLI `create column family`
   statement (CASSANDRA-3195)
 * Fix rolling upgrade from 0.7 to 0.8 problem (CASSANDRA-3166)
 * Accomodate missing encryption_options in IncomingTcpConnection.stream
   (CASSANDRA-3212)


0.8.5
 * fix NPE when encryption_options is unspecified (CASSANDRA-3007)
 * include column name in validation failure exceptions (CASSANDRA-2849)
 * make sure truncate clears out the commitlog so replay won't re-
   populate with truncated data (CASSANDRA-2950)
 * fix NPE when debug logging is enabled and dropped CF is present
   in a commitlog segment (CASSANDRA-3021)
 * fix cassandra.bat when CASSANDRA_HOME contains spaces (CASSANDRA-2952)
 * fix to SSTableSimpleUnsortedWriter bufferSize calculation (CASSANDRA-3027)
 * make cleanup and normal compaction able to skip empty rows
   (rows containing nothing but expired tombstones) (CASSANDRA-3039)
 * work around native memory leak in com.sun.management.GarbageCollectorMXBean
   (CASSANDRA-2868)
 * validate that column names in column_metadata are not equal to key_alias
   on create/update of the ColumnFamily and CQL 'ALTER' statement (CASSANDRA-3036)
 * return an InvalidRequestException if an indexed column is assigned
   a value larger than 64KB (CASSANDRA-3057)
 * fix of numeric-only and string column names handling in CLI "drop index" 
   (CASSANDRA-3054)
 * prune index scan resultset back to original request for lazy
   resultset expansion case (CASSANDRA-2964)
 * (Hadoop) fail jobs when Cassandra node has failed but TaskTracker
   has not (CASSANDRA-2388)
 * fix dynamic snitch ignoring nodes when read_repair_chance is zero
   (CASSANDRA-2662)
 * avoid retaining references to dropped CFS objects in 
   CompactionManager.estimatedCompactions (CASSANDRA-2708)
 * expose rpc timeouts per host in MessagingServiceMBean (CASSANDRA-2941)
 * avoid including cwd in classpath for deb and rpm packages (CASSANDRA-2881)
 * remove gossip state when a new IP takes over a token (CASSANDRA-3071)
 * allow sstable2json to work on index sstable files (CASSANDRA-3059)
 * always hint counters (CASSANDRA-3099)
 * fix log4j initialization in EmbeddedCassandraService (CASSANDRA-2857)
 * remove gossip state when a new IP takes over a token (CASSANDRA-3071)
 * work around native memory leak in com.sun.management.GarbageCollectorMXBean
    (CASSANDRA-2868)
 * fix UnavailableException with writes at CL.EACH_QUORM (CASSANDRA-3084)
 * fix parsing of the Keyspace and ColumnFamily names in numeric
   and string representations in CLI (CASSANDRA-3075)
 * fix corner cases in Range.differenceToFetch (CASSANDRA-3084)
 * fix ip address String representation in the ring cache (CASSANDRA-3044)
 * fix ring cache compatibility when mixing pre-0.8.4 nodes with post-
   in the same cluster (CASSANDRA-3023)
 * make repair report failure when a node participating dies (instead of
   hanging forever) (CASSANDRA-2433)
 * fix handling of the empty byte buffer by ReversedType (CASSANDRA-3111)
 * Add validation that Keyspace names are case-insensitively unique (CASSANDRA-3066)
 * catch invalid key_validation_class before instantiating UpdateColumnFamily (CASSANDRA-3102)
 * make Range and Bounds objects client-safe (CASSANDRA-3108)
 * optionally skip log4j configuration (CASSANDRA-3061)
 * bundle sstableloader with the debian package (CASSANDRA-3113)
 * don't try to build secondary indexes when there is none (CASSANDRA-3123)
 * improve SSTableSimpleUnsortedWriter speed for large rows (CASSANDRA-3122)
 * handle keyspace arguments correctly in nodetool snapshot (CASSANDRA-3038)
 * Fix SSTableImportTest on windows (CASSANDRA-3043)
 * expose compactionThroughputMbPerSec through JMX (CASSANDRA-3117)
 * log keyspace and CF of large rows being compacted


0.8.4
 * change TokenRing.endpoints to be a list of rpc addresses instead of 
   listen/broadcast addresses (CASSANDRA-1777)
 * include files-to-be-streamed in StreamInSession.getSources (CASSANDRA-2972)
 * use JAVA env var in cassandra-env.sh (CASSANDRA-2785, 2992)
 * avoid doing read for no-op replicate-on-write at CL=1 (CASSANDRA-2892)
 * refuse counter write for CL.ANY (CASSANDRA-2990)
 * switch back to only logging recent dropped messages (CASSANDRA-3004)
 * always deserialize RowMutation for counters (CASSANDRA-3006)
 * ignore saved replication_factor strategy_option for NTS (CASSANDRA-3011)
 * make sure pre-truncate CL segments are discarded (CASSANDRA-2950)


0.8.3
 * add ability to drop local reads/writes that are going to timeout
   (CASSANDRA-2943)
 * revamp token removal process, keep gossip states for 3 days (CASSANDRA-2496)
 * don't accept extra args for 0-arg nodetool commands (CASSANDRA-2740)
 * log unavailableexception details at debug level (CASSANDRA-2856)
 * expose data_dir though jmx (CASSANDRA-2770)
 * don't include tmp files as sstable when create cfs (CASSANDRA-2929)
 * log Java classpath on startup (CASSANDRA-2895)
 * keep gossipped version in sync with actual on migration coordinator 
   (CASSANDRA-2946)
 * use lazy initialization instead of class initialization in NodeId
   (CASSANDRA-2953)
 * check column family validity in nodetool repair (CASSANDRA-2933)
 * speedup bytes to hex conversions dramatically (CASSANDRA-2850)
 * Flush memtables on shutdown when durable writes are disabled 
   (CASSANDRA-2958)
 * improved POSIX compatibility of start scripts (CASsANDRA-2965)
 * add counter support to Hadoop InputFormat (CASSANDRA-2981)
 * fix bug where dirty commitlog segments were removed (and avoid keeping 
   segments with no post-flush activity permanently dirty) (CASSANDRA-2829)
 * fix throwing exception with batch mutation of counter super columns
   (CASSANDRA-2949)
 * ignore system tables during repair (CASSANDRA-2979)
 * throw exception when NTS is given replication_factor as an option
   (CASSANDRA-2960)
 * fix assertion error during compaction of counter CFs (CASSANDRA-2968)
 * avoid trying to create index names, when no index exists (CASSANDRA-2867)
 * don't sample the system table when choosing a bootstrap token
   (CASSANDRA-2825)
 * gossiper notifies of local state changes (CASSANDRA-2948)
 * add asynchronous and half-sync/half-async (hsha) thrift servers 
   (CASSANDRA-1405)
 * fix potential use of free'd native memory in SerializingCache 
   (CASSANDRA-2951)
 * prune index scan resultset back to original request for lazy
   resultset expansion case (CASSANDRA-2964)
 * (Hadoop) fail jobs when Cassandra node has failed but TaskTracker
    has not (CASSANDRA-2388)


0.8.2
 * CQL: 
   - include only one row per unique key for IN queries (CASSANDRA-2717)
   - respect client timestamp on full row deletions (CASSANDRA-2912)
 * improve thread-safety in StreamOutSession (CASSANDRA-2792)
 * allow deleting a row and updating indexed columns in it in the
   same mutation (CASSANDRA-2773)
 * Expose number of threads blocked on submitting memtable to flush
   in JMX (CASSANDRA-2817)
 * add ability to return "endpoints" to nodetool (CASSANDRA-2776)
 * Add support for multiple (comma-delimited) coordinator addresses
   to ColumnFamilyInputFormat (CASSANDRA-2807)
 * fix potential NPE while scheduling read repair for range slice
   (CASSANDRA-2823)
 * Fix race in SystemTable.getCurrentLocalNodeId (CASSANDRA-2824)
 * Correctly set default for replicate_on_write (CASSANDRA-2835)
 * improve nodetool compactionstats formatting (CASSANDRA-2844)
 * fix index-building status display (CASSANDRA-2853)
 * fix CLI perpetuating obsolete KsDef.replication_factor (CASSANDRA-2846)
 * improve cli treatment of multiline comments (CASSANDRA-2852)
 * handle row tombstones correctly in EchoedRow (CASSANDRA-2786)
 * add MessagingService.get[Recently]DroppedMessages and
   StorageService.getExceptionCount (CASSANDRA-2804)
 * fix possibility of spurious UnavailableException for LOCAL_QUORUM
   reads with dynamic snitch + read repair disabled (CASSANDRA-2870)
 * add ant-optional as dependence for the debian package (CASSANDRA-2164)
 * add option to specify limit for get_slice in the CLI (CASSANDRA-2646)
 * decrease HH page size (CASSANDRA-2832)
 * reset cli keyspace after dropping the current one (CASSANDRA-2763)
 * add KeyRange option to Hadoop inputformat (CASSANDRA-1125)
 * fix protocol versioning (CASSANDRA-2818, 2860)
 * support spaces in path to log4j configuration (CASSANDRA-2383)
 * avoid including inferred types in CF update (CASSANDRA-2809)
 * fix JMX bulkload call (CASSANDRA-2908)
 * fix updating KS with durable_writes=false (CASSANDRA-2907)
 * add simplified facade to SSTableWriter for bulk loading use
   (CASSANDRA-2911)
 * fix re-using index CF sstable names after drop/recreate (CASSANDRA-2872)
 * prepend CF to default index names (CASSANDRA-2903)
 * fix hint replay (CASSANDRA-2928)
 * Properly synchronize repair's merkle tree computation (CASSANDRA-2816)


0.8.1
 * CQL:
   - support for insert, delete in BATCH (CASSANDRA-2537)
   - support for IN to SELECT, UPDATE (CASSANDRA-2553)
   - timestamp support for INSERT, UPDATE, and BATCH (CASSANDRA-2555)
   - TTL support (CASSANDRA-2476)
   - counter support (CASSANDRA-2473)
   - ALTER COLUMNFAMILY (CASSANDRA-1709)
   - DROP INDEX (CASSANDRA-2617)
   - add SCHEMA/TABLE as aliases for KS/CF (CASSANDRA-2743)
   - server handles wait-for-schema-agreement (CASSANDRA-2756)
   - key alias support (CASSANDRA-2480)
 * add support for comparator parameters and a generic ReverseType
   (CASSANDRA-2355)
 * add CompositeType and DynamicCompositeType (CASSANDRA-2231)
 * optimize batches containing multiple updates to the same row
   (CASSANDRA-2583)
 * adjust hinted handoff page size to avoid OOM with large columns 
   (CASSANDRA-2652)
 * mark BRAF buffer invalid post-flush so we don't re-flush partial
   buffers again, especially on CL writes (CASSANDRA-2660)
 * add DROP INDEX support to CLI (CASSANDRA-2616)
 * don't perform HH to client-mode [storageproxy] nodes (CASSANDRA-2668)
 * Improve forceDeserialize/getCompactedRow encapsulation (CASSANDRA-2659)
 * Don't write CounterUpdateColumn to disk in tests (CASSANDRA-2650)
 * Add sstable bulk loading utility (CASSANDRA-1278)
 * avoid replaying hints to dropped columnfamilies (CASSANDRA-2685)
 * add placeholders for missing rows in range query pseudo-RR (CASSANDRA-2680)
 * remove no-op HHOM.renameHints (CASSANDRA-2693)
 * clone super columns to avoid modifying them during flush (CASSANDRA-2675)
 * allow writes to bypass the commitlog for certain keyspaces (CASSANDRA-2683)
 * avoid NPE when bypassing commitlog during memtable flush (CASSANDRA-2781)
 * Added support for making bootstrap retry if nodes flap (CASSANDRA-2644)
 * Added statusthrift to nodetool to report if thrift server is running (CASSANDRA-2722)
 * Fixed rows being cached if they do not exist (CASSANDRA-2723)
 * Support passing tableName and cfName to RowCacheProviders (CASSANDRA-2702)
 * close scrub file handles (CASSANDRA-2669)
 * throttle migration replay (CASSANDRA-2714)
 * optimize column serializer creation (CASSANDRA-2716)
 * Added support for making bootstrap retry if nodes flap (CASSANDRA-2644)
 * Added statusthrift to nodetool to report if thrift server is running
   (CASSANDRA-2722)
 * Fixed rows being cached if they do not exist (CASSANDRA-2723)
 * fix truncate/compaction race (CASSANDRA-2673)
 * workaround large resultsets causing large allocation retention
   by nio sockets (CASSANDRA-2654)
 * fix nodetool ring use with Ec2Snitch (CASSANDRA-2733)
 * fix removing columns and subcolumns that are supressed by a row or
   supercolumn tombstone during replica resolution (CASSANDRA-2590)
 * support sstable2json against snapshot sstables (CASSANDRA-2386)
 * remove active-pull schema requests (CASSANDRA-2715)
 * avoid marking entire list of sstables as actively being compacted
   in multithreaded compaction (CASSANDRA-2765)
 * seek back after deserializing a row to update cache with (CASSANDRA-2752)
 * avoid skipping rows in scrub for counter column family (CASSANDRA-2759)
 * fix ConcurrentModificationException in repair when dealing with 0.7 node
   (CASSANDRA-2767)
 * use threadsafe collections for StreamInSession (CASSANDRA-2766)
 * avoid infinite loop when creating merkle tree (CASSANDRA-2758)
 * avoids unmarking compacting sstable prematurely in cleanup (CASSANDRA-2769)
 * fix NPE when the commit log is bypassed (CASSANDRA-2718)
 * don't throw an exception in SS.isRPCServerRunning (CASSANDRA-2721)
 * make stress.jar executable (CASSANDRA-2744)
 * add daemon mode to java stress (CASSANDRA-2267)
 * expose the DC and rack of a node through JMX and nodetool ring (CASSANDRA-2531)
 * fix cache mbean getSize (CASSANDRA-2781)
 * Add Date, Float, Double, and Boolean types (CASSANDRA-2530)
 * Add startup flag to renew counter node id (CASSANDRA-2788)
 * add jamm agent to cassandra.bat (CASSANDRA-2787)
 * fix repair hanging if a neighbor has nothing to send (CASSANDRA-2797)
 * purge tombstone even if row is in only one sstable (CASSANDRA-2801)
 * Fix wrong purge of deleted cf during compaction (CASSANDRA-2786)
 * fix race that could result in Hadoop writer failing to throw an
   exception encountered after close() (CASSANDRA-2755)
 * fix scan wrongly throwing assertion error (CASSANDRA-2653)
 * Always use even distribution for merkle tree with RandomPartitionner
   (CASSANDRA-2841)
 * fix describeOwnership for OPP (CASSANDRA-2800)
 * ensure that string tokens do not contain commas (CASSANDRA-2762)


0.8.0-final
 * fix CQL grammar warning and cqlsh regression from CASSANDRA-2622
 * add ant generate-cql-html target (CASSANDRA-2526)
 * update CQL consistency levels (CASSANDRA-2566)
 * debian packaging fixes (CASSANDRA-2481, 2647)
 * fix UUIDType, IntegerType for direct buffers (CASSANDRA-2682, 2684)
 * switch to native Thrift for Hadoop map/reduce (CASSANDRA-2667)
 * fix StackOverflowError when building from eclipse (CASSANDRA-2687)
 * only provide replication_factor to strategy_options "help" for
   SimpleStrategy, OldNetworkTopologyStrategy (CASSANDRA-2678, 2713)
 * fix exception adding validators to non-string columns (CASSANDRA-2696)
 * avoid instantiating DatabaseDescriptor in JDBC (CASSANDRA-2694)
 * fix potential stack overflow during compaction (CASSANDRA-2626)
 * clone super columns to avoid modifying them during flush (CASSANDRA-2675)
 * reset underlying iterator in EchoedRow constructor (CASSANDRA-2653)


0.8.0-rc1
 * faster flushes and compaction from fixing excessively pessimistic 
   rebuffering in BRAF (CASSANDRA-2581)
 * fix returning null column values in the python cql driver (CASSANDRA-2593)
 * fix merkle tree splitting exiting early (CASSANDRA-2605)
 * snapshot_before_compaction directory name fix (CASSANDRA-2598)
 * Disable compaction throttling during bootstrap (CASSANDRA-2612) 
 * fix CQL treatment of > and < operators in range slices (CASSANDRA-2592)
 * fix potential double-application of counter updates on commitlog replay
   by moving replay position from header to sstable metadata (CASSANDRA-2419)
 * JDBC CQL driver exposes getColumn for access to timestamp
 * JDBC ResultSetMetadata properties added to AbstractType
 * r/m clustertool (CASSANDRA-2607)
 * add support for presenting row key as a column in CQL result sets 
   (CASSANDRA-2622)
 * Don't allow {LOCAL|EACH}_QUORUM unless strategy is NTS (CASSANDRA-2627)
 * validate keyspace strategy_options during CQL create (CASSANDRA-2624)
 * fix empty Result with secondary index when limit=1 (CASSANDRA-2628)
 * Fix regression where bootstrapping a node with no schema fails
   (CASSANDRA-2625)
 * Allow removing LocationInfo sstables (CASSANDRA-2632)
 * avoid attempting to replay mutations from dropped keyspaces (CASSANDRA-2631)
 * avoid using cached position of a key when GT is requested (CASSANDRA-2633)
 * fix counting bloom filter true positives (CASSANDRA-2637)
 * initialize local ep state prior to gossip startup if needed (CASSANDRA-2638)
 * fix counter increment lost after restart (CASSANDRA-2642)
 * add quote-escaping via backslash to CLI (CASSANDRA-2623)
 * fix pig example script (CASSANDRA-2487)
 * fix dynamic snitch race in adding latencies (CASSANDRA-2618)
 * Start/stop cassandra after more important services such as mdadm in
   debian packaging (CASSANDRA-2481)


0.8.0-beta2
 * fix NPE compacting index CFs (CASSANDRA-2528)
 * Remove checking all column families on startup for compaction candidates 
   (CASSANDRA-2444)
 * validate CQL create keyspace options (CASSANDRA-2525)
 * fix nodetool setcompactionthroughput (CASSANDRA-2550)
 * move	gossip heartbeat back to its own thread (CASSANDRA-2554)
 * validate cql TRUNCATE columnfamily before truncating (CASSANDRA-2570)
 * fix batch_mutate for mixed standard-counter mutations (CASSANDRA-2457)
 * disallow making schema changes to system keyspace (CASSANDRA-2563)
 * fix sending mutation messages multiple times (CASSANDRA-2557)
 * fix incorrect use of NBHM.size in ReadCallback that could cause
   reads to time out even when responses were received (CASSANDRA-2552)
 * trigger read repair correctly for LOCAL_QUORUM reads (CASSANDRA-2556)
 * Allow configuring the number of compaction thread (CASSANDRA-2558)
 * forceUserDefinedCompaction will attempt to compact what it is given
   even if the pessimistic estimate is that there is not enough disk space;
   automatic compactions will only compact 2 or more sstables (CASSANDRA-2575)
 * refuse to apply migrations with older timestamps than the current 
   schema (CASSANDRA-2536)
 * remove unframed Thrift transport option
 * include indexes in snapshots (CASSANDRA-2596)
 * improve ignoring of obsolete mutations in index maintenance (CASSANDRA-2401)
 * recognize attempt to drop just the index while leaving the column
   definition alone (CASSANDRA-2619)
  

0.8.0-beta1
 * remove Avro RPC support (CASSANDRA-926)
 * support for columns that act as incr/decr counters 
   (CASSANDRA-1072, 1937, 1944, 1936, 2101, 2093, 2288, 2105, 2384, 2236, 2342,
   2454)
 * CQL (CASSANDRA-1703, 1704, 1705, 1706, 1707, 1708, 1710, 1711, 1940, 
   2124, 2302, 2277, 2493)
 * avoid double RowMutation serialization on write path (CASSANDRA-1800)
 * make NetworkTopologyStrategy the default (CASSANDRA-1960)
 * configurable internode encryption (CASSANDRA-1567, 2152)
 * human readable column names in sstable2json output (CASSANDRA-1933)
 * change default JMX port to 7199 (CASSANDRA-2027)
 * backwards compatible internal messaging (CASSANDRA-1015)
 * atomic switch of memtables and sstables (CASSANDRA-2284)
 * add pluggable SeedProvider (CASSANDRA-1669)
 * Fix clustertool to not throw exception when calling get_endpoints (CASSANDRA-2437)
 * upgrade to thrift 0.6 (CASSANDRA-2412) 
 * repair works on a token range instead of full ring (CASSANDRA-2324)
 * purge tombstones from row cache (CASSANDRA-2305)
 * push replication_factor into strategy_options (CASSANDRA-1263)
 * give snapshots the same name on each node (CASSANDRA-1791)
 * remove "nodetool loadbalance" (CASSANDRA-2448)
 * multithreaded compaction (CASSANDRA-2191)
 * compaction throttling (CASSANDRA-2156)
 * add key type information and alias (CASSANDRA-2311, 2396)
 * cli no longer divides read_repair_chance by 100 (CASSANDRA-2458)
 * made CompactionInfo.getTaskType return an enum (CASSANDRA-2482)
 * add a server-wide cap on measured memtable memory usage and aggressively
   flush to keep under that threshold (CASSANDRA-2006)
 * add unified UUIDType (CASSANDRA-2233)
 * add off-heap row cache support (CASSANDRA-1969)


0.7.5
 * improvements/fixes to PIG driver (CASSANDRA-1618, CASSANDRA-2387,
   CASSANDRA-2465, CASSANDRA-2484)
 * validate index names (CASSANDRA-1761)
 * reduce contention on Table.flusherLock (CASSANDRA-1954)
 * try harder to detect failures during streaming, cleaning up temporary
   files more reliably (CASSANDRA-2088)
 * shut down server for OOM on a Thrift thread (CASSANDRA-2269)
 * fix tombstone handling in repair and sstable2json (CASSANDRA-2279)
 * preserve version when streaming data from old sstables (CASSANDRA-2283)
 * don't start repair if a neighboring node is marked as dead (CASSANDRA-2290)
 * purge tombstones from row cache (CASSANDRA-2305)
 * Avoid seeking when sstable2json exports the entire file (CASSANDRA-2318)
 * clear Built flag in system table when dropping an index (CASSANDRA-2320)
 * don't allow arbitrary argument for stress.java (CASSANDRA-2323)
 * validate values for index predicates in get_indexed_slice (CASSANDRA-2328)
 * queue secondary indexes for flush before the parent (CASSANDRA-2330)
 * allow job configuration to set the CL used in Hadoop jobs (CASSANDRA-2331)
 * add memtable_flush_queue_size defaulting to 4 (CASSANDRA-2333)
 * Allow overriding of initial_token, storage_port and rpc_port from system
   properties (CASSANDRA-2343)
 * fix comparator used for non-indexed secondary expressions in index scan
   (CASSANDRA-2347)
 * ensure size calculation and write phase of large-row compaction use
   the same threshold for TTL expiration (CASSANDRA-2349)
 * fix race when iterating CFs during add/drop (CASSANDRA-2350)
 * add ConsistencyLevel command to CLI (CASSANDRA-2354)
 * allow negative numbers in the cli (CASSANDRA-2358)
 * hard code serialVersionUID for tokens class (CASSANDRA-2361)
 * fix potential infinite loop in ByteBufferUtil.inputStream (CASSANDRA-2365)
 * fix encoding bugs in HintedHandoffManager, SystemTable when default
   charset is not UTF8 (CASSANDRA-2367)
 * avoids having removed node reappearing in Gossip (CASSANDRA-2371)
 * fix incorrect truncation of long to int when reading columns via block
   index (CASSANDRA-2376)
 * fix NPE during stream session (CASSANDRA-2377)
 * fix race condition that could leave orphaned data files when dropping CF or
   KS (CASSANDRA-2381)
 * fsync statistics component on write (CASSANDRA-2382)
 * fix duplicate results from CFS.scan (CASSANDRA-2406)
 * add IntegerType to CLI help (CASSANDRA-2414)
 * avoid caching token-only decoratedkeys (CASSANDRA-2416)
 * convert mmap assertion to if/throw so scrub can catch it (CASSANDRA-2417)
 * don't overwrite gc log (CASSANDR-2418)
 * invalidate row cache for streamed row to avoid inconsitencies
   (CASSANDRA-2420)
 * avoid copies in range/index scans (CASSANDRA-2425)
 * make sure we don't wipe data during cleanup if the node has not join
   the ring (CASSANDRA-2428)
 * Try harder to close files after compaction (CASSANDRA-2431)
 * re-set bootstrapped flag after move finishes (CASSANDRA-2435)
 * display validation_class in CLI 'describe keyspace' (CASSANDRA-2442)
 * make cleanup compactions cleanup the row cache (CASSANDRA-2451)
 * add column fields validation to scrub (CASSANDRA-2460)
 * use 64KB flush buffer instead of in_memory_compaction_limit (CASSANDRA-2463)
 * fix backslash substitutions in CLI (CASSANDRA-2492)
 * disable cache saving for system CFS (CASSANDRA-2502)
 * fixes for verifying destination availability under hinted conditions
   so UE can be thrown intead of timing out (CASSANDRA-2514)
 * fix update of validation class in column metadata (CASSANDRA-2512)
 * support LOCAL_QUORUM, EACH_QUORUM CLs outside of NTS (CASSANDRA-2516)
 * preserve version when streaming data from old sstables (CASSANDRA-2283)
 * fix backslash substitutions in CLI (CASSANDRA-2492)
 * count a row deletion as one operation towards memtable threshold 
   (CASSANDRA-2519)
 * support LOCAL_QUORUM, EACH_QUORUM CLs outside of NTS (CASSANDRA-2516)


0.7.4
 * add nodetool join command (CASSANDRA-2160)
 * fix secondary indexes on pre-existing or streamed data (CASSANDRA-2244)
 * initialize endpoint in gossiper earlier (CASSANDRA-2228)
 * add ability to write to Cassandra from Pig (CASSANDRA-1828)
 * add rpc_[min|max]_threads (CASSANDRA-2176)
 * add CL.TWO, CL.THREE (CASSANDRA-2013)
 * avoid exporting an un-requested row in sstable2json, when exporting 
   a key that does not exist (CASSANDRA-2168)
 * add incremental_backups option (CASSANDRA-1872)
 * add configurable row limit to Pig loadfunc (CASSANDRA-2276)
 * validate column values in batches as well as single-Column inserts
   (CASSANDRA-2259)
 * move sample schema from cassandra.yaml to schema-sample.txt,
   a cli scripts (CASSANDRA-2007)
 * avoid writing empty rows when scrubbing tombstoned rows (CASSANDRA-2296)
 * fix assertion error in range and index scans for CL < ALL
   (CASSANDRA-2282)
 * fix commitlog replay when flush position refers to data that didn't
   get synced before server died (CASSANDRA-2285)
 * fix fd leak in sstable2json with non-mmap'd i/o (CASSANDRA-2304)
 * reduce memory use during streaming of multiple sstables (CASSANDRA-2301)
 * purge tombstoned rows from cache after GCGraceSeconds (CASSANDRA-2305)
 * allow zero replicas in a NTS datacenter (CASSANDRA-1924)
 * make range queries respect snitch for local replicas (CASSANDRA-2286)
 * fix HH delivery when column index is larger than 2GB (CASSANDRA-2297)
 * make 2ary indexes use parent CF flush thresholds during initial build
   (CASSANDRA-2294)
 * update memtable_throughput to be a long (CASSANDRA-2158)


0.7.3
 * Keep endpoint state until aVeryLongTime (CASSANDRA-2115)
 * lower-latency read repair (CASSANDRA-2069)
 * add hinted_handoff_throttle_delay_in_ms option (CASSANDRA-2161)
 * fixes for cache save/load (CASSANDRA-2172, -2174)
 * Handle whole-row deletions in CFOutputFormat (CASSANDRA-2014)
 * Make memtable_flush_writers flush in parallel (CASSANDRA-2178)
 * Add compaction_preheat_key_cache option (CASSANDRA-2175)
 * refactor stress.py to have only one copy of the format string 
   used for creating row keys (CASSANDRA-2108)
 * validate index names for \w+ (CASSANDRA-2196)
 * Fix Cassandra cli to respect timeout if schema does not settle 
   (CASSANDRA-2187)
 * fix for compaction and cleanup writing old-format data into new-version 
   sstable (CASSANDRA-2211, -2216)
 * add nodetool scrub (CASSANDRA-2217, -2240)
 * fix sstable2json large-row pagination (CASSANDRA-2188)
 * fix EOFing on requests for the last bytes in a file (CASSANDRA-2213)
 * fix BufferedRandomAccessFile bugs (CASSANDRA-2218, -2241)
 * check for memtable flush_after_mins exceeded every 10s (CASSANDRA-2183)
 * fix cache saving on Windows (CASSANDRA-2207)
 * add validateSchemaAgreement call + synchronization to schema
   modification operations (CASSANDRA-2222)
 * fix for reversed slice queries on large rows (CASSANDRA-2212)
 * fat clients were writing local data (CASSANDRA-2223)
 * set DEFAULT_MEMTABLE_LIFETIME_IN_MINS to 24h
 * improve detection and cleanup of partially-written sstables 
   (CASSANDRA-2206)
 * fix supercolumn de/serialization when subcolumn comparator is different
   from supercolumn's (CASSANDRA-2104)
 * fix starting up on Windows when CASSANDRA_HOME contains whitespace
   (CASSANDRA-2237)
 * add [get|set][row|key]cacheSavePeriod to JMX (CASSANDRA-2100)
 * fix Hadoop ColumnFamilyOutputFormat dropping of mutations
   when batch fills up (CASSANDRA-2255)
 * move file deletions off of scheduledtasks executor (CASSANDRA-2253)


0.7.2
 * copy DecoratedKey.key when inserting into caches to avoid retaining
   a reference to the underlying buffer (CASSANDRA-2102)
 * format subcolumn names with subcomparator (CASSANDRA-2136)
 * fix column bloom filter deserialization (CASSANDRA-2165)


0.7.1
 * refactor MessageDigest creation code. (CASSANDRA-2107)
 * buffer network stack to avoid inefficient small TCP messages while avoiding
   the nagle/delayed ack problem (CASSANDRA-1896)
 * check log4j configuration for changes every 10s (CASSANDRA-1525, 1907)
 * more-efficient cross-DC replication (CASSANDRA-1530, -2051, -2138)
 * avoid polluting page cache with commitlog or sstable writes
   and seq scan operations (CASSANDRA-1470)
 * add RMI authentication options to nodetool (CASSANDRA-1921)
 * make snitches configurable at runtime (CASSANDRA-1374)
 * retry hadoop split requests on connection failure (CASSANDRA-1927)
 * implement describeOwnership for BOP, COPP (CASSANDRA-1928)
 * make read repair behave as expected for ConsistencyLevel > ONE
   (CASSANDRA-982, 2038)
 * distributed test harness (CASSANDRA-1859, 1964)
 * reduce flush lock contention (CASSANDRA-1930)
 * optimize supercolumn deserialization (CASSANDRA-1891)
 * fix CFMetaData.apply to only compare objects of the same class 
   (CASSANDRA-1962)
 * allow specifying specific SSTables to compact from JMX (CASSANDRA-1963)
 * fix race condition in MessagingService.targets (CASSANDRA-1959, 2094, 2081)
 * refuse to open sstables from a future version (CASSANDRA-1935)
 * zero-copy reads (CASSANDRA-1714)
 * fix copy bounds for word Text in wordcount demo (CASSANDRA-1993)
 * fixes for contrib/javautils (CASSANDRA-1979)
 * check more frequently for memtable expiration (CASSANDRA-2000)
 * fix writing SSTable column count statistics (CASSANDRA-1976)
 * fix streaming of multiple CFs during bootstrap (CASSANDRA-1992)
 * explicitly set JVM GC new generation size with -Xmn (CASSANDRA-1968)
 * add short options for CLI flags (CASSANDRA-1565)
 * make keyspace argument to "describe keyspace" in CLI optional
   when authenticated to keyspace already (CASSANDRA-2029)
 * added option to specify -Dcassandra.join_ring=false on startup
   to allow "warm spare" nodes or performing JMX maintenance before
   joining the ring (CASSANDRA-526)
 * log migrations at INFO (CASSANDRA-2028)
 * add CLI verbose option in file mode (CASSANDRA-2030)
 * add single-line "--" comments to CLI (CASSANDRA-2032)
 * message serialization tests (CASSANDRA-1923)
 * switch from ivy to maven-ant-tasks (CASSANDRA-2017)
 * CLI attempts to block for new schema to propagate (CASSANDRA-2044)
 * fix potential overflow in nodetool cfstats (CASSANDRA-2057)
 * add JVM shutdownhook to sync commitlog (CASSANDRA-1919)
 * allow nodes to be up without being part of  normal traffic (CASSANDRA-1951)
 * fix CLI "show keyspaces" with null options on NTS (CASSANDRA-2049)
 * fix possible ByteBuffer race conditions (CASSANDRA-2066)
 * reduce garbage generated by MessagingService to prevent load spikes
   (CASSANDRA-2058)
 * fix math in RandomPartitioner.describeOwnership (CASSANDRA-2071)
 * fix deletion of sstable non-data components (CASSANDRA-2059)
 * avoid blocking gossip while deleting handoff hints (CASSANDRA-2073)
 * ignore messages from newer versions, keep track of nodes in gossip 
   regardless of version (CASSANDRA-1970)
 * cache writing moved to CompactionManager to reduce i/o contention and
   updated to use non-cache-polluting writes (CASSANDRA-2053)
 * page through large rows when exporting to JSON (CASSANDRA-2041)
 * add flush_largest_memtables_at and reduce_cache_sizes_at options
   (CASSANDRA-2142)
 * add cli 'describe cluster' command (CASSANDRA-2127)
 * add cli support for setting username/password at 'connect' command 
   (CASSANDRA-2111)
 * add -D option to Stress.java to allow reading hosts from a file 
   (CASSANDRA-2149)
 * bound hints CF throughput between 32M and 256M (CASSANDRA-2148)
 * continue starting when invalid saved cache entries are encountered
   (CASSANDRA-2076)
 * add max_hint_window_in_ms option (CASSANDRA-1459)


0.7.0-final
 * fix offsets to ByteBuffer.get (CASSANDRA-1939)


0.7.0-rc4
 * fix cli crash after backgrounding (CASSANDRA-1875)
 * count timeouts in storageproxy latencies, and include latency 
   histograms in StorageProxyMBean (CASSANDRA-1893)
 * fix CLI get recognition of supercolumns (CASSANDRA-1899)
 * enable keepalive on intra-cluster sockets (CASSANDRA-1766)
 * count timeouts towards dynamicsnitch latencies (CASSANDRA-1905)
 * Expose index-building status in JMX + cli schema description
   (CASSANDRA-1871)
 * allow [LOCAL|EACH]_QUORUM to be used with non-NetworkTopology 
   replication Strategies
 * increased amount of index locks for faster commitlog replay
 * collect secondary index tombstones immediately (CASSANDRA-1914)
 * revert commitlog changes from #1780 (CASSANDRA-1917)
 * change RandomPartitioner min token to -1 to avoid collision w/
   tokens on actual nodes (CASSANDRA-1901)
 * examine the right nibble when validating TimeUUID (CASSANDRA-1910)
 * include secondary indexes in cleanup (CASSANDRA-1916)
 * CFS.scrubDataDirectories should also cleanup invalid secondary indexes
   (CASSANDRA-1904)
 * ability to disable/enable gossip on nodes to force them down
   (CASSANDRA-1108)


0.7.0-rc3
 * expose getNaturalEndpoints in StorageServiceMBean taking byte[]
   key; RMI cannot serialize ByteBuffer (CASSANDRA-1833)
 * infer org.apache.cassandra.locator for replication strategy classes
   when not otherwise specified
 * validation that generates less garbage (CASSANDRA-1814)
 * add TTL support to CLI (CASSANDRA-1838)
 * cli defaults to bytestype for subcomparator when creating
   column families (CASSANDRA-1835)
 * unregister index MBeans when index is dropped (CASSANDRA-1843)
 * make ByteBufferUtil.clone thread-safe (CASSANDRA-1847)
 * change exception for read requests during bootstrap from 
   InvalidRequest to Unavailable (CASSANDRA-1862)
 * respect row-level tombstones post-flush in range scans
   (CASSANDRA-1837)
 * ReadResponseResolver check digests against each other (CASSANDRA-1830)
 * return InvalidRequest when remove of subcolumn without supercolumn
   is requested (CASSANDRA-1866)
 * flush before repair (CASSANDRA-1748)
 * SSTableExport validates key order (CASSANDRA-1884)
 * large row support for SSTableExport (CASSANDRA-1867)
 * Re-cache hot keys post-compaction without hitting disk (CASSANDRA-1878)
 * manage read repair in coordinator instead of data source, to
   provide latency information to dynamic snitch (CASSANDRA-1873)


0.7.0-rc2
 * fix live-column-count of slice ranges including tombstoned supercolumn 
   with live subcolumn (CASSANDRA-1591)
 * rename o.a.c.internal.AntientropyStage -> AntiEntropyStage,
   o.a.c.request.Request_responseStage -> RequestResponseStage,
   o.a.c.internal.Internal_responseStage -> InternalResponseStage
 * add AbstractType.fromString (CASSANDRA-1767)
 * require index_type to be present when specifying index_name
   on ColumnDef (CASSANDRA-1759)
 * fix add/remove index bugs in CFMetadata (CASSANDRA-1768)
 * rebuild Strategy during system_update_keyspace (CASSANDRA-1762)
 * cli updates prompt to ... in continuation lines (CASSANDRA-1770)
 * support multiple Mutations per key in hadoop ColumnFamilyOutputFormat
   (CASSANDRA-1774)
 * improvements to Debian init script (CASSANDRA-1772)
 * use local classloader to check for version.properties (CASSANDRA-1778)
 * Validate that column names in column_metadata are valid for the
   defined comparator, and decode properly in cli (CASSANDRA-1773)
 * use cross-platform newlines in cli (CASSANDRA-1786)
 * add ExpiringColumn support to sstable import/export (CASSANDRA-1754)
 * add flush for each append to periodic commitlog mode; added
   periodic_without_flush option to disable this (CASSANDRA-1780)
 * close file handle used for post-flush truncate (CASSANDRA-1790)
 * various code cleanup (CASSANDRA-1793, -1794, -1795)
 * fix range queries against wrapped range (CASSANDRA-1781)
 * fix consistencylevel calculations for NetworkTopologyStrategy
   (CASSANDRA-1804)
 * cli support index type enum names (CASSANDRA-1810)
 * improved validation of column_metadata (CASSANDRA-1813)
 * reads at ConsistencyLevel > 1 throw UnavailableException
   immediately if insufficient live nodes exist (CASSANDRA-1803)
 * copy bytebuffers for local writes to avoid retaining the entire
   Thrift frame (CASSANDRA-1801)
 * fix NPE adding index to column w/o prior metadata (CASSANDRA-1764)
 * reduce fat client timeout (CASSANDRA-1730)
 * fix botched merge of CASSANDRA-1316


0.7.0-rc1
 * fix compaction and flush races with schema updates (CASSANDRA-1715)
 * add clustertool, config-converter, sstablekeys, and schematool 
   Windows .bat files (CASSANDRA-1723)
 * reject range queries received during bootstrap (CASSANDRA-1739)
 * fix wrapping-range queries on non-minimum token (CASSANDRA-1700)
 * add nodetool cfhistogram (CASSANDRA-1698)
 * limit repaired ranges to what the nodes have in common (CASSANDRA-1674)
 * index scan treats missing columns as not matching secondary
   expressions (CASSANDRA-1745)
 * Fix misuse of DataOutputBuffer.getData in AntiEntropyService
   (CASSANDRA-1729)
 * detect and warn when obsolete version of JNA is present (CASSANDRA-1760)
 * reduce fat client timeout (CASSANDRA-1730)
 * cleanup smallest CFs first to increase free temp space for larger ones
   (CASSANDRA-1811)
 * Update windows .bat files to work outside of main Cassandra
   directory (CASSANDRA-1713)
 * fix read repair regression from 0.6.7 (CASSANDRA-1727)
 * more-efficient read repair (CASSANDRA-1719)
 * fix hinted handoff replay (CASSANDRA-1656)
 * log type of dropped messages (CASSANDRA-1677)
 * upgrade to SLF4J 1.6.1
 * fix ByteBuffer bug in ExpiringColumn.updateDigest (CASSANDRA-1679)
 * fix IntegerType.getString (CASSANDRA-1681)
 * make -Djava.net.preferIPv4Stack=true the default (CASSANDRA-628)
 * add INTERNAL_RESPONSE verb to differentiate from responses related
   to client requests (CASSANDRA-1685)
 * log tpstats when dropping messages (CASSANDRA-1660)
 * include unreachable nodes in describeSchemaVersions (CASSANDRA-1678)
 * Avoid dropping messages off the client request path (CASSANDRA-1676)
 * fix jna errno reporting (CASSANDRA-1694)
 * add friendlier error for UnknownHostException on startup (CASSANDRA-1697)
 * include jna dependency in RPM package (CASSANDRA-1690)
 * add --skip-keys option to stress.py (CASSANDRA-1696)
 * improve cli handling of non-string keys and column names 
   (CASSANDRA-1701, -1693)
 * r/m extra subcomparator line in cli keyspaces output (CASSANDRA-1712)
 * add read repair chance to cli "show keyspaces"
 * upgrade to ConcurrentLinkedHashMap 1.1 (CASSANDRA-975)
 * fix index scan routing (CASSANDRA-1722)
 * fix tombstoning of supercolumns in range queries (CASSANDRA-1734)
 * clear endpoint cache after updating keyspace metadata (CASSANDRA-1741)
 * fix wrapping-range queries on non-minimum token (CASSANDRA-1700)
 * truncate includes secondary indexes (CASSANDRA-1747)
 * retain reference to PendingFile sstables (CASSANDRA-1749)
 * fix sstableimport regression (CASSANDRA-1753)
 * fix for bootstrap when no non-system tables are defined (CASSANDRA-1732)
 * handle replica unavailability in index scan (CASSANDRA-1755)
 * fix service initialization order deadlock (CASSANDRA-1756)
 * multi-line cli commands (CASSANDRA-1742)
 * fix race between snapshot and compaction (CASSANDRA-1736)
 * add listEndpointsPendingHints, deleteHintsForEndpoint JMX methods 
   (CASSANDRA-1551)


0.7.0-beta3
 * add strategy options to describe_keyspace output (CASSANDRA-1560)
 * log warning when using randomly generated token (CASSANDRA-1552)
 * re-organize JMX into .db, .net, .internal, .request (CASSANDRA-1217)
 * allow nodes to change IPs between restarts (CASSANDRA-1518)
 * remember ring state between restarts by default (CASSANDRA-1518)
 * flush index built flag so we can read it before log replay (CASSANDRA-1541)
 * lock row cache updates to prevent race condition (CASSANDRA-1293)
 * remove assertion causing rare (and harmless) error messages in
   commitlog (CASSANDRA-1330)
 * fix moving nodes with no keyspaces defined (CASSANDRA-1574)
 * fix unbootstrap when no data is present in a transfer range (CASSANDRA-1573)
 * take advantage of AVRO-495 to simplify our avro IDL (CASSANDRA-1436)
 * extend authorization hierarchy to column family (CASSANDRA-1554)
 * deletion support in secondary indexes (CASSANDRA-1571)
 * meaningful error message for invalid replication strategy class 
   (CASSANDRA-1566)
 * allow keyspace creation with RF > N (CASSANDRA-1428)
 * improve cli error handling (CASSANDRA-1580)
 * add cache save/load ability (CASSANDRA-1417, 1606, 1647)
 * add StorageService.getDrainProgress (CASSANDRA-1588)
 * Disallow bootstrap to an in-use token (CASSANDRA-1561)
 * Allow dynamic secondary index creation and destruction (CASSANDRA-1532)
 * log auto-guessed memtable thresholds (CASSANDRA-1595)
 * add ColumnDef support to cli (CASSANDRA-1583)
 * reduce index sample time by 75% (CASSANDRA-1572)
 * add cli support for column, strategy metadata (CASSANDRA-1578, 1612)
 * add cli support for schema modification (CASSANDRA-1584)
 * delete temp files on failed compactions (CASSANDRA-1596)
 * avoid blocking for dead nodes during removetoken (CASSANDRA-1605)
 * remove ConsistencyLevel.ZERO (CASSANDRA-1607)
 * expose in-progress compaction type in jmx (CASSANDRA-1586)
 * removed IClock & related classes from internals (CASSANDRA-1502)
 * fix removing tokens from SystemTable on decommission and removetoken
   (CASSANDRA-1609)
 * include CF metadata in cli 'show keyspaces' (CASSANDRA-1613)
 * switch from Properties to HashMap in PropertyFileSnitch to
   avoid synchronization bottleneck (CASSANDRA-1481)
 * PropertyFileSnitch configuration file renamed to 
   cassandra-topology.properties
 * add cli support for get_range_slices (CASSANDRA-1088, CASSANDRA-1619)
 * Make memtable flush thresholds per-CF instead of global 
   (CASSANDRA-1007, 1637)
 * add cli support for binary data without CfDef hints (CASSANDRA-1603)
 * fix building SSTable statistics post-stream (CASSANDRA-1620)
 * fix potential infinite loop in 2ary index queries (CASSANDRA-1623)
 * allow creating NTS keyspaces with no replicas configured (CASSANDRA-1626)
 * add jmx histogram of sstables accessed per read (CASSANDRA-1624)
 * remove system_rename_column_family and system_rename_keyspace from the
   client API until races can be fixed (CASSANDRA-1630, CASSANDRA-1585)
 * add cli sanity tests (CASSANDRA-1582)
 * update GC settings in cassandra.bat (CASSANDRA-1636)
 * cli support for index queries (CASSANDRA-1635)
 * cli support for updating schema memtable settings (CASSANDRA-1634)
 * cli --file option (CASSANDRA-1616)
 * reduce automatically chosen memtable sizes by 50% (CASSANDRA-1641)
 * move endpoint cache from snitch to strategy (CASSANDRA-1643)
 * fix commitlog recovery deleting the newly-created segment as well as
   the old ones (CASSANDRA-1644)
 * upgrade to Thrift 0.5 (CASSANDRA-1367)
 * renamed CL.DCQUORUM to LOCAL_QUORUM and DCQUORUMSYNC to EACH_QUORUM
 * cli truncate support (CASSANDRA-1653)
 * update GC settings in cassandra.bat (CASSANDRA-1636)
 * avoid logging when a node's ip/token is gossipped back to it (CASSANDRA-1666)


0.7-beta2
 * always use UTF-8 for hint keys (CASSANDRA-1439)
 * remove cassandra.yaml dependency from Hadoop and Pig (CASSADRA-1322)
 * expose CfDef metadata in describe_keyspaces (CASSANDRA-1363)
 * restore use of mmap_index_only option (CASSANDRA-1241)
 * dropping a keyspace with no column families generated an error 
   (CASSANDRA-1378)
 * rename RackAwareStrategy to OldNetworkTopologyStrategy, RackUnawareStrategy 
   to SimpleStrategy, DatacenterShardStrategy to NetworkTopologyStrategy,
   AbstractRackAwareSnitch to AbstractNetworkTopologySnitch (CASSANDRA-1392)
 * merge StorageProxy.mutate, mutateBlocking (CASSANDRA-1396)
 * faster UUIDType, LongType comparisons (CASSANDRA-1386, 1393)
 * fix setting read_repair_chance from CLI addColumnFamily (CASSANDRA-1399)
 * fix updates to indexed columns (CASSANDRA-1373)
 * fix race condition leaving to FileNotFoundException (CASSANDRA-1382)
 * fix sharded lock hash on index write path (CASSANDRA-1402)
 * add support for GT/E, LT/E in subordinate index clauses (CASSANDRA-1401)
 * cfId counter got out of sync when CFs were added (CASSANDRA-1403)
 * less chatty schema updates (CASSANDRA-1389)
 * rename column family mbeans. 'type' will now include either 
   'IndexColumnFamilies' or 'ColumnFamilies' depending on the CFS type.
   (CASSANDRA-1385)
 * disallow invalid keyspace and column family names. This includes name that
   matches a '^\w+' regex. (CASSANDRA-1377)
 * use JNA, if present, to take snapshots (CASSANDRA-1371)
 * truncate hints if starting 0.7 for the first time (CASSANDRA-1414)
 * fix FD leak in single-row slicepredicate queries (CASSANDRA-1416)
 * allow index expressions against columns that are not part of the 
   SlicePredicate (CASSANDRA-1410)
 * config-converter properly handles snitches and framed support 
   (CASSANDRA-1420)
 * remove keyspace argument from multiget_count (CASSANDRA-1422)
 * allow specifying cassandra.yaml location as (local or remote) URL
   (CASSANDRA-1126)
 * fix using DynamicEndpointSnitch with NetworkTopologyStrategy
   (CASSANDRA-1429)
 * Add CfDef.default_validation_class (CASSANDRA-891)
 * fix EstimatedHistogram.max (CASSANDRA-1413)
 * quorum read optimization (CASSANDRA-1622)
 * handle zero-length (or missing) rows during HH paging (CASSANDRA-1432)
 * include secondary indexes during schema migrations (CASSANDRA-1406)
 * fix commitlog header race during schema change (CASSANDRA-1435)
 * fix ColumnFamilyStoreMBeanIterator to use new type name (CASSANDRA-1433)
 * correct filename generated by xml->yaml converter (CASSANDRA-1419)
 * add CMSInitiatingOccupancyFraction=75 and UseCMSInitiatingOccupancyOnly
   to default JVM options
 * decrease jvm heap for cassandra-cli (CASSANDRA-1446)
 * ability to modify keyspaces and column family definitions on a live cluster
   (CASSANDRA-1285)
 * support for Hadoop Streaming [non-jvm map/reduce via stdin/out]
   (CASSANDRA-1368)
 * Move persistent sstable stats from the system table to an sstable component
   (CASSANDRA-1430)
 * remove failed bootstrap attempt from pending ranges when gossip times
   it out after 1h (CASSANDRA-1463)
 * eager-create tcp connections to other cluster members (CASSANDRA-1465)
 * enumerate stages and derive stage from message type instead of 
   transmitting separately (CASSANDRA-1465)
 * apply reversed flag during collation from different data sources
   (CASSANDRA-1450)
 * make failure to remove commitlog segment non-fatal (CASSANDRA-1348)
 * correct ordering of drain operations so CL.recover is no longer 
   necessary (CASSANDRA-1408)
 * removed keyspace from describe_splits method (CASSANDRA-1425)
 * rename check_schema_agreement to describe_schema_versions
   (CASSANDRA-1478)
 * fix QUORUM calculation for RF > 3 (CASSANDRA-1487)
 * remove tombstones during non-major compactions when bloom filter
   verifies that row does not exist in other sstables (CASSANDRA-1074)
 * nodes that coordinated a loadbalance in the past could not be seen by
   newly added nodes (CASSANDRA-1467)
 * exposed endpoint states (gossip details) via jmx (CASSANDRA-1467)
 * ensure that compacted sstables are not included when new readers are
   instantiated (CASSANDRA-1477)
 * by default, calculate heap size and memtable thresholds at runtime (CASSANDRA-1469)
 * fix races dealing with adding/dropping keyspaces and column families in
   rapid succession (CASSANDRA-1477)
 * clean up of Streaming system (CASSANDRA-1503, 1504, 1506)
 * add options to configure Thrift socket keepalive and buffer sizes (CASSANDRA-1426)
 * make contrib CassandraServiceDataCleaner recursive (CASSANDRA-1509)
 * min, max compaction threshold are configurable and persistent 
   per-ColumnFamily (CASSANDRA-1468)
 * fix replaying the last mutation in a commitlog unnecessarily 
   (CASSANDRA-1512)
 * invoke getDefaultUncaughtExceptionHandler from DTPE with the original
   exception rather than the ExecutionException wrapper (CASSANDRA-1226)
 * remove Clock from the Thrift (and Avro) API (CASSANDRA-1501)
 * Close intra-node sockets when connection is broken (CASSANDRA-1528)
 * RPM packaging spec file (CASSANDRA-786)
 * weighted request scheduler (CASSANDRA-1485)
 * treat expired columns as deleted (CASSANDRA-1539)
 * make IndexInterval configurable (CASSANDRA-1488)
 * add describe_snitch to Thrift API (CASSANDRA-1490)
 * MD5 authenticator compares plain text submitted password with MD5'd
   saved property, instead of vice versa (CASSANDRA-1447)
 * JMX MessagingService pending and completed counts (CASSANDRA-1533)
 * fix race condition processing repair responses (CASSANDRA-1511)
 * make repair blocking (CASSANDRA-1511)
 * create EndpointSnitchInfo and MBean to expose rack and DC (CASSANDRA-1491)
 * added option to contrib/word_count to output results back to Cassandra
   (CASSANDRA-1342)
 * rewrite Hadoop ColumnFamilyRecordWriter to pool connections, retry to
   multiple Cassandra nodes, and smooth impact on the Cassandra cluster
   by using smaller batch sizes (CASSANDRA-1434)
 * fix setting gc_grace_seconds via CLI (CASSANDRA-1549)
 * support TTL'd index values (CASSANDRA-1536)
 * make removetoken work like decommission (CASSANDRA-1216)
 * make cli comparator-aware and improve quote rules (CASSANDRA-1523,-1524)
 * make nodetool compact and cleanup blocking (CASSANDRA-1449)
 * add memtable, cache information to GCInspector logs (CASSANDRA-1558)
 * enable/disable HintedHandoff via JMX (CASSANDRA-1550)
 * Ignore stray files in the commit log directory (CASSANDRA-1547)
 * Disallow bootstrap to an in-use token (CASSANDRA-1561)


0.7-beta1
 * sstable versioning (CASSANDRA-389)
 * switched to slf4j logging (CASSANDRA-625)
 * add (optional) expiration time for column (CASSANDRA-699)
 * access levels for authentication/authorization (CASSANDRA-900)
 * add ReadRepairChance to CF definition (CASSANDRA-930)
 * fix heisenbug in system tests, especially common on OS X (CASSANDRA-944)
 * convert to byte[] keys internally and all public APIs (CASSANDRA-767)
 * ability to alter schema definitions on a live cluster (CASSANDRA-44)
 * renamed configuration file to cassandra.xml, and log4j.properties to
   log4j-server.properties, which must now be loaded from
   the classpath (which is how our scripts in bin/ have always done it)
   (CASSANDRA-971)
 * change get_count to require a SlicePredicate. create multi_get_count
   (CASSANDRA-744)
 * re-organized endpointsnitch implementations and added SimpleSnitch
   (CASSANDRA-994)
 * Added preload_row_cache option (CASSANDRA-946)
 * add CRC to commitlog header (CASSANDRA-999)
 * removed deprecated batch_insert and get_range_slice methods (CASSANDRA-1065)
 * add truncate thrift method (CASSANDRA-531)
 * http mini-interface using mx4j (CASSANDRA-1068)
 * optimize away copy of sliced row on memtable read path (CASSANDRA-1046)
 * replace constant-size 2GB mmaped segments and special casing for index 
   entries spanning segment boundaries, with SegmentedFile that computes 
   segments that always contain entire entries/rows (CASSANDRA-1117)
 * avoid reading large rows into memory during compaction (CASSANDRA-16)
 * added hadoop OutputFormat (CASSANDRA-1101)
 * efficient Streaming (no more anticompaction) (CASSANDRA-579)
 * split commitlog header into separate file and add size checksum to
   mutations (CASSANDRA-1179)
 * avoid allocating a new byte[] for each mutation on replay (CASSANDRA-1219)
 * revise HH schema to be per-endpoint (CASSANDRA-1142)
 * add joining/leaving status to nodetool ring (CASSANDRA-1115)
 * allow multiple repair sessions per node (CASSANDRA-1190)
 * optimize away MessagingService for local range queries (CASSANDRA-1261)
 * make framed transport the default so malformed requests can't OOM the 
   server (CASSANDRA-475)
 * significantly faster reads from row cache (CASSANDRA-1267)
 * take advantage of row cache during range queries (CASSANDRA-1302)
 * make GCGraceSeconds a per-ColumnFamily value (CASSANDRA-1276)
 * keep persistent row size and column count statistics (CASSANDRA-1155)
 * add IntegerType (CASSANDRA-1282)
 * page within a single row during hinted handoff (CASSANDRA-1327)
 * push DatacenterShardStrategy configuration into keyspace definition,
   eliminating datacenter.properties. (CASSANDRA-1066)
 * optimize forward slices starting with '' and single-index-block name 
   queries by skipping the column index (CASSANDRA-1338)
 * streaming refactor (CASSANDRA-1189)
 * faster comparison for UUID types (CASSANDRA-1043)
 * secondary index support (CASSANDRA-749 and subtasks)
 * make compaction buckets deterministic (CASSANDRA-1265)


0.6.6
 * Allow using DynamicEndpointSnitch with RackAwareStrategy (CASSANDRA-1429)
 * remove the remaining vestiges of the unfinished DatacenterShardStrategy 
   (replaced by NetworkTopologyStrategy in 0.7)
   

0.6.5
 * fix key ordering in range query results with RandomPartitioner
   and ConsistencyLevel > ONE (CASSANDRA-1145)
 * fix for range query starting with the wrong token range (CASSANDRA-1042)
 * page within a single row during hinted handoff (CASSANDRA-1327)
 * fix compilation on non-sun JDKs (CASSANDRA-1061)
 * remove String.trim() call on row keys in batch mutations (CASSANDRA-1235)
 * Log summary of dropped messages instead of spamming log (CASSANDRA-1284)
 * add dynamic endpoint snitch (CASSANDRA-981)
 * fix streaming for keyspaces with hyphens in their name (CASSANDRA-1377)
 * fix errors in hard-coded bloom filter optKPerBucket by computing it
   algorithmically (CASSANDRA-1220
 * remove message deserialization stage, and uncap read/write stages
   so slow reads/writes don't block gossip processing (CASSANDRA-1358)
 * add jmx port configuration to Debian package (CASSANDRA-1202)
 * use mlockall via JNA, if present, to prevent Linux from swapping
   out parts of the JVM (CASSANDRA-1214)


0.6.4
 * avoid queuing multiple hint deliveries for the same endpoint
   (CASSANDRA-1229)
 * better performance for and stricter checking of UTF8 column names
   (CASSANDRA-1232)
 * extend option to lower compaction priority to hinted handoff
   as well (CASSANDRA-1260)
 * log errors in gossip instead of re-throwing (CASSANDRA-1289)
 * avoid aborting commitlog replay prematurely if a flushed-but-
   not-removed commitlog segment is encountered (CASSANDRA-1297)
 * fix duplicate rows being read during mapreduce (CASSANDRA-1142)
 * failure detection wasn't closing command sockets (CASSANDRA-1221)
 * cassandra-cli.bat works on windows (CASSANDRA-1236)
 * pre-emptively drop requests that cannot be processed within RPCTimeout
   (CASSANDRA-685)
 * add ack to Binary write verb and update CassandraBulkLoader
   to wait for acks for each row (CASSANDRA-1093)
 * added describe_partitioner Thrift method (CASSANDRA-1047)
 * Hadoop jobs no longer require the Cassandra storage-conf.xml
   (CASSANDRA-1280, CASSANDRA-1047)
 * log thread pool stats when GC is excessive (CASSANDRA-1275)
 * remove gossip message size limit (CASSANDRA-1138)
 * parallelize local and remote reads during multiget, and respect snitch 
   when determining whether to do local read for CL.ONE (CASSANDRA-1317)
 * fix read repair to use requested consistency level on digest mismatch,
   rather than assuming QUORUM (CASSANDRA-1316)
 * process digest mismatch re-reads in parallel (CASSANDRA-1323)
 * switch hints CF comparator to BytesType (CASSANDRA-1274)


0.6.3
 * retry to make streaming connections up to 8 times. (CASSANDRA-1019)
 * reject describe_ring() calls on invalid keyspaces (CASSANDRA-1111)
 * fix cache size calculation for size of 100% (CASSANDRA-1129)
 * fix cache capacity only being recalculated once (CASSANDRA-1129)
 * remove hourly scan of all hints on the off chance that the gossiper
   missed a status change; instead, expose deliverHintsToEndpoint to JMX
   so it can be done manually, if necessary (CASSANDRA-1141)
 * don't reject reads at CL.ALL (CASSANDRA-1152)
 * reject deletions to supercolumns in CFs containing only standard
   columns (CASSANDRA-1139)
 * avoid preserving login information after client disconnects
   (CASSANDRA-1057)
 * prefer sun jdk to openjdk in debian init script (CASSANDRA-1174)
 * detect partioner config changes between restarts and fail fast 
   (CASSANDRA-1146)
 * use generation time to resolve node token reassignment disagreements
   (CASSANDRA-1118)
 * restructure the startup ordering of Gossiper and MessageService to avoid
   timing anomalies (CASSANDRA-1160)
 * detect incomplete commit log hearders (CASSANDRA-1119)
 * force anti-entropy service to stream files on the stream stage to avoid
   sending streams out of order (CASSANDRA-1169)
 * remove inactive stream managers after AES streams files (CASSANDRA-1169)
 * allow removing entire row through batch_mutate Deletion (CASSANDRA-1027)
 * add JMX metrics for row-level bloom filter false positives (CASSANDRA-1212)
 * added a redhat init script to contrib (CASSANDRA-1201)
 * use midpoint when bootstrapping a new machine into range with not
   much data yet instead of random token (CASSANDRA-1112)
 * kill server on OOM in executor stage as well as Thrift (CASSANDRA-1226)
 * remove opportunistic repairs, when two machines with overlapping replica
   responsibilities happen to finish major compactions of the same CF near
   the same time.  repairs are now fully manual (CASSANDRA-1190)
 * add ability to lower compaction priority (default is no change from 0.6.2)
   (CASSANDRA-1181)


0.6.2
 * fix contrib/word_count build. (CASSANDRA-992)
 * split CommitLogExecutorService into BatchCommitLogExecutorService and 
   PeriodicCommitLogExecutorService (CASSANDRA-1014)
 * add latency histograms to CFSMBean (CASSANDRA-1024)
 * make resolving timestamp ties deterministic by using value bytes
   as a tiebreaker (CASSANDRA-1039)
 * Add option to turn off Hinted Handoff (CASSANDRA-894)
 * fix windows startup (CASSANDRA-948)
 * make concurrent_reads, concurrent_writes configurable at runtime via JMX
   (CASSANDRA-1060)
 * disable GCInspector on non-Sun JVMs (CASSANDRA-1061)
 * fix tombstone handling in sstable rows with no other data (CASSANDRA-1063)
 * fix size of row in spanned index entries (CASSANDRA-1056)
 * install json2sstable, sstable2json, and sstablekeys to Debian package
 * StreamingService.StreamDestinations wouldn't empty itself after streaming
   finished (CASSANDRA-1076)
 * added Collections.shuffle(splits) before returning the splits in 
   ColumnFamilyInputFormat (CASSANDRA-1096)
 * do not recalculate cache capacity post-compaction if it's been manually 
   modified (CASSANDRA-1079)
 * better defaults for flush sorter + writer executor queue sizes
   (CASSANDRA-1100)
 * windows scripts for SSTableImport/Export (CASSANDRA-1051)
 * windows script for nodetool (CASSANDRA-1113)
 * expose PhiConvictThreshold (CASSANDRA-1053)
 * make repair of RF==1 a no-op (CASSANDRA-1090)
 * improve default JVM GC options (CASSANDRA-1014)
 * fix SlicePredicate serialization inside Hadoop jobs (CASSANDRA-1049)
 * close Thrift sockets in Hadoop ColumnFamilyRecordReader (CASSANDRA-1081)


0.6.1
 * fix NPE in sstable2json when no excluded keys are given (CASSANDRA-934)
 * keep the replica set constant throughout the read repair process
   (CASSANDRA-937)
 * allow querying getAllRanges with empty token list (CASSANDRA-933)
 * fix command line arguments inversion in clustertool (CASSANDRA-942)
 * fix race condition that could trigger a false-positive assertion
   during post-flush discard of old commitlog segments (CASSANDRA-936)
 * fix neighbor calculation for anti-entropy repair (CASSANDRA-924)
 * perform repair even for small entropy differences (CASSANDRA-924)
 * Use hostnames in CFInputFormat to allow Hadoop's naive string-based
   locality comparisons to work (CASSANDRA-955)
 * cache read-only BufferedRandomAccessFile length to avoid
   3 system calls per invocation (CASSANDRA-950)
 * nodes with IPv6 (and no IPv4) addresses could not join cluster
   (CASSANDRA-969)
 * Retrieve the correct number of undeleted columns, if any, from
   a supercolumn in a row that had been deleted previously (CASSANDRA-920)
 * fix index scans that cross the 2GB mmap boundaries for both mmap
   and standard i/o modes (CASSANDRA-866)
 * expose drain via nodetool (CASSANDRA-978)


0.6.0-RC1
 * JMX drain to flush memtables and run through commit log (CASSANDRA-880)
 * Bootstrapping can skip ranges under the right conditions (CASSANDRA-902)
 * fix merging row versions in range_slice for CL > ONE (CASSANDRA-884)
 * default write ConsistencyLeven chaned from ZERO to ONE
 * fix for index entries spanning mmap buffer boundaries (CASSANDRA-857)
 * use lexical comparison if time part of TimeUUIDs are the same 
   (CASSANDRA-907)
 * bound read, mutation, and response stages to fix possible OOM
   during log replay (CASSANDRA-885)
 * Use microseconds-since-epoch (UTC) in cli, instead of milliseconds
 * Treat batch_mutate Deletion with null supercolumn as "apply this predicate 
   to top level supercolumns" (CASSANDRA-834)
 * Streaming destination nodes do not update their JMX status (CASSANDRA-916)
 * Fix internal RPC timeout calculation (CASSANDRA-911)
 * Added Pig loadfunc to contrib/pig (CASSANDRA-910)


0.6.0-beta3
 * fix compaction bucketing bug (CASSANDRA-814)
 * update windows batch file (CASSANDRA-824)
 * deprecate KeysCachedFraction configuration directive in favor
   of KeysCached; move to unified-per-CF key cache (CASSANDRA-801)
 * add invalidateRowCache to ColumnFamilyStoreMBean (CASSANDRA-761)
 * send Handoff hints to natural locations to reduce load on
   remaining nodes in a failure scenario (CASSANDRA-822)
 * Add RowWarningThresholdInMB configuration option to warn before very 
   large rows get big enough to threaten node stability, and -x option to
   be able to remove them with sstable2json if the warning is unheeded
   until it's too late (CASSANDRA-843)
 * Add logging of GC activity (CASSANDRA-813)
 * fix ConcurrentModificationException in commitlog discard (CASSANDRA-853)
 * Fix hardcoded row count in Hadoop RecordReader (CASSANDRA-837)
 * Add a jmx status to the streaming service and change several DEBUG
   messages to INFO (CASSANDRA-845)
 * fix classpath in cassandra-cli.bat for Windows (CASSANDRA-858)
 * allow re-specifying host, port to cassandra-cli if invalid ones
   are first tried (CASSANDRA-867)
 * fix race condition handling rpc timeout in the coordinator
   (CASSANDRA-864)
 * Remove CalloutLocation and StagingFileDirectory from storage-conf files 
   since those settings are no longer used (CASSANDRA-878)
 * Parse a long from RowWarningThresholdInMB instead of an int (CASSANDRA-882)
 * Remove obsolete ControlPort code from DatabaseDescriptor (CASSANDRA-886)
 * move skipBytes side effect out of assert (CASSANDRA-899)
 * add "double getLoad" to StorageServiceMBean (CASSANDRA-898)
 * track row stats per CF at compaction time (CASSANDRA-870)
 * disallow CommitLogDirectory matching a DataFileDirectory (CASSANDRA-888)
 * default key cache size is 200k entries, changed from 10% (CASSANDRA-863)
 * add -Dcassandra-foreground=yes to cassandra.bat
 * exit if cluster name is changed unexpectedly (CASSANDRA-769)


0.6.0-beta1/beta2
 * add batch_mutate thrift command, deprecating batch_insert (CASSANDRA-336)
 * remove get_key_range Thrift API, deprecated in 0.5 (CASSANDRA-710)
 * add optional login() Thrift call for authentication (CASSANDRA-547)
 * support fat clients using gossiper and StorageProxy to perform
   replication in-process [jvm-only] (CASSANDRA-535)
 * support mmapped I/O for reads, on by default on 64bit JVMs 
   (CASSANDRA-408, CASSANDRA-669)
 * improve insert concurrency, particularly during Hinted Handoff
   (CASSANDRA-658)
 * faster network code (CASSANDRA-675)
 * stress.py moved to contrib (CASSANDRA-635)
 * row caching [must be explicitly enabled per-CF in config] (CASSANDRA-678)
 * present a useful measure of compaction progress in JMX (CASSANDRA-599)
 * add bin/sstablekeys (CASSNADRA-679)
 * add ConsistencyLevel.ANY (CASSANDRA-687)
 * make removetoken remove nodes from gossip entirely (CASSANDRA-644)
 * add ability to set cache sizes at runtime (CASSANDRA-708)
 * report latency and cache hit rate statistics with lifetime totals
   instead of average over the last minute (CASSANDRA-702)
 * support get_range_slice for RandomPartitioner (CASSANDRA-745)
 * per-keyspace replication factory and replication strategy (CASSANDRA-620)
 * track latency in microseconds (CASSANDRA-733)
 * add describe_ Thrift methods, deprecating get_string_property and 
   get_string_list_property
 * jmx interface for tracking operation mode and streams in general.
   (CASSANDRA-709)
 * keep memtables in sorted order to improve range query performance
   (CASSANDRA-799)
 * use while loop instead of recursion when trimming sstables compaction list 
   to avoid blowing stack in pathological cases (CASSANDRA-804)
 * basic Hadoop map/reduce support (CASSANDRA-342)


0.5.1
 * ensure all files for an sstable are streamed to the same directory.
   (CASSANDRA-716)
 * more accurate load estimate for bootstrapping (CASSANDRA-762)
 * tolerate dead or unavailable bootstrap target on write (CASSANDRA-731)
 * allow larger numbers of keys (> 140M) in a sstable bloom filter
   (CASSANDRA-790)
 * include jvm argument improvements from CASSANDRA-504 in debian package
 * change streaming chunk size to 32MB to accomodate Windows XP limitations
   (was 64MB) (CASSANDRA-795)
 * fix get_range_slice returning results in the wrong order (CASSANDRA-781)
 

0.5.0 final
 * avoid attempting to delete temporary bootstrap files twice (CASSANDRA-681)
 * fix bogus NaN in nodeprobe cfstats output (CASSANDRA-646)
 * provide a policy for dealing with single thread executors w/ a full queue
   (CASSANDRA-694)
 * optimize inner read in MessagingService, vastly improving multiple-node
   performance (CASSANDRA-675)
 * wait for table flush before streaming data back to a bootstrapping node.
   (CASSANDRA-696)
 * keep track of bootstrapping sources by table so that bootstrapping doesn't 
   give the indication of finishing early (CASSANDRA-673)


0.5.0 RC3
 * commit the correct version of the patch for CASSANDRA-663


0.5.0 RC2 (unreleased)
 * fix bugs in converting get_range_slice results to Thrift 
   (CASSANDRA-647, CASSANDRA-649)
 * expose java.util.concurrent.TimeoutException in StorageProxy methods
   (CASSANDRA-600)
 * TcpConnectionManager was holding on to disconnected connections, 
   giving the false indication they were being used. (CASSANDRA-651)
 * Remove duplicated write. (CASSANDRA-662)
 * Abort bootstrap if IP is already in the token ring (CASSANDRA-663)
 * increase default commitlog sync period, and wait for last sync to 
   finish before submitting another (CASSANDRA-668)


0.5.0 RC1
 * Fix potential NPE in get_range_slice (CASSANDRA-623)
 * add CRC32 to commitlog entries (CASSANDRA-605)
 * fix data streaming on windows (CASSANDRA-630)
 * GC compacted sstables after cleanup and compaction (CASSANDRA-621)
 * Speed up anti-entropy validation (CASSANDRA-629)
 * Fix anti-entropy assertion error (CASSANDRA-639)
 * Fix pending range conflicts when bootstapping or moving
   multiple nodes at once (CASSANDRA-603)
 * Handle obsolete gossip related to node movement in the case where
   one or more nodes is down when the movement occurs (CASSANDRA-572)
 * Include dead nodes in gossip to avoid a variety of problems
   and fix HH to removed nodes (CASSANDRA-634)
 * return an InvalidRequestException for mal-formed SlicePredicates
   (CASSANDRA-643)
 * fix bug determining closest neighbor for use in multiple datacenters
   (CASSANDRA-648)
 * Vast improvements in anticompaction speed (CASSANDRA-607)
 * Speed up log replay and writes by avoiding redundant serializations
   (CASSANDRA-652)


0.5.0 beta 2
 * Bootstrap improvements (several tickets)
 * add nodeprobe repair anti-entropy feature (CASSANDRA-193, CASSANDRA-520)
 * fix possibility of partition when many nodes restart at once
   in clusters with multiple seeds (CASSANDRA-150)
 * fix NPE in get_range_slice when no data is found (CASSANDRA-578)
 * fix potential NPE in hinted handoff (CASSANDRA-585)
 * fix cleanup of local "system" keyspace (CASSANDRA-576)
 * improve computation of cluster load balance (CASSANDRA-554)
 * added super column read/write, column count, and column/row delete to
   cassandra-cli (CASSANDRA-567, CASSANDRA-594)
 * fix returning live subcolumns of deleted supercolumns (CASSANDRA-583)
 * respect JAVA_HOME in bin/ scripts (several tickets)
 * add StorageService.initClient for fat clients on the JVM (CASSANDRA-535)
   (see contrib/client_only for an example of use)
 * make consistency_level functional in get_range_slice (CASSANDRA-568)
 * optimize key deserialization for RandomPartitioner (CASSANDRA-581)
 * avoid GCing tombstones except on major compaction (CASSANDRA-604)
 * increase failure conviction threshold, resulting in less nodes
   incorrectly (and temporarily) marked as down (CASSANDRA-610)
 * respect memtable thresholds during log replay (CASSANDRA-609)
 * support ConsistencyLevel.ALL on read (CASSANDRA-584)
 * add nodeprobe removetoken command (CASSANDRA-564)


0.5.0 beta
 * Allow multiple simultaneous flushes, improving flush throughput 
   on multicore systems (CASSANDRA-401)
 * Split up locks to improve write and read throughput on multicore systems
   (CASSANDRA-444, CASSANDRA-414)
 * More efficient use of memory during compaction (CASSANDRA-436)
 * autobootstrap option: when enabled, all non-seed nodes will attempt
   to bootstrap when started, until bootstrap successfully
   completes. -b option is removed.  (CASSANDRA-438)
 * Unless a token is manually specified in the configuration xml,
   a bootstraping node will use a token that gives it half the
   keys from the most-heavily-loaded node in the cluster,
   instead of generating a random token. 
   (CASSANDRA-385, CASSANDRA-517)
 * Miscellaneous bootstrap fixes (several tickets)
 * Ability to change a node's token even after it has data on it
   (CASSANDRA-541)
 * Ability to decommission a live node from the ring (CASSANDRA-435)
 * Semi-automatic loadbalancing via nodeprobe (CASSANDRA-192)
 * Add ability to set compaction thresholds at runtime via
   JMX / nodeprobe.  (CASSANDRA-465)
 * Add "comment" field to ColumnFamily definition. (CASSANDRA-481)
 * Additional JMX metrics (CASSANDRA-482)
 * JSON based export and import tools (several tickets)
 * Hinted Handoff fixes (several tickets)
 * Add key cache to improve read performance (CASSANDRA-423)
 * Simplified construction of custom ReplicationStrategy classes
   (CASSANDRA-497)
 * Graphical application (Swing) for ring integrity verification and 
   visualization was added to contrib (CASSANDRA-252)
 * Add DCQUORUM, DCQUORUMSYNC consistency levels and corresponding
   ReplicationStrategy / EndpointSnitch classes.  Experimental.
   (CASSANDRA-492)
 * Web client interface added to contrib (CASSANDRA-457)
 * More-efficient flush for Random, CollatedOPP partitioners 
   for normal writes (CASSANDRA-446) and bulk load (CASSANDRA-420)
 * Add MemtableFlushAfterMinutes, a global replacement for the old 
   per-CF FlushPeriodInMinutes setting (CASSANDRA-463)
 * optimizations to slice reading (CASSANDRA-350) and supercolumn
   queries (CASSANDRA-510)
 * force binding to given listenaddress for nodes with multiple
   interfaces (CASSANDRA-546)
 * stress.py benchmarking tool improvements (several tickets)
 * optimized replica placement code (CASSANDRA-525)
 * faster log replay on restart (CASSANDRA-539, CASSANDRA-540)
 * optimized local-node writes (CASSANDRA-558)
 * added get_range_slice, deprecating get_key_range (CASSANDRA-344)
 * expose TimedOutException to thrift (CASSANDRA-563)
 

0.4.2
 * Add validation disallowing null keys (CASSANDRA-486)
 * Fix race conditions in TCPConnectionManager (CASSANDRA-487)
 * Fix using non-utf8-aware comparison as a sanity check.
   (CASSANDRA-493)
 * Improve default garbage collector options (CASSANDRA-504)
 * Add "nodeprobe flush" (CASSANDRA-505)
 * remove NotFoundException from get_slice throws list (CASSANDRA-518)
 * fix get (not get_slice) of entire supercolumn (CASSANDRA-508)
 * fix null token during bootstrap (CASSANDRA-501)


0.4.1
 * Fix FlushPeriod columnfamily configuration regression
   (CASSANDRA-455)
 * Fix long column name support (CASSANDRA-460)
 * Fix for serializing a row that only contains tombstones
   (CASSANDRA-458)
 * Fix for discarding unneeded commitlog segments (CASSANDRA-459)
 * Add SnapshotBeforeCompaction configuration option (CASSANDRA-426)
 * Fix compaction abort under insufficient disk space (CASSANDRA-473)
 * Fix reading subcolumn slice from tombstoned CF (CASSANDRA-484)
 * Fix race condition in RVH causing occasional NPE (CASSANDRA-478)


0.4.0
 * fix get_key_range problems when a node is down (CASSANDRA-440)
   and add UnavailableException to more Thrift methods
 * Add example EndPointSnitch contrib code (several tickets)


0.4.0 RC2
 * fix SSTable generation clash during compaction (CASSANDRA-418)
 * reject method calls with null parameters (CASSANDRA-308)
 * properly order ranges in nodeprobe output (CASSANDRA-421)
 * fix logging of certain errors on executor threads (CASSANDRA-425)


0.4.0 RC1
 * Bootstrap feature is live; use -b on startup (several tickets)
 * Added multiget api (CASSANDRA-70)
 * fix Deadlock with SelectorManager.doProcess and TcpConnection.write
   (CASSANDRA-392)
 * remove key cache b/c of concurrency bugs in third-party
   CLHM library (CASSANDRA-405)
 * update non-major compaction logic to use two threshold values
   (CASSANDRA-407)
 * add periodic / batch commitlog sync modes (several tickets)
 * inline BatchMutation into batch_insert params (CASSANDRA-403)
 * allow setting the logging level at runtime via mbean (CASSANDRA-402)
 * change default comparator to BytesType (CASSANDRA-400)
 * add forwards-compatible ConsistencyLevel parameter to get_key_range
   (CASSANDRA-322)
 * r/m special case of blocking for local destination when writing with 
   ConsistencyLevel.ZERO (CASSANDRA-399)
 * Fixes to make BinaryMemtable [bulk load interface] useful (CASSANDRA-337);
   see contrib/bmt_example for an example of using it.
 * More JMX properties added (several tickets)
 * Thrift changes (several tickets)
    - Merged _super get methods with the normal ones; return values
      are now of ColumnOrSuperColumn.
    - Similarly, merged batch_insert_super into batch_insert.



0.4.0 beta
 * On-disk data format has changed to allow billions of keys/rows per
   node instead of only millions
 * Multi-keyspace support
 * Scan all sstables for all queries to avoid situations where
   different types of operation on the same ColumnFamily could
   disagree on what data was present
 * Snapshot support via JMX
 * Thrift API has changed a _lot_:
    - removed time-sorted CFs; instead, user-defined comparators
      may be defined on the column names, which are now byte arrays.
      Default comparators are provided for UTF8, Bytes, Ascii, Long (i64),
      and UUID types.
    - removed colon-delimited strings in thrift api in favor of explicit
      structs such as ColumnPath, ColumnParent, etc.  Also normalized
      thrift struct and argument naming.
    - Added columnFamily argument to get_key_range.
    - Change signature of get_slice to accept starting and ending
      columns as well as an offset.  (This allows use of indexes.)
      Added "ascending" flag to allow reasonably-efficient reverse
      scans as well.  Removed get_slice_by_range as redundant.
    - get_key_range operates on one CF at a time
    - changed `block` boolean on insert methods to ConsistencyLevel enum,
      with options of NONE, ONE, QUORUM, and ALL.
    - added similar consistency_level parameter to read methods
    - column-name-set slice with no names given now returns zero columns
      instead of all of them.  ("all" can run your server out of memory.
      use a range-based slice with a high max column count instead.)
 * Removed the web interface. Node information can now be obtained by 
   using the newly introduced nodeprobe utility.
 * More JMX stats
 * Remove magic values from internals (e.g. special key to indicate
   when to flush memtables)
 * Rename configuration "table" to "keyspace"
 * Moved to crash-only design; no more shutdown (just kill the process)
 * Lots of bug fixes

Full list of issues resolved in 0.4 is at https://issues.apache.org/jira/secure/IssueNavigator.jspa?reset=true&&pid=12310865&fixfor=12313862&resolution=1&sorter/field=issuekey&sorter/order=DESC


0.3.0 RC3
 * Fix potential deadlock under load in TCPConnection.
   (CASSANDRA-220)


0.3.0 RC2
 * Fix possible data loss when server is stopped after replaying
   log but before new inserts force memtable flush.
   (CASSANDRA-204)
 * Added BUGS file


0.3.0 RC1
 * Range queries on keys, including user-defined key collation
 * Remove support
 * Workarounds for a weird bug in JDK select/register that seems
   particularly common on VM environments. Cassandra should deploy
   fine on EC2 now
 * Much improved infrastructure: the beginnings of a decent test suite
   ("ant test" for unit tests; "nosetests" for system tests), code
   coverage reporting, etc.
 * Expanded node status reporting via JMX
 * Improved error reporting/logging on both server and client
 * Reduced memory footprint in default configuration
 * Combined blocking and non-blocking versions of insert APIs
 * Added FlushPeriodInMinutes configuration parameter to force
   flushing of infrequently-updated ColumnFamilies<|MERGE_RESOLUTION|>--- conflicted
+++ resolved
@@ -70,13 +70,8 @@
  * Bogus deserialization of static cells from sstable (CASSANDRA-7684)
  * Fix NPE on compaction leftover cleanup for dropped table (CASSANDRA-7770)
 Merged from 2.0:
-<<<<<<< HEAD
-=======
-2.0.10
  * Fix race condition in StreamTransferTask that could lead to
    infinite loops and premature sstable deletion (CASSANDRA-7704)
-=======
->>>>>>> 5db108c3
  * (cqlsh) Wait up to 10 sec for a tracing session (CASSANDRA-7222)
  * Fix NPE in FileCacheService.sizeInBytes (CASSANDRA-7756)
  * Remove duplicates from StorageService.getJoiningNodes (CASSANDRA-7478)
