--- conflicted
+++ resolved
@@ -578,13 +578,8 @@
 
                 UpdateStatement preparedInsert = prepareInsert();
                 AbstractSSTableSimpleWriter writer = sorted
-<<<<<<< HEAD
-                                                     ? new SSTableSimpleWriter(cfs.getDirectories().getDirectoryForNewSSTables(), cfs.metadata, preparedInsert.updatedColumns())
+                                                     ? new SSTableSimpleWriter(cfs.getDirectories().getDirectoryForNewSSTables(), cfs.metadata, preparedInsert.updatedColumns(), -1)
                                                      : new SSTableSimpleUnsortedWriter(cfs.getDirectories().getDirectoryForNewSSTables(), cfs.metadata, preparedInsert.updatedColumns(), bufferSizeInMiB);
-=======
-                                                     ? new SSTableSimpleWriter(cfs.getDirectories().getDirectoryForNewSSTables(), cfs.metadata, preparedInsert.updatedColumns(), -1)
-                                                     : new SSTableSimpleUnsortedWriter(cfs.getDirectories().getDirectoryForNewSSTables(), cfs.metadata, preparedInsert.updatedColumns(), bufferSizeInMB);
->>>>>>> 50273d98
 
                 if (formatType != null)
                     writer.setSSTableFormatType(formatType);
